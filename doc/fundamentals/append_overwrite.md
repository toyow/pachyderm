# Appending vs Overwriting Files

## Introduction

Pachyderm is designed to work with pipelined data processing in a
containerized environment.  The Pachyderm File System (pfs) is a
file-based system that is distributed and supports data of all types
of files (binary, csv, json, images, etc) from many sources and
users. That data is processed in parallel across many different jobs
and pipelines using the Pachyderm Pipeline System (pps). The Pachyderm
File System (pfs) and Pachyderm Pipeline System (pps) are designed to
work together to get the right version of the right data to the right
container at the right time.

Among the many complexities you must consider are these:

- Files can be put into pfs in "append" or "overwrite" mode.
- [Pipeline definitions](../reference/pipeline_spec.html) use [glob patterns](../reference/pipeline_spec.html#the-input-glob-pattern)  to filter a view of [input repositories](../getting_data_into_pachyderm.html#data-repositories).
- The Pachyderm Pipeline System must merge data from what may be multiple containers running the same pipeline code, at the same time.

When you add in the ability to do "cross" and "union" operators on multiple input repositories to those three considerations, 
it can be a little confusing to understand what's actually happening with your files!

This document will take you through some of the advanced details, best practices, and conventions for the following. 
If you're unfamiliar with the topic, each link below will take you to the basics.

- [loading data into Pachyderm](../reference/pipeline_spec.html),
- using [glob patterns](../reference/pipeline_spec.html#the-input-glob-pattern) to filter the data to your pipelines, and
- [processing data with your pipelines](../fundamentals/creating_analysis_pipelines.html) and placing it in output repos.

## Loading data into Pachyderm

### Appending to files

<<<<<<< HEAD
When putting files into a pfs repo via Pachyderm's `pachctl` utility,
it's vital to know about the default behaviors of the `put-file` command. 
The following commands create the repo "voterData" and place a local file called "OHVoterData.csv" into it.
=======
When putting files into a pfs repo via Pachyderm's `pachctl` utility or via the Pachyderm APIs,
it's vital to know about the default behaviors of the `put-file`
command. The following commands create the repo "voterData" and place
a local file called "OHVoterData.csv" into it.
>>>>>>> caf76565
```
$ pachctl create-repo voterData
$ pachctl put-file voterData master -f OHVoterData.csv
```
The file will,
by default,
be placed into the top-level directory of voterData with the name "OHVoterData.csv".
If the file were 153.8KiB,
running the command to list files in that repo would result in

```
$ pachctl list-file voterData master
COMMIT                           NAME             TYPE COMMITTED    SIZE
8560235e7d854eae80aa03a33f8927eb /OHVoterData.csv file 1 second ago 153.8KiB
```
If you were to re-run the `put-file` command above,
by default,
the file would be appended to itself and listing the repo would look like this:
```
$ pachctl list-file voterData master
COMMIT                           NAME             TYPE COMMITTED     SIZE
105aab526f064b58a351fe0783686c54 /OHVoterData.csv file 2 seconds ago 307.6KiB
```

In this case, any pipelines that use this repo for input will see an updated file that has double the data in it.
This is Pachyderm's default behavior.
What if you want to overwrite the files?

### Overwriting files

This is where the `-o` (or `--overwrite`) flag comes in handy.  It will, as you've probably guessed, overwrite the file, rather than append it.
```
$ pachctl put-file voterData master -f OHVoterData.csv --overwrite
$ pachctl list-file voterData master
COMMIT                           NAME             TYPE COMMITTED    SIZE
8560235e7d854eae80aa03a33f8927eb /OHVoterData.csv file 1 second ago 153.8KiB
$ pachctl put-file voterData master -f OHVoterData.csv --overwrite
$ pachctl list-file voterData master
COMMIT                           NAME             TYPE COMMITTED    SIZE
4876f99951cc4ea9929a6a213554ced8 /OHVoterData.csv file 1 second ago 153.8KiB
```
### Deduplication
Pachyderm will deduplicate data loaded into input repositories.
If you were to load another file that hashed identically to "OHVoterData.csv",
there would be one copy of the data in Pachyderm with two files' metadata pointing to it.
This works even when using the append behavior above.
If you were to put a file named OHVoterData2004.csv that was identical to that first put-file of OHVoterData.csv,
and then update OHVoterData.csv as shown above,
there would be two sets of bits in Pachyderm:

- a set of bits that would be returned when asking for the old branch of OHVoterData.csv & OHVoterData2004.csv and
- a set of bits that would be appended to that first set to assemble the new, master branch of OHVoterData.csv.

This deduping happens with each file as it's added to Pachyderm.
We don't do deduping within the file ("intrafile deduplication") because this system is built to work with any file type.

In short, 
Pachyderm is smart about keeping the minimum set of bits in the object store and assembling the version of the file you (or your code!) have asked for.

### Use cases for large datasets in single files

#### Splitting large files in Pachyderm

Unlike a system like Git,
which expects almost all of your files to be text, 
Pachyderm does not do intra-file diffing because we work with any file type: 
- text, 
- JSON,
- images, 
- video,
- binary, 
- and so on... 
Pachyderm diffs content at the per-file level. 
Therefore, if one bit in content of a file changes, Pachyderm sees that as a new file. 
Similarly, Pachyderm can only distribute computation at the level of a single file;
if your data is only one large file,
it can only be processed by a single worker.

Because of these reasons, 
it's pretty common to break up large files into smaller chunks.
For simple data types,
Pachyderm provides the `--split` flag to `put-file` to automatically do this for you.
For more complex splitting patterns (e.g. `avro` or other binary formats), 
you'll need to manually split your data either at ingest or with a Pachyderm pipeline.

#### Split and target-file flags
For common file types that are often used in data science,
such as CSV, line-delimited text files, JavaScript Object Notation (json) files, 
Pachyderm includes the powerful `--split`, `--target-file-bytes` and `--target-file-datums` flags.

`--split`  will divide those files into chunks based on what a "record" is.
In line-delimited files,
it's a line.
In json files,
it's an object.
`--split` takes one argument:
`line`, `json` or [`sql`](../cookbook/splitting.html#pg-dump-sql-support). 
This argument tell Pachyderm how you want the file split into chunks.
For example, 
if you use `--split line`,
Pachyderm will only divide your file on newline boundaries,
never in the middle of a line.
Along with the `--split` flag,
it's common to use additional "target" flags to get better control over the details of the split.
Note: We'll call each of the chunks a "split-file" in this document.


- `--target-file-bytes` will fill each of the split-files with data up to the number of bytes you specify, splitting on the nearest record boundary.  Let's say you have a line-delimited file of 50 lines, with each line having about 20 bytes.  If you use the flags `--split lines --target-file-bytes 100`, you'll see the input file split into about 10 files or so, each of which will have 5 or so lines.  Each split-file's size will hover above the target value of 100 bytes, not going below 100 bytes until the last split-file, which  may be less than 100 bytes.

- `--target-file-datums` will attempt to fill each split-file with the number of datums you specify.  Going back to that same line-delimited 50-line file above, if you use `--split lines --target-file-datums 2`, you'll see the file split into 50 split-files, each of which will have 2 lines.

- Specifying both flags, `--target-file-datums` and `--target-file-bytes`, will result each split-file containing just enough data to satisfy whichever constraint is hit first.  Pachyderm will split the file and then fill the first target split-file with line-based records until it hits the record limit. If it passes the target byte number with just one record, it will move on to the next split-file.  If it hits the target datum number after adding another line, it will move on to the next split-file. Using the example above, if the flags supplied to put-file are `--split lines --target-file-datums 2 --target-file-bytes 100`, it will have the same result as `--target-file-datums 2`, since that's the most compact constraint, and file sizes will hover around 40 bytes.

#### What split data looks like in a Pachyderm repository

Going back to our 50-line file example, let's say that file is named "my-data.txt".  We'll create a repo named "line-data" and load my-data.txt into Pachyderm with the following commands:

```
$ pachctl create-repo line-data

$ pachctl put-file line-data master -f my-data.txt --split line
```
After put-file is complete, list the files in the repo.
```
$ pachctl list-file line-data master
COMMIT                           NAME         TYPE COMMITTED          SIZE
8cce4de3571f46459cbe4d7fe222a466 /my-data.txt dir  About a minute ago 1.071KiB
```
Note that the `list-file` command indicates that the line-oriented file we uploaded, 
"my-data.txt", 
is actually a directory. 
That's because the `--split` flag has instructed Pachyderm to split the file up,
and it has created a directory with all the chunks in it. 
And, as you can see below,
each chunk will be put into a file.
Those are the split-files.
Each split-file will be given a 16-character filename,
left-padded with 0. 
`--split` does not allow you to define more sophisticated file names right now.
This is a feature we plan to add in the future
(see [Issue 3568](https://github.com/pachyderm/pachyderm/issues/3568),
for example).
Each filename will be numbered sequentially in hexadecimal.
We modify the command to list the contents of "my-data.txt",
and the output reveals the naming structure used:
```
$ pachctl list-file line-data master my-data.txt
COMMIT                           NAME                          TYPE COMMITTED          SIZE
8cce4de3571f46459cbe4d7fe222a466 /my-data.txt/0000000000000000 file About a minute ago 21B
8cce4de3571f46459cbe4d7fe222a466 /my-data.txt/0000000000000001 file About a minute ago 22B
8cce4de3571f46459cbe4d7fe222a466 /my-data.txt/0000000000000002 file About a minute ago 24B
8cce4de3571f46459cbe4d7fe222a466 /my-data.txt/0000000000000003 file About a minute ago 21B
8cce4de3571f46459cbe4d7fe222a466 /my-data.txt/0000000000000004 file About a minute ago 22B
8cce4de3571f46459cbe4d7fe222a466 /my-data.txt/0000000000000005 file About a minute ago 24B
8cce4de3571f46459cbe4d7fe222a466 /my-data.txt/0000000000000006 file About a minute ago 21B
8cce4de3571f46459cbe4d7fe222a466 /my-data.txt/0000000000000007 file About a minute ago 22B
8cce4de3571f46459cbe4d7fe222a466 /my-data.txt/0000000000000008 file About a minute ago 23B
8cce4de3571f46459cbe4d7fe222a466 /my-data.txt/0000000000000009 file About a minute ago 24B
8cce4de3571f46459cbe4d7fe222a466 /my-data.txt/000000000000000a file About a minute ago 24B
8cce4de3571f46459cbe4d7fe222a466 /my-data.txt/000000000000000b file About a minute ago 24B
8cce4de3571f46459cbe4d7fe222a466 /my-data.txt/000000000000000c file About a minute ago 21B
8cce4de3571f46459cbe4d7fe222a466 /my-data.txt/000000000000000d file About a minute ago 23B
8cce4de3571f46459cbe4d7fe222a466 /my-data.txt/000000000000000e file About a minute ago 21B
8cce4de3571f46459cbe4d7fe222a466 /my-data.txt/000000000000000f file About a minute ago 21B
8cce4de3571f46459cbe4d7fe222a466 /my-data.txt/0000000000000010 file About a minute ago 21B
8cce4de3571f46459cbe4d7fe222a466 /my-data.txt/0000000000000011 file About a minute ago 22B
8cce4de3571f46459cbe4d7fe222a466 /my-data.txt/0000000000000012 file About a minute ago 21B
8cce4de3571f46459cbe4d7fe222a466 /my-data.txt/0000000000000013 file About a minute ago 23B
8cce4de3571f46459cbe4d7fe222a466 /my-data.txt/0000000000000014 file About a minute ago 21B
8cce4de3571f46459cbe4d7fe222a466 /my-data.txt/0000000000000015 file About a minute ago 21B
8cce4de3571f46459cbe4d7fe222a466 /my-data.txt/0000000000000016 file About a minute ago 24B
8cce4de3571f46459cbe4d7fe222a466 /my-data.txt/0000000000000017 file About a minute ago 22B
8cce4de3571f46459cbe4d7fe222a466 /my-data.txt/0000000000000018 file About a minute ago 23B
8cce4de3571f46459cbe4d7fe222a466 /my-data.txt/0000000000000019 file About a minute ago 21B
8cce4de3571f46459cbe4d7fe222a466 /my-data.txt/000000000000001a file About a minute ago 21B
8cce4de3571f46459cbe4d7fe222a466 /my-data.txt/000000000000001b file About a minute ago 22B
8cce4de3571f46459cbe4d7fe222a466 /my-data.txt/000000000000001c file About a minute ago 22B
8cce4de3571f46459cbe4d7fe222a466 /my-data.txt/000000000000001d file About a minute ago 21B
8cce4de3571f46459cbe4d7fe222a466 /my-data.txt/000000000000001e file About a minute ago 22B
8cce4de3571f46459cbe4d7fe222a466 /my-data.txt/000000000000001f file About a minute ago 21B
8cce4de3571f46459cbe4d7fe222a466 /my-data.txt/0000000000000020 file About a minute ago 21B
8cce4de3571f46459cbe4d7fe222a466 /my-data.txt/0000000000000021 file About a minute ago 21B
8cce4de3571f46459cbe4d7fe222a466 /my-data.txt/0000000000000022 file About a minute ago 21B
8cce4de3571f46459cbe4d7fe222a466 /my-data.txt/0000000000000023 file About a minute ago 22B
8cce4de3571f46459cbe4d7fe222a466 /my-data.txt/0000000000000024 file About a minute ago 21B
8cce4de3571f46459cbe4d7fe222a466 /my-data.txt/0000000000000025 file About a minute ago 23B
8cce4de3571f46459cbe4d7fe222a466 /my-data.txt/0000000000000026 file About a minute ago 21B
8cce4de3571f46459cbe4d7fe222a466 /my-data.txt/0000000000000027 file About a minute ago 21B
8cce4de3571f46459cbe4d7fe222a466 /my-data.txt/0000000000000028 file About a minute ago 24B
8cce4de3571f46459cbe4d7fe222a466 /my-data.txt/0000000000000029 file About a minute ago 22B
8cce4de3571f46459cbe4d7fe222a466 /my-data.txt/000000000000002a file About a minute ago 23B
8cce4de3571f46459cbe4d7fe222a466 /my-data.txt/000000000000002b file About a minute ago 21B
8cce4de3571f46459cbe4d7fe222a466 /my-data.txt/000000000000002c file About a minute ago 21B
8cce4de3571f46459cbe4d7fe222a466 /my-data.txt/000000000000002d file About a minute ago 22B
8cce4de3571f46459cbe4d7fe222a466 /my-data.txt/000000000000002e file About a minute ago 22B
8cce4de3571f46459cbe4d7fe222a466 /my-data.txt/000000000000002f file About a minute ago 21B
8cce4de3571f46459cbe4d7fe222a466 /my-data.txt/0000000000000030 file About a minute ago 22B
COMMIT                           NAME                          TYPE COMMITTED          SIZE
8cce4de3571f46459cbe4d7fe222a466 /my-data.txt/0000000000000031 file About a minute ago 22B
```
#### Appending to files with --split
Combining `--split` with the default "append" behavior of `pachctl put-file` allows flexible and scalable processing of record-oriented file data from external, legacy systems.  Each of the split-files will be deduplicated.  You would have to ensure that `put-file` commands always have the `--split flag`. 


`pachctl` will reject the command if `--split` is not specified to append a file that it was previously specified with an error like this
```
could not put file at "/my-data.txt"; a file of type directory is already there
```
Pachyderm will ensure that only the added data will get reprocessed when you append to a file using `--split`.  Each of the split-files is subject to deduplication, so storage will be optimized.  A large file with many duplicate lines (or objects that hash identically) which you with `--split` may actually take up less space in pfs than it does as a single file outside of pfs.

Appending files can make for efficient processing in downstream pipelines.  For example, let's say you have a file named "count.txt" consisting of 5 lines

```
One
Two
Three
Four
Five
```
Loading that local file into Pachyderm using `--split` with a command like
```
pachctl put-file line-data master count.txt -f ./count.txt --split line
```
will result in five files in a directory named "count.txt" in the input repo, each of which will have the following contents
```
count.txt/0000000000000000: One
count.txt/0000000000000001: Two
count.txt/0000000000000002: Three
count.txt/0000000000000003: Four
count.txt/0000000000000004: Five
```
This would result in five datums being processed in any pipelines that use this repo.

Now, take a one-line file containing
```
Six
```
and load it into Pachyderm appending it to the count.txt file.  If that file were named, "more-count.txt", the command might look like
```
pachctl put-file line-data master my-data.txt -f more-count.txt --split line
```
That will result in six files in the directory named "count.txt" in the input repo, each of which will have the following contents
```
count.txt/0000000000000000: One
count.txt/0000000000000001: Two
count.txt/0000000000000002: Three
count.txt/0000000000000003: Four
count.txt/0000000000000004: Five
count.txt/0000000000000004: Six
```
This would result in one datum being processed in any pipelines that use this repo: the new file `count.txt/0000000000000004`.

#### Overwriting files with --split
The behavior of Pachyderm when a file loaded with `--split` is overwritten is simple to explain but subtle in its implications.  Remember that the loaded file will be split into those sequentially-named files, as shown above.  If any of those resulting split-files hashes differently than the one it's replacing, that will cause the Pachyderm Pipeline System to process that data.

This can have important consequences for downstream processing.  For example, let's say you have that same file named "count.txt" consisting of 5 lines that we used in the previous example
```
One
Two
Three
Four
Five
```
As discussed prior, loading that file into Pachyderm using `--split` will result in five files in a directory named "count.txt" in the input repo, each of which will have the following contents
```
count.txt/0000000000000000: One
count.txt/0000000000000001: Two
count.txt/0000000000000002: Three
count.txt/0000000000000003: Four
count.txt/0000000000000004: Five
```
This would result in five datums being processed in any pipelines that use this repo.

Now, modify that file by inserting the word "Zero" on the first line.
```
Zero
One
Two
Three
Four
Five
```
Let's upload it to Pachyderm using `--split` and `--overwrite`.
```
pachctl put-file line-data master count.txt -f ./count.txt --split line --overwrite
```
The input repo will now look like this
```
count.txt/0000000000000000: Zero
count.txt/0000000000000001: One
count.txt/0000000000000002: Two
count.txt/0000000000000003: Three
count.txt/0000000000000004: Four
count.txt/0000000000000005: Five
``` 
As far as Pachyderm is concerned, every single file existing has changed, and a new file has been added.  Six datums would be processed by a downstream pipelines.

It's important to remember that what looks like a simple upsert can be a kind of a [fencepost error](https://en.wikipedia.org/wiki/Off-by-one_error#Fencepost_error).  Being "off by one line" in your data can be expensive, consuming processing resources you didn't intend to spend.

### Datums in Pachyderm pipelines

The "datum" is the fundamental unit of data processing in Pachyderm pipelines.  It is defined at the file level and filtered by the "globs" you specify in your pipelines.  *What* makes a datum is defined by you.  How do you do that?

When creating a pipeline, you can specify one or more input repos.  Each of these will contain files.  Those files are filtered by the "glob" you specify in the pipeline's defnition, along with the input operators you use.  That determines how the datums you want your pipeline to process appear in the pipeline: globs and input operators, along with other pipeline configuration operators, specify how you would like those datums orchestrated across your processing containers. Pachyderm Pipeline System (pps) processes each datum individually in containers in pods, using Pachyderm File System (pfs) to get the right data to the right code at the right time and merge the results. 

To summarize:

- **repos** contain _files_ in pfs
- **pipelines** filter and organize those files into _datums_ for processing through _globs_ and _input repo operators_
- pps will use available resources to process each datum, using pfs to assign datums to containers and merge results in the pipeline's output repo.

Let's start with one of the simplest pipelines.  The pipeline has a single input repo, `my-data`.  All it does is copy data from its input to its output.
```
{
  "pipeline": {
    "name": "my-pipeline"
  },
  "input": {
    "pfs": {
      "glob": "/*",
      "repo": "my-data"
    }
  },
  "transform": {
      "cmd": ["sh"],
      "stdin": ["/bin/cp -r /pfs/my-data/\* /pfs/out/"],
    "image": "ubuntu:14.04"
  }
}
```
With this configuration, the `my-pipeline` repo will always be a copy of the `my-data` repo.  Where it gets interesting is in the view of jobs processed.  Let's say you have two data files listed in the file "data-files.txt", and you use the `put-file` command to load both of those into my-data
```
$ cat data-files.txt
my-data-file-1.txt
my-data-file-2.txt
$ pachctl put-file my-data master -i data-files.txt
```
Listing jobs will show that the job had 2 input datums, something like this:
```
$ pachctl list-job
ID                               PIPELINE    STARTED        DURATION           RESTART PROGRESS  DL       UL       STATE
0517ff33742a4fada32d8d43d7adb108 my-pipeline 20 seconds ago Less than a second 0       2 + 0 / 2 3.218KiB 3.218KiB success
```
What if you had defined the pipeline to use the "/" glob, instead?  That `list-job` output would've showed one datum, because it treats the entire input directory as one datum.
```
$ pachctl list-job
ID                               PIPELINE    STARTED        DURATION           RESTART PROGRESS  DL       UL       STATE
aa436dbb53ba4cee9baaf84a1cc6717a my-pipeline 19 seconds ago Less than a second 0       1 + 0 / 1 3.218KiB 3.218KiB success
```
If we had written that pipeline to have a `parallelism_spec` of greater than 1, there would have still been only one pod used to process that data.  You can find more detailed information on how to use Pachyderm Pipeline System and globs to do sophisticated configurations in the [Distributed Computing](http://docs.pachyderm.io/en/latest/fundamentals/distributed_computing.html) section of our documentation.

When you have loaded data via a `--split` flag, as discussed above, you can use the glob to select the split-files to be sent to a pipeline.  A detailed discussion of this is available in the Pachyderm cookbook section [Splitting Data for Distributed Processing](http://docs.pachyderm.io/en/latest/cookbook/splitting.html#splitting-data-for-distributed-processing).


### Summary

Pachyderm provides powerful operators for combining and merging your data through input operations and the glob operator.  Each of these have subtleties that are worth working through with concrete examples.<|MERGE_RESOLUTION|>--- conflicted
+++ resolved
@@ -32,16 +32,9 @@
 
 ### Appending to files
 
-<<<<<<< HEAD
-When putting files into a pfs repo via Pachyderm's `pachctl` utility,
+When putting files into a pfs repo via Pachyderm's `pachctl` utility or via the Pachyderm APIs,
 it's vital to know about the default behaviors of the `put-file` command. 
 The following commands create the repo "voterData" and place a local file called "OHVoterData.csv" into it.
-=======
-When putting files into a pfs repo via Pachyderm's `pachctl` utility or via the Pachyderm APIs,
-it's vital to know about the default behaviors of the `put-file`
-command. The following commands create the repo "voterData" and place
-a local file called "OHVoterData.csv" into it.
->>>>>>> caf76565
 ```
 $ pachctl create-repo voterData
 $ pachctl put-file voterData master -f OHVoterData.csv
