--- conflicted
+++ resolved
@@ -10,8 +10,8 @@
 import collections
 
 ETCD_IMAGE = "quay.io/coreos/etcd:v3.3.5"
-JUPYTERHUB_USER_IMAGE = "pachyderm/jupyterhub-pachyderm-user:local"
-JUPYTERHUB_IMAGE = "pachyderm/jupyterhub-pachyderm-hub:local"
+IDE_USER_IMAGE = "pachyderm/ide-user:local"
+IDE_HUB_IMAGE = "pachyderm/ide-hub:local"
 
 DELETABLE_RESOURCES = [
     "roles.rbac.authorization.k8s.io",
@@ -266,13 +266,9 @@
         print_status("waiting for pachyderm to come up...")
         time.sleep(1)
 
-<<<<<<< HEAD
     if args.ide:
-=======
-    if args.jupyterhub:
-        await asyncio.gather(*[driver.push_image(i) for i in [JUPYTERHUB_USER_IMAGE, JUPYTERHUB_IMAGE]])
-
->>>>>>> 5b7588be
+        await asyncio.gather(*[driver.push_image(i) for i in [IDE_USER_IMAGE, IDE_HUB_IMAGE]])
+
         enterprise_token = await capture(
             "aws", "s3", "cp",
             "s3://pachyderm-engineering/test_enterprise_activation_code.txt",
@@ -280,14 +276,10 @@
         )
         await run("pachctl", "enterprise", "activate", RedactedString(enterprise_token))
         await run("pachctl", "auth", "activate", stdin="admin\n")
-<<<<<<< HEAD
-        await run("pachctl", "deploy", "ide")
-=======
-        await run("pachctl", "deploy", "jupyterhub", 
-            "--user-image", JUPYTERHUB_USER_IMAGE,
-            "--hub-image", JUPYTERHUB_IMAGE,
+        await run("pachctl", "deploy", "ide", 
+            "--user-image", IDE_USER_IMAGE,
+            "--hub-image", IDE_HUB_IMAGE,
         )
->>>>>>> 5b7588be
 
 if __name__ == "__main__":
     asyncio.run(main(), debug=True)