#### VARIABLES
# RUNARGS: arguments for run
# DOCKER_OPTS: docker-compose options for run, test, launch-*
# TESTPKGS: packages for test, default ./src/...
# TESTFLAGS: flags for test
# VENDOR_ALL: do not ignore some vendors when updating vendor directory
# VENDOR_IGNORE_DIRS: ignore vendor dirs
# KUBECTLFLAGS: flags for kubectl
####

ifndef TESTPKGS
	TESTPKGS = ./src/...
endif
ifdef VENDOR_ALL
	VENDOR_IGNORE_DIRS =
endif

COMPILE_RUN_ARGS = -d -v /var/run/docker.sock:/var/run/docker.sock --privileged=true
# Label it w the go version we bundle in:
COMPILE_IMAGE = "pachyderm/compile:$(shell cat etc/compile/GO_VERSION)"
VERSION_ADDITIONAL = -$(shell git log --pretty=format:%H | head -n 1)
LD_FLAGS = -X github.com/pachyderm/pachyderm/src/server/vendor/github.com/pachyderm/pachyderm/src/client/version.AdditionalVersion=$(VERSION_ADDITIONAL)

CLUSTER_NAME?=pachyderm
CLUSTER_MACHINE_TYPE?=n1-standard-4
CLUSTER_SIZE?=4

BENCH_CLOUD_PROVIDER=aws

MINIKUBE_MEM=8192 # MB of memory allocated to minikube
MINIKUBE_CPU=4 # Number of CPUs allocated to minikube

ETCD_IMAGE=quay.io/coreos/etcd:v3.3.5

ifdef TRAVIS_BUILD_NUMBER
	# Upper bound for travis test timeout
	TIMEOUT = 3600s
else
ifndef TIMEOUT
	# You should be able to specify your own timeout, but by default we'll use the same bound as travis
	TIMEOUT = 3600s
endif
endif

echo-timeout:
	echo $(TIMEOUT)

all: build

version:
	@echo 'package main; import "github.com/pachyderm/pachyderm/src/client/version"; func main() { println(version.PrettyPrintVersion(version.Version)) }' > /tmp/pachyderm_version.go
	go run /tmp/pachyderm_version.go

deps:
	GO15VENDOREXPERIMENT=0 go get -d -v ./src/... ./.

update-deps:
	GO15VENDOREXPERIMENT=0 go get -d -v -u -f ./src/... ./.

test-deps:
	GO15VENDOREXPERIMENT=0 go get -d -v -t ./src/... ./.

update-test-deps:
	GO15VENDOREXPERIMENT=0 go get -d -v -t -u -f ./src/... ./.

build-clean-vendored-client:
	rm -rf src/server/vendor/github.com/pachyderm/pachyderm/src/client

build:
	GO15VENDOREXPERIMENT=1 go build $$(go list ./src/client/... | grep -v '/src/client$$')
	GO15VENDOREXPERIMENT=1 go build $$(go list ./src/server/... | grep -v '/src/server/vendor/' | grep -v '/src/server$$')

pachd:
	go build ./src/server/cmd/pachd

worker:
	go build ./src/server/cmd/worker

install:
	# GOPATH/bin must be on your PATH to access these binaries:
	GO15VENDOREXPERIMENT=1 go install -ldflags "$(LD_FLAGS)" ./src/server/cmd/pachctl

install-mac:
	# Result will be in $GOPATH/bin/darwin_amd64/pachctl (if building on linux)
	GO15VENDOREXPERIMENT=1 GOOS=darwin GOARCH=amd64 go install -ldflags "$(LD_FLAGS)" ./src/server/cmd/pachctl

install-clean:
	@# Need to blow away pachctl binary if its already there
	@rm -f $(GOPATH)/bin/pachctl
	@make install

install-doc:
	GO15VENDOREXPERIMENT=1 go install ./src/server/cmd/pachctl-doc

check-docker-version:
	# The latest docker client requires server api version >= 1.24.
	# However, minikube uses 1.23, so if you're connected to minikube, releases
	# may break
	@ \
		docker_major="$$(docker version -f "{{.Server.APIVersion}}" | cut -d. -f1)"; \
		docker_minor="$$(docker version -f "{{.Server.APIVersion}}" | cut -d. -f2)"; \
		echo "docker version = $${docker_major}.$${docker_minor}, need at least 1.24"; \
		test \( "$${docker_major}" -gt 1 \) -o \( "$${docker_minor}" -ge 24 \)

point-release:
	@make VERSION_ADDITIONAL= release-helper
	@make VERSION_ADDITIONAL= release-pachctl
	@make doc
	@rm VERSION
	@echo "Release completed"

# Run via 'make VERSION_ADDITIONAL=rc2 release-custom' to specify a version string
release-candidate:
	@make release-helper
	@make release-pachctl-custom
	@make doc
	@rm VERSION
	@echo "Release completed"

custom-release:
	@make VERSION_ADDITIONAL=-$$(git log --pretty=format:%H | head -n 1) release-helper
	@make release-pachctl-custom
	@echo 'For brew install, do:'
	@echo "$$ brew install https://raw.githubusercontent.com/pachyderm/homebrew-tap/$$(cat VERSION)-$$(git log --pretty=format:%H | head -n 1)/pachctl@$$(cat VERSION | cut -f -2 -d\.).rb"
	@echo 'For linux install, do:'
	@echo "$$ curl -o /tmp/pachctl.deb -L https://github.com/pachyderm/pachyderm/releases/download/v$$(cat VERSION)/pachctl_$$(cat VERSION)_amd64.deb && sudo dpkg -i /tmp/pachctl.deb"
	@rm VERSION
	@echo "Release completed"

release-pachctl-custom:
	@# Run pachctl release script w deploy branch name
	@VERSION="$$(cat VERSION)" ./etc/build/release_pachctl $$(cat VERSION)

release-pachctl:
	@# Run pachctl release script w deploy branch name
	@VERSION="$(shell cat VERSION)" ./etc/build/release_pachctl

release-helper: check-docker-version release-version release-pachd release-worker

release-version: install-clean
	@./etc/build/release_version

release-pachd:
	@VERSION="$(shell cat VERSION)" ./etc/build/release_pachd

release-worker:
	@VERSION="$(shell cat VERSION)" ./etc/build/release_worker

docker-build-compile:
	docker build -t pachyderm_compile .

# To bump this, update the etc/compile/GO_VERSION file
publish-compile: docker-build-compile
	docker tag pachyderm_compile $(COMPILE_IMAGE)
	docker push $(COMPILE_IMAGE)

docker-clean-worker:
	docker stop worker_compile || true
	docker rm worker_compile || true

docker-build-worker: docker-clean-worker
	docker run \
		-v $$GOPATH/src/github.com/pachyderm/pachyderm:/go/src/github.com/pachyderm/pachyderm \
		-v $$HOME/.cache/go-build:/root/.cache/go-build \
		--name worker_compile $(COMPILE_RUN_ARGS) $(COMPILE_IMAGE) /go/src/github.com/pachyderm/pachyderm/etc/compile/compile.sh worker "$(LD_FLAGS)"

docker-wait-worker:
	etc/compile/wait.sh worker_compile

docker-clean-pachd:
	docker stop pachd_compile || true
	docker rm pachd_compile || true

docker-build-pachd: docker-clean-pachd
	docker run  \
		-v $$GOPATH/src/github.com/pachyderm/pachyderm:/go/src/github.com/pachyderm/pachyderm \
		-v $$HOME/.cache/go-build:/root/.cache/go-build \
		--name pachd_compile $(COMPILE_RUN_ARGS) $(COMPILE_IMAGE) /go/src/github.com/pachyderm/pachyderm/etc/compile/compile.sh pachd "$(LD_FLAGS)"

docker-clean-test:
	docker stop test_compile || true
	docker rm test_compile || true

docker-build-test: docker-clean-test
	docker run \
		-v $$GOPATH/go/src/github.com/pachyderm/pachyderm:/go/src/github.com/pachyderm/pachyderm \
		-v $$HOME/.cache/go-build:/root/.cache/go-build \
		--name test_compile $(COMPILE_RUN_ARGS) $(COMPILE_IMAGE) sh /etc/compile/compile_test.sh
	etc/compile/wait.sh test_compile
	docker tag pachyderm_test:latest pachyderm/test:`git rev-list HEAD --max-count=1`

docker-push-test:
	docker push pachyderm/test:`git rev-list HEAD --max-count=1`

docker-wait-pachd:
	etc/compile/wait.sh pachd_compile

docker-build-helper: enterprise-code-checkin-test docker-build-worker docker-build-pachd docker-wait-worker docker-wait-pachd

docker-build:
	docker pull $(COMPILE_IMAGE)
	make docker-build-helper

docker-build-proto:
	docker build -t pachyderm_proto etc/proto

docker-build-netcat:
	docker build -t pachyderm_netcat etc/netcat

docker-build-gpu:
	docker build -t pachyderm_nvidia_driver_install etc/deploy/gpu
	docker tag pachyderm_nvidia_driver_install pachyderm/nvidia_driver_install

docker-push-gpu:
	docker push pachyderm/nvidia_driver_install

docker-push-gpu-dev:
	docker tag pachyderm/nvidia_driver_install pachyderm/nvidia_driver_install:`git rev-list HEAD --max-count=1`
	docker push pachyderm/nvidia_driver_install:`git rev-list HEAD --max-count=1`
	echo pushed pachyderm/nvidia_driver_install:`git rev-list HEAD --max-count=1`

docker-gpu: docker-build-gpu docker-push-gpu

docker-gpu-dev: docker-build-gpu docker-push-gpu-dev

docker-build-test-entrypoint:
	docker build -t pachyderm_entrypoint etc/testing/entrypoint

check-kubectl:
	@# check that kubectl is installed
	@which kubectl >/dev/null || { \
		echo "error: kubectl not found"; \
		exit 1; \
	}

check-kubectl-connection:
	kubectl $(KUBECTLFLAGS) get all > /dev/null

launch-dev-bench: docker-build docker-build-test install
	@# Put it here so sudo can see it
	rm /usr/local/bin/pachctl || true
	ln -s $(GOPATH)/bin/pachctl /usr/local/bin/pachctl
	make launch-bench

build-bench-images: docker-build docker-build-test

push-bench-images: install-bench tag-images push-images
	# We need the pachyderm_compile image to be up to date
	docker tag pachyderm_test pachyderm/bench:`git rev-list HEAD --max-count=1`
	docker push pachyderm/bench:`git rev-list HEAD --max-count=1`

tag-images: install
	docker tag pachyderm_pachd pachyderm/pachd:`$(GOPATH)/bin/pachctl version --client-only`
	docker tag pachyderm_worker pachyderm/worker:`$(GOPATH)/bin/pachctl version --client-only`

push-images: tag-images
	docker push pachyderm/pachd:`$(GOPATH)/bin/pachctl version --client-only`
	docker push pachyderm/worker:`$(GOPATH)/bin/pachctl version --client-only`

launch-bench:
	@# Make launches each process in its own shell process, so we have to structure
	@# these to run these as one command
	ID=$$( etc/testing/deploy/$(BENCH_CLOUD_PROVIDER).sh --create | tail -n 1); \
	@echo To delete this cluster, run etc/testing/deploy/$(BENCH_CLOUD_PROVIDER).sh --delete=$${ID}; \
	echo etc/testing/deploy/$(BENCH_CLOUD_PROVIDER).sh --delete=$${ID} >./clean_current_bench_cluster.sh; \
	until timeout 10s ./etc/kube/check_ready.sh app=pachd; do sleep 1; done; \
	cat ~/.kube/config;

clean-launch-bench:
	./clean_current_bench_cluster.sh || true

install-bench: install
	@# Since bench is run as sudo, pachctl needs to be under
	@# the secure path
	rm /usr/local/bin/pachctl || true
	[ -f /usr/local/bin/pachctl ] || sudo ln -s $(GOPATH)/bin/pachctl /usr/local/bin/pachctl

launch-dev-test: docker-build-test docker-push-test
	sudo kubectl run bench --image=pachyderm/test:`git rev-list HEAD --max-count=1` \
	    --restart=Never \
	    --attach=true \
	    -- \
	    ./test -test.v

aws-test: tag-images push-images
	ZONE=sa-east-1a etc/testing/deploy/aws.sh --create
	$(MAKE) launch-dev-test
	rm $(HOME)/.pachyderm/config.json
	ZONE=sa-east-1a etc/testing/deploy/aws.sh --delete

run-bench:
	kubectl scale --replicas=4 deploy/pachd
	echo "waiting for pachd to scale up" && sleep 15
	kubectl delete --ignore-not-found po/bench && \
	    kubectl run bench \
	        --image=pachyderm/bench:`git rev-list HEAD --max-count=1` \
	        --image-pull-policy=Always \
	        --restart=Never \
	        --attach=true \
	        -- \
	        PACH_TEST_CLOUD=true ./test -test.v -test.bench=BenchmarkDaily -test.run=`etc/testing/passing_test_regex.sh`

delete-all-launch-bench:
	etc/testing/deploy/$(BENCH_CLOUD_PROVIDER).sh --delete-all

bench: clean-launch-bench build-bench-images push-bench-images launch-bench run-bench clean-launch-bench

launch-kube: check-kubectl
	etc/kube/start-minikube.sh -r

launch-dev-vm: check-kubectl
	@# Make sure the caller sets address to avoid confusion later
	@if [ -z "${ADDRESS}" ]; then \
		echo -e "Must set ADDRESS\nRun:\nexport ADDRESS=192.168.99.100:30650"; \
	  exit 1; \
	fi
	@if [ -n "${PACH_CA_CERTS}" ]; then \
		echo -e "Must unset PACH_CA_CERTS\nRun:\nunset PACH_CA_CERTS"; \
	  exit 1; \
	fi
	# Making sure minikube isn't still up from a previous run...
	@if minikube ip 2>/dev/null || sudo minikube ip 2>/dev/null; \
	then \
	  echo "minikube is still up. Run 'make clean-launch-kube'"; \
	  exit 1; \
	fi
	etc/kube/start-minikube-vm.sh --cpus=$(MINIKUBE_CPU) --memory=$(MINIKUBE_MEM)

# launch-release-vm is like launch-dev-vm but it doesn't build pachctl locally, and uses the same
# version of pachd associated with the current pachctl (useful if you want to start a VM with a
# point-release version of pachd, instead of whatever's in the current branch)
launch-release-vm:
	@# Make sure the caller sets address to avoid confusion later
	@if [ -z "${ADDRESS}" ]; then \
		echo -e"Must set ADDRESS\nRun:\nexport ADDRESS=192.168.99.100:30650"; \
	  exit 1; \
	fi
	@if [ -n "${PACH_CA_CERTS}" ]; then \
		echo -e"Must unset PACH_CA_CERTS\nRun:\nunset PACH_CA_CERTS"; \
	  exit 1; \
	fi
	# Making sure minikube isn't still up from a previous run...
	@if minikube ip 2>/dev/null || sudo minikube ip 2>/dev/null; \
	then \
	  echo "minikube is still up. Run 'make clean-launch-kube'"; \
	  exit 1; \
	fi
	etc/kube/start-minikube-vm.sh --cpus=$(MINIKUBE_CPU) --memory=$(MINIKUBE_MEM) --tag=v$$(pachctl version --client-only)

clean-launch-kube:
	@# clean up both of the following cases:
	@# make launch-dev-vm - minikube config is owned by $USER
	@# make launch-kube - minikube config is owned by root
	minikube ip 2>/dev/null && minikube delete || true
	sudo minikube ip 2>/dev/null && sudo minikube delete || true
	killall kubectl || true

launch: install check-kubectl
	$(eval STARTTIME := $(shell date +%s))
	pachctl deploy local --dry-run | kubectl $(KUBECTLFLAGS) apply -f -
	# wait for the pachyderm to come up
	until timeout 1s ./etc/kube/check_ready.sh app=pachd; do sleep 1; done
	@echo "pachd launch took $$(($$(date +%s) - $(STARTTIME))) seconds"

launch-dev: check-kubectl check-kubectl-connection install
	$(eval STARTTIME := $(shell date +%s))
	pachctl deploy local --no-guaranteed -d --dry-run $(LAUNCH_DEV_ARGS) | kubectl $(KUBECTLFLAGS) apply -f -
	# wait for the pachyderm to come up
	until timeout 1s ./etc/kube/check_ready.sh app=pachd; do sleep 1; done
	@echo "pachd launch took $$(($$(date +%s) - $(STARTTIME))) seconds"

clean-launch: check-kubectl install
	yes | pachctl undeploy

clean-launch-dev: check-kubectl install
	yes | pachctl undeploy

full-clean-launch: check-kubectl
	kubectl $(KUBECTLFLAGS) delete --ignore-not-found job -l suite=pachyderm
	kubectl $(KUBECTLFLAGS) delete --ignore-not-found all -l suite=pachyderm
	kubectl $(KUBECTLFLAGS) delete --ignore-not-found serviceaccount -l suite=pachyderm
	kubectl $(KUBECTLFLAGS) delete --ignore-not-found secret -l suite=pachyderm

launch-test-rethinkdb:
	@# Expose port 8081 so you can connect to the rethink dashboard
	@# (You may need to forward port 8081 if you're running docker machine)
	docker run --name pachyderm-test-rethinkdb -d -p 28015:28015 -p 8081:8080 rethinkdb:2.3.3
	sleep 20  # wait for rethinkdb to start up

clean-launch-test-rethinkdb:
	docker stop pachyderm-test-rethinkdb || true
	docker rm pachyderm-test-rethinkdb || true

clean-pps-storage: check-kubectl
	kubectl $(KUBECTLFLAGS) delete pvc rethink-volume-claim
	kubectl $(KUBECTLFLAGS) delete pv rethink-volume

integration-tests:
	CGOENABLED=0 go test -v ./src/server $(TESTFLAGS) -timeout $(TIMEOUT)

example-tests:
	CGOENABLED=0 go test -v ./src/server/examples $(TESTFLAGS) -timeout $(TIMEOUT)

proto: docker-build-proto
	find src -regex ".*\.proto" \
	| grep -v vendor \
	| xargs tar cf - \
	| docker run -i pachyderm_proto \
	| tar xf -

# Use this to grab a binary for profiling purposes
pachd-profiling-binary: docker-clean-pachd docker-build-compile
	docker run -i  $(COMPILE_IMAGE) sh etc/compile/compile.sh pachd "$(LD_FLAGS)" PROFILE \
	| tar xf -
	# Binary emitted to ./pachd

pretest:
	go get -v github.com/kisielk/errcheck
	rm -rf src/server/vendor
	go vet -n ./src/... | while read line; do \
		modified=$$(echo $$line | sed "s/ [a-z0-9_/]*\.pb\.gw\.go//g"); \
		$$modified; \
		if [ -n "$$($$modified)" ]; then \
		exit 1; \
		fi; \
		done
	git checkout src/server/vendor
	#errcheck $$(go list ./src/... | grep -v src/cmd/ppsd | grep -v src/pfs$$ | grep -v src/pps$$)

local-test: docker-build launch-dev test-pfs clean-launch-dev

test-misc: lint enterprise-code-checkin-test docker-build test-pfs-server test-pfs-cmds test-libs test-vault test-auth test-enterprise test-worker

# Run all the tests. Note! This is no longer the test entrypoint for travis
test: clean-launch-dev launch-dev test-misc test-pps

enterprise-code-checkin-test:
	# Check if our test activation code is anywhere in the repo
	@echo "Files containing test Pachyderm Enterprise activation token:"; \
	if grep --files-with-matches --exclude=Makefile --exclude-from=.gitignore -r -e 'RM2o1Qit6YlZhS1RGdXVac' . ; \
	then \
	  $$( which echo ) -e "\n*** It looks like Pachyderm Engineering's test activation code may be in this repo. Please remove it before committing! ***\n"; \
	  false; \
	fi

test-pfs-server:
	@# If etcd is not available, start it in a docker container
	if ! ETCDCTL_API=3 etcdctl --endpoints=127.0.0.1:2379 get "testkey"; then \
	  docker run \
	    --publish 32379:2379 \
	    --ulimit nofile=2048 \
	    $(ETCD_IMAGE) \
	    etcd \
	    --listen-client-urls=http://0.0.0.0:2379 \
	    --advertise-client-urls=http://0.0.0.0:2379 & \
	fi
	@# don't run this in verbose mode, as it produces a huge amount of logs
	go test ./src/server/pfs/server -timeout $(TIMEOUT)

test-pfs-cmds:
	@# Unlike test-pfs-server, this target requires a running cluster
	go test ./src/server/pfs/cmds -count 1 -timeout $(TIMEOUT)


test-pps:
	@# Travis uses the helper directly because it needs to specify a
	@# subset of the tests using the run flag
	@make RUN= test-pps-helper

test-pps-helper: launch-stats docker-build-test-entrypoint
	# Use the count flag to disable test caching for this test suite.
	PROM_PORT=$$(kubectl --namespace=monitoring get svc/prometheus -o json | jq -r .spec.ports[0].nodePort) \
	  go test -v ./src/server -parallel 1 -count 1 -timeout $(TIMEOUT) $(RUN) && \
	  go test ./src/server/pps/cmds -count 1 -timeout $(TIMEOUT)

test-client:
	rm -rf src/client/vendor
	rm -rf src/server/vendor/github.com/pachyderm
	cp -R src/server/vendor src/client/
	GO15VENDOREXPERIMENT=1 go test -cover $$(go list ./src/client/... | grep -v vendor)
	rm -rf src/client/vendor
	git checkout src/server/vendor/github.com/pachyderm

test-libs:
	go test ./src/server/pkg/collection -timeout $(TIMEOUT) -vet=off
<<<<<<< HEAD
	# (bryce) Add this back once hashtree tests have been updated
	#go test ./src/server/pkg/hashtree -timeout $(TIMEOUT)
=======
	go test ./src/server/pkg/hashtree -timeout $(TIMEOUT)
	go test ./src/server/pkg/cert -timeout $(TIMEOUT)
>>>>>>> 06796559

test-vault:
	kill $$(cat /tmp/vault.pid) || true
	./src/plugin/vault/etc/start-vault.sh
	./src/plugin/vault/etc/setup-vault.sh
	@# Dont cache these results as they require the pachd cluster
	go test -v -count 1 ./src/plugin/vault -timeout $(TIMEOUT)

test-fuse:
	CGOENABLED=0 GO15VENDOREXPERIMENT=1 go test -cover $$(go list ./src/server/... | grep -v '/src/server/vendor/' | grep '/src/server/pfs/fuse')

test-local:
	CGOENABLED=0 GO15VENDOREXPERIMENT=1 go test -cover -short $$(go list ./src/server/... | grep -v '/src/server/vendor/' | grep -v '/src/server/pfs/fuse') -timeout $(TIMEOUT)

test-auth:
	yes | pachctl delete-all
	@# Dont cache these results as they require the pachd cluster
	go test -v ./src/server/auth/server -count 1 -timeout $(TIMEOUT)
	go test -v ./src/server/auth/cmds -count 1 -timeout $(TIMEOUT)

test-enterprise:
	@# Dont cache these results as they require the pachd cluster
	go test -v ./src/server/enterprise/server -count 1 -timeout $(TIMEOUT)

# TODO This is not very robust -- it doesn't work when the ADDRESS host isn't an IPv4 address
PACHD_HOST := $(word 1,$(subst :, ,$(ADDRESS)))
PACHD_PORT := $(word 2,$(subst :, ,$(ADDRESS)))

test-tls:
	# Pachyderm must be running when this target is called
	pachctl version
	# TLS is an enterprise pachyderm feature
	pachctl enterprise activate $$(aws s3 cp s3://pachyderm-engineering/test_enterprise_activation_code.txt -) && echo
	# Generate TLS key and re-deploy pachyderm with TLS enabled
	etc/deploy/gen_pachd_tls.sh --ip=$(PACHD_HOST) --port=$(PACHD_PORT)
	# Restart pachd with new cert
	etc/deploy/restart_with_tls.sh --key=$(PWD)/pachd.key --cert=$(PWD)/pachd.pem
	# If we can run a pipeline, TLS probably works
	@# TODO actually monitor traffic with tcpdump
	PACH_CA_CERTS=${PWD}/pachd.pem go test -v ./src/server -run TestPipelineWithParallelism

test-worker: launch-stats test-worker-helper

test-worker-helper:
	@# Dont cache these results as they require the pachd cluster
	PROM_PORT=$$(kubectl --namespace=monitoring get svc/prometheus -o json | jq -r .spec.ports[0].nodePort) \
	  go test -v ./src/server/worker/ -run=TestPrometheusStats -timeout $(TIMEOUT) -count 1

clean: clean-launch clean-launch-kube

doc-custom: install-doc release-version
	# we rename to pachctl because the program name is used in generating docs
	cp $(GOPATH)/bin/pachctl-doc ./pachctl
	# This file isn't autogenerated so we need to keep it around:
	cp doc/pachctl/pachctl.rst .
	rm -rf doc/pachctl && mkdir doc/pachctl
	./pachctl
	rm ./pachctl
	mv pachctl.rst doc/pachctl
	VERSION="$(shell cat VERSION)" ./etc/build/release_doc

doc:
	@make VERSION_ADDITIONAL= doc-custom


clean-launch-stats:
	kubectl delete --filename https://raw.githubusercontent.com/giantswarm/kubernetes-prometheus/f7d1e34c9e8065554921f80fc6166b1d23b524f7/manifests-all.yaml

launch-stats:
	kubectl apply --filename https://raw.githubusercontent.com/giantswarm/kubernetes-prometheus/f7d1e34c9e8065554921f80fc6166b1d23b524f7/manifests-all.yaml

clean-launch-monitoring:
	kubectl delete --ignore-not-found -f ./etc/plugin/monitoring

launch-monitoring:
	kubectl create -f ./etc/plugin/monitoring
	@echo "Waiting for services to spin up ..."
	until timeout 5s ./etc/kube/check_ready.sh k8s-app=heapster kube-system; do sleep 5; done
	until timeout 5s ./etc/kube/check_ready.sh k8s-app=influxdb kube-system; do sleep 5; done
	until timeout 5s ./etc/kube/check_ready.sh k8s-app=grafana kube-system; do sleep 5; done
	@echo "All services up. Now port forwarding grafana to localhost:3000"
	kubectl --namespace=kube-system port-forward `kubectl --namespace=kube-system get pods -l k8s-app=grafana -o json | jq '.items[0].metadata.name' -r` 3000:3000 &

clean-launch-logging: check-kubectl check-kubectl-connection
	git submodule update --init
	cd etc/plugin/logging && ./undeploy.sh

launch-logging: check-kubectl check-kubectl-connection
	@# Creates Fluentd / Elasticsearch / Kibana services for logging under --namespace=monitoring
	git submodule update --init
	cd etc/plugin/logging && ./deploy.sh
	kubectl --namespace=monitoring port-forward `kubectl --namespace=monitoring get pods -l k8s-app=kibana-logging -o json | jq '.items[0].metadata.name' -r` 35601:5601 &

grep-data:
	go run examples/grep/generate.go >examples/grep/set1.txt
	go run examples/grep/generate.go >examples/grep/set2.txt

grep-example:
	sh examples/grep/run.sh

logs: check-kubectl
	kubectl $(KUBECTLFLAGS) get pod -l app=pachd | sed '1d' | cut -f1 -d ' ' | xargs -n 1 -I pod sh -c 'echo pod && kubectl $(KUBECTLFLAGS) logs pod'

follow-logs: check-kubectl
	kubectl $(KUBECTLFLAGS) get pod -l app=pachd | sed '1d' | cut -f1 -d ' ' | xargs -n 1 -I pod sh -c 'echo pod && kubectl $(KUBECTLFLAGS) logs -f pod'

kubectl:
	gcloud config set container/cluster $(CLUSTER_NAME)
	gcloud container clusters get-credentials $(CLUSTER_NAME)

google-cluster-manifest:
	@pachctl deploy --rethinkdb-cache-size=5G --dry-run google $(BUCKET_NAME) $(STORAGE_NAME) $(STORAGE_SIZE)

google-cluster:
	gcloud container clusters create $(CLUSTER_NAME) --scopes storage-rw --machine-type $(CLUSTER_MACHINE_TYPE) --num-nodes $(CLUSTER_SIZE)
	gcloud config set container/cluster $(CLUSTER_NAME)
	gcloud container clusters get-credentials $(CLUSTER_NAME)
	gcloud components install kubectl
	-gcloud compute firewall-rules create pachd --allow=tcp:30650
	gsutil mb gs://$(BUCKET_NAME) # for PFS
	gcloud compute disks create --size=$(STORAGE_SIZE)GB $(STORAGE_NAME) # for PPS

clean-google-cluster:
	gcloud container clusters delete $(CLUSTER_NAME)
	gcloud compute firewall-rules delete pachd
	gsutil -m rm -r gs://$(BUCKET_NAME)
	gcloud compute disks delete $(STORAGE_NAME)

amazon-cluster-manifest: install
	@pachctl deploy --dry-run amazon $(BUCKET_NAME) $(AWS_ID) $(AWS_KEY) $(AWS_TOKEN) $(AWS_REGION) $(STORAGE_NAME) $(STORAGE_SIZE)

amazon-cluster:
	aws s3api create-bucket --bucket $(BUCKET_NAME) --region $(AWS_REGION)
	aws ec2 create-volume --size $(STORAGE_SIZE) --region $(AWS_REGION) --availability-zone $(AWS_AVAILABILITY_ZONE) --volume-type gp2

amazon-clean-cluster:
	aws s3api delete-bucket --bucket $(BUCKET_NAME) --region $(AWS_REGION)
	aws ec2 detach-volume --force --volume-id $(STORAGE_NAME)
	sleep 20
	aws ec2 delete-volume --volume-id $(STORAGE_NAME)

amazon-clean-launch: clean-launch
	kubectl $(KUBECTLFLAGS) delete --ignore-not-found secrets amazon-secret
	kubectl $(KUBECTLFLAGS) delete --ignore-not-found persistentvolumes rethink-volume
	kubectl $(KUBECTLFLAGS) delete --ignore-not-found persistentvolumeclaims rethink-volume-claim

amazon-clean:
	@while :; \
        do if echo "The following script will delete your AWS bucket and volume. The action cannot be undone. Do you want to proceed? (Y/n)";read REPLY; then \
        case $$REPLY in Y|y) make amazon-clean-launch;make amazon-clean-cluster;break;; \
	N|n) echo "The amazon clean process has been cancelled by user!";break;; \
	*) echo "input parameter error, please input again ";continue;;esac; \
        fi;done;

microsoft-cluster-manifest:
	@pachctl deploy --dry-run microsoft $(CONTAINER_NAME) $(AZURE_STORAGE_NAME) $(AZURE_STORAGE_KEY) $(VHD_URI) $(STORAGE_SIZE)

microsoft-cluster:
	azure group create --name $(AZURE_RESOURCE_GROUP) --location $(AZURE_LOCATION)
	azure storage account create $(AZURE_STORAGE_NAME) --location $(AZURE_LOCATION) --resource-group $(AZURE_RESOURCE_GROUP) --sku-name LRS --kind Storage

clean-microsoft-cluster:
	azure group delete $(AZURE_RESOURCE_GROUP) -q

install-go-bindata:
	go get -u github.com/jteeuwen/go-bindata/...

lint:
	@go get -u golang.org/x/lint/golint
	@for file in $$(find "./src" -name '*.go' | grep -v '/vendor/' | grep -v '\.pb\.go'); do \
	  golint $$file; \
	  if [ -n "$$(golint $$file)" ]; then \
	    echo "golint errors!" && echo && exit 1; \
	  fi; \
	done;

spellcheck:
	@mdspell doc/*.md doc/**/*.md *.md --en-us --ignore-numbers --ignore-acronyms --report --no-suggestions

goxc-generate-local:
	@if [ -z $$GITHUB_OAUTH_TOKEN ]; then \
	  echo "Missing token. Please run via: 'make GITHUB_OAUTH_TOKEN=12345 goxc-generate-local'"; \
	  exit 1; \
	fi
	goxc -wlc default publish-github -apikey=$(GITHUB_OAUTH_TOKEN)

goxc-release:
	@if [ -z $$VERSION ]; then \
	  @echo "Missing version. Please run via: 'make VERSION=v1.2.3-4567 VERSION_ADDITIONAL=4567 goxc-release'"; \
	  @exit 1; \
	fi
	sed 's/%%VERSION_ADDITIONAL%%/$(VERSION_ADDITIONAL)/' .goxc.json.template > .goxc.json
	goxc -pv="$(VERSION)" -wd=./src/server/cmd/pachctl

goxc-build:
	sed 's/%%VERSION_ADDITIONAL%%/$(VERSION_ADDITIONAL)/' .goxc.json.template > .goxc.json
	goxc -tasks=xc -wd=./src/server/cmd/pachctl

.PHONY: all \
	version \
	deps \
	deps-client \
	update-deps \
	test-deps \
	update-test-deps \
	build-clean-vendored-client \
	build \
	install \
	install-clean \
	install-doc \
	homebrew \
	release \
	release-worker \
	release-manifest \
	release-pachd \
	release-version \
	docker-build \
	docker-build-compile \
	docker-build-worker \
	docker-build-pachd \
	docker-build-proto \
	docker-push-worker \
	docker-push-pachd \
	docker-push \
	launch-kube \
	clean-launch-kube \
	kube-cluster-assets \
	launch \
	launch-dev \
	clean-launch-dev \
	clean-launch \
	full-clean-launch \
	clean-pps-storage \
	integration-tests \
	proto \
	pretest \
	test \
	test-client \
	test-fuse \
	test-local \
	clean \
	doc \
	grep-data \
	grep-example \
	logs \
	kubectl \
	google-cluster-manifest \
	google-cluster \
	clean-google-cluster \
	amazon-cluster-manifest \
	amazon-cluster \
	amazon-clean-cluster \
	amazon-clean-launch \
	amazon-clean \
	install-go-bindata \
	assets \
	lint \
	goxc-generate-local \
	goxc-release \
	goxc-build \
	launch-test-rethinkdb \
	clean-launch-test-rethinkdb<|MERGE_RESOLUTION|>--- conflicted
+++ resolved
@@ -483,13 +483,9 @@
 
 test-libs:
 	go test ./src/server/pkg/collection -timeout $(TIMEOUT) -vet=off
-<<<<<<< HEAD
 	# (bryce) Add this back once hashtree tests have been updated
 	#go test ./src/server/pkg/hashtree -timeout $(TIMEOUT)
-=======
-	go test ./src/server/pkg/hashtree -timeout $(TIMEOUT)
 	go test ./src/server/pkg/cert -timeout $(TIMEOUT)
->>>>>>> 06796559
 
 test-vault:
 	kill $$(cat /tmp/vault.pid) || true
