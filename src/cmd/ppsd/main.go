package main

import (
<<<<<<< HEAD
	"fmt"
	"math"
	"net"
	"os"

	"net/http"
	//_ "net/http/pprof"

=======
	"github.com/pachyderm/pachyderm/src/pkg/mainutil"
>>>>>>> 28714345
	"github.com/pachyderm/pachyderm/src/pps"
	"github.com/pachyderm/pachyderm/src/pps/server"
	"github.com/pachyderm/pachyderm/src/pps/store"
	"google.golang.org/grpc"
)

var (
	defaultEnv = map[string]string{
		"PPS_API_PORT": "651",
	}
)

type appEnv struct {
	APIPort   int `env:"PPS_API_PORT"`
	TracePort int `env:"PPS_TRACE_PORT"`
}

func main() {
	mainutil.Main(do, &appEnv{}, defaultEnv)
}

<<<<<<< HEAD
func do() error {
	appEnv := &appEnv{}
	if err := env.Populate(appEnv, env.PopulateOptions{}); err != nil {
		return err
	}
	if appEnv.APIPort == 0 {
		appEnv.APIPort = defaultAPIPort
	}
	//address := fmt.Sprintf("0.0.0.0:%d", appEnv.APIPort)
	s := grpc.NewServer(grpc.MaxConcurrentStreams(math.MaxUint32))
	pps.RegisterApiServer(s, server.NewAPIServer(store.NewInMemoryClient()))
	listener, err := net.Listen("tcp", fmt.Sprintf(":%d", appEnv.APIPort))
	if err != nil {
		return err
	}

	errC := make(chan error)
	go func() { errC <- s.Serve(listener) }()
	//go func() { errC <- http.ListenAndServe(":8080", nil) }()
	if appEnv.TracePort != 0 {
		go func() { errC <- http.ListenAndServe(fmt.Sprintf(":%d", appEnv.TracePort), nil) }()
	}
	return <-errC
=======
func do(appEnvObj interface{}) error {
	appEnv := appEnvObj.(*appEnv)
	return mainutil.GrpcDo(
		appEnv.APIPort,
		appEnv.TracePort,
		func(s *grpc.Server) {
			pps.RegisterApiServer(s, server.NewAPIServer(store.NewInMemoryClient()))
		},
	)
>>>>>>> 28714345
}<|MERGE_RESOLUTION|>--- conflicted
+++ resolved
@@ -1,18 +1,7 @@
 package main
 
 import (
-<<<<<<< HEAD
-	"fmt"
-	"math"
-	"net"
-	"os"
-
-	"net/http"
-	//_ "net/http/pprof"
-
-=======
 	"github.com/pachyderm/pachyderm/src/pkg/mainutil"
->>>>>>> 28714345
 	"github.com/pachyderm/pachyderm/src/pps"
 	"github.com/pachyderm/pachyderm/src/pps/server"
 	"github.com/pachyderm/pachyderm/src/pps/store"
@@ -34,31 +23,6 @@
 	mainutil.Main(do, &appEnv{}, defaultEnv)
 }
 
-<<<<<<< HEAD
-func do() error {
-	appEnv := &appEnv{}
-	if err := env.Populate(appEnv, env.PopulateOptions{}); err != nil {
-		return err
-	}
-	if appEnv.APIPort == 0 {
-		appEnv.APIPort = defaultAPIPort
-	}
-	//address := fmt.Sprintf("0.0.0.0:%d", appEnv.APIPort)
-	s := grpc.NewServer(grpc.MaxConcurrentStreams(math.MaxUint32))
-	pps.RegisterApiServer(s, server.NewAPIServer(store.NewInMemoryClient()))
-	listener, err := net.Listen("tcp", fmt.Sprintf(":%d", appEnv.APIPort))
-	if err != nil {
-		return err
-	}
-
-	errC := make(chan error)
-	go func() { errC <- s.Serve(listener) }()
-	//go func() { errC <- http.ListenAndServe(":8080", nil) }()
-	if appEnv.TracePort != 0 {
-		go func() { errC <- http.ListenAndServe(fmt.Sprintf(":%d", appEnv.TracePort), nil) }()
-	}
-	return <-errC
-=======
 func do(appEnvObj interface{}) error {
 	appEnv := appEnvObj.(*appEnv)
 	return mainutil.GrpcDo(
@@ -68,5 +32,4 @@
 			pps.RegisterApiServer(s, server.NewAPIServer(store.NewInMemoryClient()))
 		},
 	)
->>>>>>> 28714345
 }