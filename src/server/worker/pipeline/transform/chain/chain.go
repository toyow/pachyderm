--- conflicted
+++ resolved
@@ -152,12 +152,7 @@
 		// Also create deletion operations appropriately.
 		skippedFilesetIterator := datum.NewFileSetIterator(pachClient, skippedFilesetID)
 		outputFilesetID, err = jdi.withDatumFileset(pachClient, func(s *datum.Set) error {
-<<<<<<< HEAD
 			return datum.Merge([]datum.Iterator{jdi.parent.outputDit, skippedFilesetIterator}, func(metas []*datum.Meta) error {
-				// Datum only exists in the parent job.
-=======
-			return datum.Merge([]datum.Iterator{skippedFilesetIterator, jdi.parent.outputDit}, func(metas []*datum.Meta) error {
->>>>>>> 52cf131a
 				if len(metas) == 1 {
 					// Datum was skipped, but does not exist in the parent job output.
 					if metas[0].JobID == jdi.jobID {
