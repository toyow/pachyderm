package server

import (
	"fmt"
	"net/http"
	"path"
	"strings"
	"time"

	"github.com/pachyderm/pachyderm/v2/src/auth"
	enterpriseclient "github.com/pachyderm/pachyderm/v2/src/enterprise"
	internalauth "github.com/pachyderm/pachyderm/v2/src/internal/auth"
	"github.com/pachyderm/pachyderm/v2/src/internal/backoff"
	col "github.com/pachyderm/pachyderm/v2/src/internal/collection"
	"github.com/pachyderm/pachyderm/v2/src/internal/errors"
	"github.com/pachyderm/pachyderm/v2/src/internal/grpcutil"
	"github.com/pachyderm/pachyderm/v2/src/internal/keycache"
	"github.com/pachyderm/pachyderm/v2/src/internal/log"
	"github.com/pachyderm/pachyderm/v2/src/internal/ppsconsts"
	"github.com/pachyderm/pachyderm/v2/src/internal/serviceenv"
	txnenv "github.com/pachyderm/pachyderm/v2/src/internal/transactionenv"
	"github.com/pachyderm/pachyderm/v2/src/internal/uuid"

	"github.com/gogo/protobuf/proto"
	"github.com/gogo/protobuf/types"
	logrus "github.com/sirupsen/logrus"
	"golang.org/x/net/context"
)

const (
	tokensPrefix       = "/tokens"
	roleBindingsPrefix = "/role-bindings"
	membersPrefix      = "/members"
	groupsPrefix       = "/groups"
	configPrefix       = "/config"
	oidcAuthnPrefix    = "/oidc-authns"

	// defaultSessionTTLSecs is the lifetime of an auth token from Authenticate,
	defaultSessionTTLSecs = 30 * 24 * 60 * 60 // 30 days

	// configKey is a key (in etcd, in the config collection) that maps to the
	// auth configuration. This is the only key in that collection (due to
	// implemenation details of our config library, we can't use an empty key)
	configKey = "config"

	// clusterRoleBindingKey is a key in etcd, in the roleBindings collection,
	// that contains the set of role bindings for the cluster. These are frequently
	// accessed so we cache them.
	clusterRoleBindingKey = "CLUSTER:"

	// GitHookPort is 655
	// Prometheus uses 656

	// OidcPort is the port where OIDC ID Providers can send auth assertions
	OidcPort = 657
)

// DefaultOIDCConfig is the default config for the auth API server
var DefaultOIDCConfig = auth.OIDCConfig{}

// APIServer represents an auth api server
type APIServer interface {
	auth.APIServer
	txnenv.AuthTransactionServer
}

// apiServer implements the public interface of the Pachyderm auth system,
// including all RPCs defined in the protobuf spec.
type apiServer struct {
	env        serviceenv.ServiceEnv
	txnEnv     *txnenv.TransactionEnv
	pachLogger log.Logger

	configCache             *keycache.Cache
	clusterRoleBindingCache *keycache.Cache

	// tokens is a collection of hashedToken -> TokenInfo mappings. These tokens are
	// returned to users by Authenticate()
	tokens col.EtcdCollection
	// roleBindings is a collection of resource name -> role binding mappings.
	roleBindings col.EtcdCollection
	// members is a collection of username -> groups mappings.
	members col.EtcdCollection
	// groups is a collection of group -> usernames mappings.
	groups col.EtcdCollection
	// collection containing the auth config (under the key configKey)
	authConfig col.EtcdCollection
	// oidcStates  contains the set of OIDC nonces for requests that are in progress
	oidcStates col.EtcdCollection

	// This is a cache of the PPS master token. It's set once on startup and then
	// never updated
	ppsToken string

	// public addresses the fact that pachd in full mode initializes two auth
	// servers: one that exposes a public API, possibly over TLS, and one that
	// exposes a private API, for internal services. Only the public-facing auth
	// service should export the SAML ACS and Metadata services, so if public
	// is true and auth is active, this may export those SAML services
	public bool

	// watchesEnabled controls whether we cache the auth config and cluster role bindings
	// in the auth service, or whether we look them up each time. Watches are expensive in
	// postgres, so we can't afford to have each sidecar run watches. Pipelines always have
	// direct access to a repo anyways, so the cluster role bindings don't affect their access,
	// and the OIDC server doesn't run in the sidecar so the config doesn't matter.
	watchesEnabled bool
}

// LogReq is like log.Logger.Log(), but it assumes that it's being called from
// the top level of a GRPC method implementation, and correspondingly extracts
// the method name from the parent stack frame
func (a *apiServer) LogReq(request interface{}) {
	a.pachLogger.Log(request, nil, nil, 0)
}

// LogResp is like log.Logger.Log(). However,
// 1) It assumes that it's being called from a defer() statement in a GRPC
//    method , and correspondingly extracts the method name from the grandparent
//    stack frame
// 2) It logs NotActivatedError at DebugLevel instead of ErrorLevel, as, in most
//    cases, this error is expected, and logging it frequently may confuse users
func (a *apiServer) LogResp(request interface{}, response interface{}, err error, duration time.Duration) {
	if err == nil {
		a.pachLogger.LogAtLevelFromDepth(request, response, err, duration, logrus.InfoLevel, 4)
	} else if auth.IsErrNotActivated(err) {
		a.pachLogger.LogAtLevelFromDepth(request, response, err, duration, logrus.DebugLevel, 4)
	} else {
		a.pachLogger.LogAtLevelFromDepth(request, response, err, duration, logrus.ErrorLevel, 4)
	}
}

// NewAuthServer returns an implementation of auth.APIServer.
func NewAuthServer(
	env serviceenv.ServiceEnv,
	txnEnv *txnenv.TransactionEnv,
	etcdPrefix string,
	public bool,
	requireNoncriticalServers bool,
	watchesEnabled bool,
) (APIServer, error) {

	authConfig := col.NewEtcdCollection(
		env.GetEtcdClient(),
		path.Join(etcdPrefix, configKey),
		nil,
		&auth.OIDCConfig{},
		nil,
		nil,
	)
	roleBindings := col.NewEtcdCollection(
		env.GetEtcdClient(),
		path.Join(etcdPrefix, roleBindingsPrefix),
		nil,
		&auth.RoleBinding{},
		nil,
		nil,
	)
	s := &apiServer{
		env:        env,
		txnEnv:     txnEnv,
		pachLogger: log.NewLogger("auth.API"),
		tokens: col.NewEtcdCollection(
			env.GetEtcdClient(),
			path.Join(etcdPrefix, tokensPrefix),
			nil,
			&auth.TokenInfo{},
			nil,
			nil,
		),
		members: col.NewEtcdCollection(
			env.GetEtcdClient(),
			path.Join(etcdPrefix, membersPrefix),
			nil,
			&auth.Groups{},
			nil,
			nil,
		),
		groups: col.NewEtcdCollection(
			env.GetEtcdClient(),
			path.Join(etcdPrefix, groupsPrefix),
			nil,
			&auth.Users{},
			nil,
			nil,
		),
		oidcStates: col.NewEtcdCollection(
			env.GetEtcdClient(),
			path.Join(oidcAuthnPrefix),
			nil,
			&auth.SessionInfo{},
			nil,
			nil,
		),
<<<<<<< HEAD
		authConfig:              authConfig,
		roleBindings:            roleBindings,
		configCache:             keycache.NewCache(authConfig.ReadOnly(env.Context()), configKey, &DefaultOIDCConfig),
		clusterRoleBindingCache: keycache.NewCache(roleBindings.ReadOnly(env.Context()), clusterRoleBindingKey, &auth.RoleBinding{}),
		public:                  public,
=======
		authConfig:     authConfig,
		roleBindings:   roleBindings,
		public:         public,
		watchesEnabled: watchesEnabled,
>>>>>>> c884b6b9
	}
	go s.retrieveOrGeneratePPSToken()

	if public {
		// start OIDC service (won't respond to anything until config is set)
		go waitForError("OIDC HTTP Server", requireNoncriticalServers, s.serveOIDC)
	}

	if watchesEnabled {
		s.configCache = keycache.NewCache(authConfig, configKey, &DefaultOIDCConfig)
		s.clusterRoleBindingCache = keycache.NewCache(roleBindings, clusterRoleBindingKey, &auth.RoleBinding{})

		// Watch for new auth config options
		go s.configCache.Watch()

		// Watch for changes to the cluster role binding
		go s.clusterRoleBindingCache.Watch()
	}
	return s, nil
}

func waitForError(name string, required bool, cb func() error) {
	if err := cb(); !errors.Is(err, http.ErrServerClosed) {
		if required {
			logrus.Fatalf("error setting up and/or running %v (use --require-critical-servers-only deploy flag to ignore errors from noncritical servers): %v", name, err)
		}
		logrus.Errorf("error setting up and/or running %v: %v", name, err)
	}
}

// getClusterRoleBinding attempts to get the current cluster role bindings,
// and returns an error if auth is not activated. This can require hitting
// postgres if watches are not enabled (in the worker sidecar).
func (a *apiServer) getClusterRoleBinding(ctx context.Context) (*auth.RoleBinding, error) {
	if a.watchesEnabled {
		bindings, ok := a.clusterRoleBindingCache.Load().(*auth.RoleBinding)
		if !ok {
			return nil, errors.New("cached cluster binding had unexpected type")
		}

		if bindings.Entries == nil {
			return nil, auth.ErrNotActivated
		}
		return bindings, nil
	}

	var binding auth.RoleBinding
	if err := a.roleBindings.ReadOnly(ctx).Get(clusterRoleBindingKey, &binding); err != nil {
		if col.IsErrNotFound(err) {
			return nil, auth.ErrNotActivated
		}
		return nil, err
	}
	return &binding, nil
}

func (a *apiServer) isActive(ctx context.Context) error {
	_, err := a.getClusterRoleBinding(ctx)
	return err
}

// Retrieve the PPS master token, or generate it and put it in etcd.
// TODO This is a hack. PPS and Auth communicate through etcd instead of
// an API, but we should define an internal API and use that instead.
func (a *apiServer) retrieveOrGeneratePPSToken() {
	var tokenProto types.StringValue // will contain PPS token
	ctx, cancel := context.WithTimeout(context.Background(), 2*time.Minute)
	defer cancel()
	b := backoff.NewExponentialBackOff()
	b.MaxElapsedTime = 60 * time.Second
	b.MaxInterval = 5 * time.Second
	if err := backoff.Retry(func() error {
		if _, err := col.NewSTM(ctx, a.env.GetEtcdClient(), func(stm col.STM) error {
			superUserTokenCol := col.NewEtcdCollection(a.env.GetEtcdClient(), ppsconsts.PPSTokenKey, nil, &types.StringValue{}, nil, nil).ReadWrite(stm)
			// TODO(msteffen): Don't use an empty key, as it will not be erased by
			// superUserTokenCol.DeleteAll()
			err := superUserTokenCol.Get("", &tokenProto)
			if err == nil {
				return nil
			}
			if col.IsErrNotFound(err) {
				// no existing token yet -- generate token
				token := uuid.NewWithoutDashes()
				tokenProto.Value = token
				if err := superUserTokenCol.Create("", &tokenProto); err != nil {
					return err
				}
			}
			return nil
		}); err != nil {
			return err
		}
		a.ppsToken = tokenProto.Value
		return nil
	}, b); err != nil {
		panic(fmt.Sprintf("couldn't create/retrieve PPS superuser token within 60s of starting up: %v", err))
	}
}

func (a *apiServer) getEnterpriseTokenState(ctx context.Context) (enterpriseclient.State, error) {
	pachClient := a.env.GetPachClient(ctx)
	resp, err := pachClient.Enterprise.GetState(pachClient.Ctx(),
		&enterpriseclient.GetStateRequest{})
	if err != nil {
		return 0, errors.Wrapf(grpcutil.ScrubGRPC(err), "could not get Enterprise status")
	}
	return resp.State, nil
}

// Activate implements the protobuf auth.Activate RPC
func (a *apiServer) Activate(ctx context.Context, req *auth.ActivateRequest) (resp *auth.ActivateResponse, retErr error) {
	pachClient := a.env.GetPachClient(ctx)
	ctx = pachClient.Ctx() // copy auth information
	// We don't want to actually log the request/response since they contain
	// credentials.
	defer func(start time.Time) { a.LogResp(nil, nil, retErr, time.Since(start)) }(time.Now())
	// If the cluster's Pachyderm Enterprise token isn't active, the auth system
	// cannot be activated
	state, err := a.getEnterpriseTokenState(ctx)
	if err != nil {
		return nil, errors.Wrapf(err, "error confirming Pachyderm Enterprise token")
	}
	if state != enterpriseclient.State_ACTIVE {
		return nil, errors.Errorf("Pachyderm Enterprise is not active in this " +
			"cluster, and the Pachyderm auth API is an Enterprise-level feature")
	}

	// Activating an already activated auth service should fail, because
	// otherwise anyone can just activate the service again and set
	// themselves as an admin.
	if err := a.isActive(ctx); err == nil {
		return nil, auth.ErrAlreadyActivated
	}

	// If the token hash was in the request, use it and return an empty response.
	// Otherwise generate a new random token.
	pachToken := req.RootToken
	if pachToken == "" {
		pachToken = uuid.NewWithoutDashes()
	}

	// Store a new Pachyderm token (as the caller is authenticating) and
	// initialize the root user as a cluster admin
	if _, err = col.NewSTM(ctx, a.env.GetEtcdClient(), func(stm col.STM) error {
		roleBindings := a.roleBindings.ReadWrite(stm)
		tokens := a.tokens.ReadWrite(stm)
		if err := roleBindings.Put(clusterRoleBindingKey, &auth.RoleBinding{
			Entries: map[string]*auth.Roles{
				auth.RootUser: &auth.Roles{Roles: map[string]bool{auth.ClusterAdminRole: true}},
			},
		}); err != nil {
			return err
		}
		return tokens.Put(
			auth.HashToken(pachToken),
			&auth.TokenInfo{
				Subject: auth.RootUser,
			},
		)
	}); err != nil {
		return nil, err
	}

	// wait until the clusterRoleBinding watcher has updated the local cache
	// (changing the activation state), so that Activate() is less likely to
	// race with subsequent calls that expect auth to be activated.
	if err := backoff.Retry(func() error {
		if err := a.isActive(ctx); err != nil {
			return errors.Errorf("auth never activated")
		}
		return nil
	}, backoff.RetryEvery(100*time.Millisecond)); err != nil {
		return nil, err
	}
	return &auth.ActivateResponse{PachToken: pachToken}, nil
}

// Deactivate implements the protobuf auth.Deactivate RPC
func (a *apiServer) Deactivate(ctx context.Context, req *auth.DeactivateRequest) (resp *auth.DeactivateResponse, retErr error) {
	a.LogReq(req)
	defer func(start time.Time) { a.LogResp(req, resp, retErr, time.Since(start)) }(time.Now())

	_, err := col.NewSTM(ctx, a.env.GetEtcdClient(), func(stm col.STM) error {
		a.roleBindings.ReadWrite(stm).DeleteAll()
		a.tokens.ReadWrite(stm).DeleteAll()
		a.members.ReadWrite(stm).DeleteAll()
		a.groups.ReadWrite(stm).DeleteAll()
		a.authConfig.ReadWrite(stm).DeleteAll()
		return nil
	})
	if err != nil {
		return nil, err
	}

	// wait until the clusterRoleBinding watcher sees the deleted role binding,
	// so that Deactivate() is less likely to race with subsequent calls that
	// expect auth to be deactivated.
	if err := backoff.Retry(func() error {
		if err := a.isActive(ctx); err == nil {
			return errors.Errorf("auth still activated")
		}
		return nil
	}, backoff.RetryEvery(100*time.Millisecond)); err != nil {
		return nil, err
	}
	return &auth.DeactivateResponse{}, nil
}

// expiredEnterpriseCheck enforces that if the cluster's enterprise token is
// expired, users cannot log in. The root token can be used to access the cluster.
func (a *apiServer) expiredEnterpriseCheck(ctx context.Context) error {
	state, err := a.getEnterpriseTokenState(ctx)
	if err != nil {
		return errors.Wrapf(err, "error confirming Pachyderm Enterprise token")
	}

	if state == enterpriseclient.State_ACTIVE {
		return nil
	}

	callerInfo, err := a.getAuthenticatedUser(ctx)
	if err != nil {
		return err
	}

	if callerInfo.Subject == auth.RootUser || callerInfo.Subject == auth.PpsUser {
		return nil
	}

	return errors.New("Pachyderm Enterprise is not active in this " +
		"cluster (until Pachyderm Enterprise is re-activated or Pachyderm " +
		"auth is deactivated, users cannot log in)")
}

// Authenticate implements the protobuf auth.Authenticate RPC
func (a *apiServer) Authenticate(ctx context.Context, req *auth.AuthenticateRequest) (resp *auth.AuthenticateResponse, retErr error) {
	if err := a.isActive(ctx); err != nil {
		return nil, err
	}

	// We don't want to actually log the request/response since they contain
	// credentials.
	defer func(start time.Time) { a.LogResp(nil, nil, retErr, time.Since(start)) }(time.Now())

	// If the cluster's enterprise token is expired, login is disabled
	if err := a.expiredEnterpriseCheck(ctx); err != nil {
		return nil, err
	}

	// verify whatever credential the user has presented, and write a new
	// Pachyderm token for the user that their credential belongs to
	var pachToken string
	switch {
	case req.OIDCState != "":
		// Determine caller's Pachyderm/OIDC user info (email)
		email, err := a.OIDCStateToEmail(ctx, req.OIDCState)
		if err != nil {
			return nil, err
		}

		username := auth.UserPrefix + email

		// Generate a new Pachyderm token and write it
		pachToken = uuid.NewWithoutDashes()
		if _, err := col.NewSTM(ctx, a.env.GetEtcdClient(), func(stm col.STM) error {
			tokens := a.tokens.ReadWrite(stm)
			return tokens.PutTTL(auth.HashToken(pachToken),
				&auth.TokenInfo{
					Subject: username,
				},
				defaultSessionTTLSecs)
		}); err != nil {
			return nil, errors.Wrapf(err, "error storing auth token for user \"%s\"", username)
		}
	case req.IdToken != "":
		// Determine caller's Pachyderm/OIDC user info (email)
		token, claims, err := a.validateIDToken(ctx, req.IdToken)
		if err != nil {
			return nil, err
		}

		username := auth.UserPrefix + claims.Email

		// Sync the user's group membership from the groups claim
		if err := a.syncGroupMembership(ctx, claims); err != nil {
			return nil, err
		}

		// Compute the remaining time before the ID token expires,
		// and limit the pach token to the same expiration time.
		// If the token would be longer-lived than the default pach token,
		// TTL clamp the expiration to the default TTL.
		expirationSecs := int64(time.Until(token.Expiry).Seconds())
		if expirationSecs > defaultSessionTTLSecs {
			expirationSecs = defaultSessionTTLSecs
		}

		// Generate a new Pachyderm token and write it
		pachToken = uuid.NewWithoutDashes()
		if _, err := col.NewSTM(ctx, a.env.GetEtcdClient(), func(stm col.STM) error {
			tokens := a.tokens.ReadWrite(stm)
			return tokens.PutTTL(auth.HashToken(pachToken),
				&auth.TokenInfo{
					Subject: username,
				},
				expirationSecs)
		}); err != nil {
			return nil, errors.Wrapf(err, "error storing auth token for user \"%s\"", username)
		}
	default:
		return nil, errors.Errorf("unrecognized authentication mechanism (old pachd?)")
	}

	logrus.Info("Authentication checks successful, now returning pachToken")

	// Return new pachyderm token to caller
	return &auth.AuthenticateResponse{
		PachToken: pachToken,
	}, nil
}

func resourceKey(r *auth.Resource) string {
	if r.Type == auth.ResourceType_CLUSTER {
		return clusterRoleBindingKey
	}
	return fmt.Sprintf("%s:%s", r.Type, r.Name)
}

// AuthorizeInTransaction is identical to Authorize except that it can run
// inside an existing etcd STM transaction.  This is not an RPC.
func (a *apiServer) AuthorizeInTransaction(
	txnCtx *txnenv.TransactionContext,
	req *auth.AuthorizeRequest,
) (resp *auth.AuthorizeResponse, retErr error) {
	binding, err := a.getClusterRoleBinding(txnCtx.ClientContext)
	if err != nil {
		return nil, err
	}

	callerInfo, err := a.getAuthenticatedUser(txnCtx.ClientContext)
	if err != nil {
		return nil, err
	}

	request := newAuthorizeRequest(callerInfo.Subject, req.Permissions, a.getGroups)

	// Check the permissions at the cluster level
	if err := request.evaluateRoleBinding(txnCtx.ClientContext, binding); err != nil {
		return nil, err
	}

	// If all the permissions are satisfied by the cached cluster binding don't
	// retrieve the resource bindings. If the resource in question is the whole
	// cluster we should also exit early
	if request.satisfied() || req.Resource.Type == auth.ResourceType_CLUSTER {
		return &auth.AuthorizeResponse{
			Principal:  callerInfo.Subject,
			Authorized: request.satisfied(),
			Missing:    request.missing(),
			Satisfied:  request.satisfiedPermissions,
		}, nil
	}

	// Get the role bindings for the resource to check
	var roleBinding auth.RoleBinding
	if err := a.roleBindings.ReadWrite(txnCtx.Stm).Get(resourceKey(req.Resource), &roleBinding); err != nil {
		if col.IsErrNotFound(err) {
			return nil, &auth.ErrNoRoleBinding{*req.Resource}
		}
		return nil, errors.Wrapf(err, "error getting role bindings for %s \"%s\"", req.Resource.Type, req.Resource.Name)
	}
	if err := request.evaluateRoleBinding(txnCtx.ClientContext, &roleBinding); err != nil {
		return nil, err
	}

	return &auth.AuthorizeResponse{
		Principal:  callerInfo.Subject,
		Authorized: request.satisfied(),
		Missing:    request.missing(),
		Satisfied:  request.satisfiedPermissions,
	}, nil
}

// Authorize implements the protobuf auth.Authorize RPC
func (a *apiServer) Authorize(
	ctx context.Context,
	req *auth.AuthorizeRequest,
) (resp *auth.AuthorizeResponse, retErr error) {
	a.LogReq(req)
	defer func(start time.Time) { a.LogResp(req, resp, retErr, time.Since(start)) }(time.Now())

	var response *auth.AuthorizeResponse
	if err := a.txnEnv.WithReadContext(ctx, func(txnCtx *txnenv.TransactionContext) error {
		var err error
		response, err = a.AuthorizeInTransaction(txnCtx, req)
		return err
	}); err != nil {
		return nil, err
	}
	return response, nil
}

// WhoAmI implements the protobuf auth.WhoAmI RPC
func (a *apiServer) WhoAmI(ctx context.Context, req *auth.WhoAmIRequest) (resp *auth.WhoAmIResponse, retErr error) {
	a.pachLogger.LogAtLevelFromDepth(req, nil, nil, 0, logrus.DebugLevel, 2)
	defer func(start time.Time) { a.LogResp(req, resp, retErr, time.Since(start)) }(time.Now())

	if err := a.isActive(ctx); err != nil {
		return nil, err
	}

	callerInfo, err := a.getAuthenticatedUser(ctx)
	if err != nil {
		return nil, err
	}

	// Get TTL of user's token
	ttl := int64(-1) // value returned by etcd for keys w/ no lease (no TTL)
	if callerInfo.Subject != auth.PpsUser {
		token, err := auth.GetAuthToken(ctx)
		if err != nil {
			return nil, err
		}
		ttl, err = a.tokens.ReadOnly(ctx).TTL(auth.HashToken(token)) // lookup token TTL
		if err != nil {
			return nil, errors.Wrapf(err, "error looking up TTL for token")
		}
	}

	// return final result
	return &auth.WhoAmIResponse{
		Username: callerInfo.Subject,
		TTL:      ttl,
	}, nil
}

// DeleteRoleBindingInTransaction is used to remove role bindings for resources when they're deleted in other services.
// It doesn't do any auth checks itself - the calling method should ensure the user is allowed to delete this resource.
// This is not an RPC, this is only called in-process.
func (a *apiServer) DeleteRoleBindingInTransaction(txnCtx *txnenv.TransactionContext, resource *auth.Resource) error {
	if err := a.isActive(txnCtx.ClientContext); err != nil {
		return err
	}

	if resource.Type == auth.ResourceType_CLUSTER {
		return fmt.Errorf("cannot delete cluster role binding")
	}

	key := resourceKey(resource)
	roleBindings := a.roleBindings.ReadWrite(txnCtx.Stm)
	if err := roleBindings.Delete(key); err != nil {
		return err
	}

	return nil
}

// rolesFromRoleSlice converts a slice of strings into *auth.Roles,
// validating that each role name is valid.
func rolesFromRoleSlice(rs []string) (*auth.Roles, error) {
	if len(rs) == 0 {
		return nil, nil
	}

	for _, r := range rs {
		if _, err := permissionsForRole(r); err != nil {
			return nil, err
		}
	}

	roles := &auth.Roles{Roles: make(map[string]bool)}
	for _, r := range rs {
		roles.Roles[r] = true
	}
	return roles, nil
}

// CreateRoleBindingInTransaction is an internal-only API to create a role binding for a new resource.
// It doesn't do any authorization checks itself - the calling method should ensure the user is allowed
// to create the resource. This is not an RPC.
func (a *apiServer) CreateRoleBindingInTransaction(txnCtx *txnenv.TransactionContext, principal string, roleSlice []string, resource *auth.Resource) error {
	bindings := &auth.RoleBinding{
		Entries: make(map[string]*auth.Roles),
	}

	if len(roleSlice) != 0 {
		// Check that the subject is in canonical form (`<type>:<principal>`).
		if err := a.checkCanonicalSubject(principal); err != nil {
			return err
		}

		roles, err := rolesFromRoleSlice(roleSlice)
		if err != nil {
			return err
		}

		bindings.Entries[principal] = roles
	}

	// Call Create, this will raise an error if the role binding already exists.
	key := resourceKey(resource)
	roleBindings := a.roleBindings.ReadWrite(txnCtx.Stm)
	if err := roleBindings.Create(key, bindings); err != nil {
		return err
	}

	return nil
}

// AddPipelineReaderToRepoInTransaction gives a pipeline access to read data from the specified source repo.
// This is distinct from ModifyRoleBinding because AddPipelineReader is a less expansive permission
// that is included in the repoReader role, versus being able to modify all role bindings which is
// part of repoOwner. This method is for internal use and is not exposed as an RPC.
func (a *apiServer) AddPipelineReaderToRepoInTransaction(txnCtx *txnenv.TransactionContext, sourceRepo, pipeline string) error {
	if err := CheckRepoIsAuthorizedInTransaction(txnCtx, sourceRepo, auth.Permission_REPO_ADD_PIPELINE_READER); err != nil {
		return err
	}

	return a.setUserRoleBindingInTransaction(txnCtx, &auth.Resource{Type: auth.ResourceType_REPO, Name: sourceRepo}, auth.PipelinePrefix+pipeline, []string{auth.RepoReaderRole})
}

// AddPipelineWriterToRepoInTransaction gives a pipeline access to write to it's own output repo.
// This is distinct from ModifyRoleBinding because AddPipelineWriter is a less expansive permission
// that is included in the repoWriter role, versus being able to modify all role bindings which is
// part of repoOwner. This method is for internal use and is not exposed as an RPC.
func (a *apiServer) AddPipelineWriterToRepoInTransaction(txnCtx *txnenv.TransactionContext, pipeline string) error {
	// Check that the user is allowed to add a pipeline to write to the output repo.
	if err := CheckRepoIsAuthorizedInTransaction(txnCtx, pipeline, auth.Permission_REPO_ADD_PIPELINE_WRITER); err != nil {
		return err
	}

	return a.setUserRoleBindingInTransaction(txnCtx, &auth.Resource{Type: auth.ResourceType_REPO, Name: pipeline}, auth.PipelinePrefix+pipeline, []string{auth.RepoWriterRole})
}

// RemovePipelineReaderFromRepo revokes a pipeline's access to read data from the specified source repo.
// This is distinct from ModifyRoleBinding because RemovePipelineReader is a less expansive permission
// that is included in the repoWriter role, versus being able to modify all role bindings which is
// part of repoOwner. This method is for internal use and is not exposed as an RPC.
func (a *apiServer) RemovePipelineReaderFromRepoInTransaction(txnCtx *txnenv.TransactionContext, sourceRepo, pipeline string) error {
	// Check that the user is allowed to remove input repos from the pipeline repo - this check is on the pipeline itself
	// and not sourceRepo because otherwise users could break piplines they don't have access to by revoking them from the
	// input repo.
	if err := CheckRepoIsAuthorizedInTransaction(txnCtx, pipeline, auth.Permission_REPO_REMOVE_PIPELINE_READER); err != nil && !auth.IsErrNoRoleBinding(err) {
		return err
	}

	return a.setUserRoleBindingInTransaction(txnCtx, &auth.Resource{Type: auth.ResourceType_REPO, Name: sourceRepo}, auth.PipelinePrefix+pipeline, []string{})
}

// ModifyRoleBindingInTransaction is identical to ModifyRoleBinding except that it can run inside
// an existing etcd STM transaction.  This is not an RPC.
func (a *apiServer) ModifyRoleBindingInTransaction(
	txnCtx *txnenv.TransactionContext,
	req *auth.ModifyRoleBindingRequest,
) (*auth.ModifyRoleBindingResponse, error) {
	if err := a.isActive(txnCtx.ClientContext); err != nil {
		return nil, err
	}

	if err := a.checkCanonicalSubject(req.Principal); err != nil {
		return nil, err
	}

	if strings.HasPrefix(req.Principal, auth.PachPrefix) && req.Resource.Type == auth.ResourceType_CLUSTER {
		return nil, fmt.Errorf("cannot modify cluster role bindings for pach: users")
	}

	// ModifyRoleBinding can be called for any type of resource,
	// and the permission required depends on the type of resource.
	switch req.Resource.Type {
	case auth.ResourceType_CLUSTER:
		if err := CheckClusterIsAuthorizedInTransaction(txnCtx, auth.Permission_CLUSTER_MODIFY_BINDINGS); err != nil {
			return nil, err
		}
	case auth.ResourceType_REPO:
		if err := CheckRepoIsAuthorizedInTransaction(txnCtx, req.Resource.Name, auth.Permission_REPO_MODIFY_BINDINGS); err != nil {
			return nil, err
		}
	default:
		return nil, fmt.Errorf("unknown resource type %v", req.Resource.Type)
	}

	if err := a.setUserRoleBindingInTransaction(txnCtx, req.Resource, req.Principal, req.Roles); err != nil {
		return nil, err
	}

	return &auth.ModifyRoleBindingResponse{}, nil
}

func (a *apiServer) setUserRoleBindingInTransaction(txnCtx *txnenv.TransactionContext, resource *auth.Resource, principal string, roleSlice []string) error {
	roles, err := rolesFromRoleSlice(roleSlice)
	if err != nil {
		return err
	}

	key := resourceKey(resource)
	roleBindings := a.roleBindings.ReadWrite(txnCtx.Stm)
	var bindings auth.RoleBinding
	if err := roleBindings.Get(key, &bindings); err != nil {
		if col.IsErrNotFound(err) {
			return &auth.ErrNoRoleBinding{*resource}
		}
		return err
	}

	if bindings.Entries == nil {
		bindings.Entries = make(map[string]*auth.Roles)
	}

	if len(roleSlice) == 0 {
		delete(bindings.Entries, principal)
	} else {
		bindings.Entries[principal] = roles
	}
	return roleBindings.Put(key, &bindings)
}

// ModifyRoleBinding implements the protobuf auth.ModifyRoleBinding RPC
func (a *apiServer) ModifyRoleBinding(ctx context.Context, req *auth.ModifyRoleBindingRequest) (resp *auth.ModifyRoleBindingResponse, retErr error) {
	a.LogReq(req)
	defer func(start time.Time) { a.LogResp(req, resp, retErr, time.Since(start)) }(time.Now())

	var response *auth.ModifyRoleBindingResponse
	if err := a.txnEnv.WithTransaction(ctx, func(txn txnenv.Transaction) error {
		var err error
		response, err = txn.ModifyRoleBinding(req)
		return err
	}); err != nil {
		return nil, err
	}

	// If the request is not in a transaction, block until the cache is updated
	if req.Resource.Type == auth.ResourceType_CLUSTER {
		expected, err := rolesFromRoleSlice(req.Roles)
		if err != nil {
			return nil, err
		}
		if err := backoff.Retry(func() error {
			bindings, ok := a.clusterRoleBindingCache.Load().(*auth.RoleBinding)
			if !ok {
				return errors.New("cached cluster binding had unexpected type")
			}
			if !proto.Equal(bindings.Entries[req.Principal], expected) {
				return errors.New("waiting for cache to be updated")
			}
			return nil
		}, backoff.RetryEvery(100*time.Millisecond)); err != nil {
			return nil, err
		}
	}

	return response, nil
}

// GetRoleBindingInTransaction is identical to GetRoleBinding except that it can run inside
// an existing etcd STM transaction.  This is not an RPC.
func (a *apiServer) GetRoleBindingInTransaction(
	txnCtx *txnenv.TransactionContext,
	req *auth.GetRoleBindingRequest,
) (*auth.GetRoleBindingResponse, error) {
	if err := a.isActive(txnCtx.ClientContext); err != nil {
		return nil, err
	}

	// Read role bindings from etcd
	var roleBindings auth.RoleBinding
	if err := a.roleBindings.ReadWrite(txnCtx.Stm).Get(resourceKey(req.Resource), &roleBindings); err != nil && !col.IsErrNotFound(err) {
		return nil, err
	}

	if roleBindings.Entries == nil {
		roleBindings.Entries = make(map[string]*auth.Roles)
	}
	return &auth.GetRoleBindingResponse{
		Binding: &roleBindings,
	}, nil
}

// GetRoleBinding implements the protobuf auth.GetRoleBinding RPC
func (a *apiServer) GetRoleBinding(ctx context.Context, req *auth.GetRoleBindingRequest) (resp *auth.GetRoleBindingResponse, retErr error) {
	a.LogReq(req)
	defer func(start time.Time) { a.LogResp(req, resp, retErr, time.Since(start)) }(time.Now())

	var response *auth.GetRoleBindingResponse
	if err := a.txnEnv.WithReadContext(ctx, func(txnCtx *txnenv.TransactionContext) error {
		var err error
		response, err = a.GetRoleBindingInTransaction(txnCtx, req)
		return err
	}); err != nil {
		return nil, err
	}
	return response, nil
}

// GetRobotToken implements the protobuf auth.GetRobotToken RPC
func (a *apiServer) GetRobotToken(ctx context.Context, req *auth.GetRobotTokenRequest) (resp *auth.GetRobotTokenResponse, retErr error) {
	a.LogReq(req)
	defer func(start time.Time) { a.LogResp(req, resp, retErr, time.Since(start)) }(time.Now())

	// If the user specified a redundant robot: prefix, strip it. Colons are not permitted in robot names.
	subject := strings.TrimPrefix(req.Robot, auth.RobotPrefix)
	if strings.Contains(subject, ":") {
		return nil, errors.New("robot names cannot contain colons (':')")
	}

	subject = auth.RobotPrefix + subject

	tokenInfo := auth.TokenInfo{
		Subject: subject,
	}

	// generate new token, and write to etcd
	token := uuid.NewWithoutDashes()
	if _, err := col.NewSTM(ctx, a.env.GetEtcdClient(), func(stm col.STM) error {
		return a.tokens.ReadWrite(stm).PutTTL(auth.HashToken(token), &tokenInfo, req.TTL)
	}); err != nil {
		return nil, err
	}

	return &auth.GetRobotTokenResponse{
		Token: token,
	}, nil
}

// GetPipelineAuthTokenInTransaction is an internal API used to create a pipeline token for a given pipeline.
// Not an RPC.
func (a *apiServer) GetPipelineAuthTokenInTransaction(txnCtx *txnenv.TransactionContext, pipeline string) (string, error) {
	if err := a.isActive(txnCtx.ClientContext); err != nil {
		return "", err
	}

	tokenInfo := auth.TokenInfo{
		Subject: auth.PipelinePrefix + pipeline,
	}

	// generate new token, and write to etcd
	token := uuid.NewWithoutDashes()
	if err := a.tokens.ReadWrite(txnCtx.Stm).PutTTL(auth.HashToken(token), &tokenInfo, -1); err != nil {
		return "", errors.Wrapf(err, "error storing token")
	}
	return token, nil
}

// GetOIDCLogin implements the protobuf auth.GetOIDCLogin RPC
func (a *apiServer) GetOIDCLogin(ctx context.Context, req *auth.GetOIDCLoginRequest) (resp *auth.GetOIDCLoginResponse, retErr error) {
	a.LogReq(req)
	// Don't log response to avoid logging OIDC state token
	defer func(start time.Time) { a.LogResp(req, nil, retErr, time.Since(start)) }(time.Now())
	var err error

	authURL, state, err := a.GetOIDCLoginURL(ctx)
	if err != nil {
		return nil, err
	}
	return &auth.GetOIDCLoginResponse{
		LoginURL: authURL,
		State:    state,
	}, nil
}

// RevokeAuthToken implements the protobuf auth.RevokeAuthToken RPC
func (a *apiServer) RevokeAuthToken(ctx context.Context, req *auth.RevokeAuthTokenRequest) (resp *auth.RevokeAuthTokenResponse, retErr error) {
	a.LogReq(req)
	defer func(start time.Time) { a.LogResp(req, resp, retErr, time.Since(start)) }(time.Now())
	a.txnEnv.WithWriteContext(ctx, func(txnCtx *txnenv.TransactionContext) error {
		resp, retErr = a.RevokeAuthTokenInTransaction(txnCtx, req)
		return retErr
	})
	return resp, retErr
}

func (a *apiServer) RevokeAuthTokenInTransaction(txnCtx *txnenv.TransactionContext, req *auth.RevokeAuthTokenRequest) (resp *auth.RevokeAuthTokenResponse, retErr error) {
	if err := a.isActive(txnCtx.ClientContext); err != nil {
		return nil, err
	}

	tokens := a.tokens.ReadWrite(txnCtx.Stm)
	if err := tokens.Delete(auth.HashToken(req.Token)); err != nil {
		return nil, err
	}
	return &auth.RevokeAuthTokenResponse{}, nil
}

// setGroupsForUserInternal is a helper function used by SetGroupsForUser, and
// also by handleSAMLResponse and handleOIDCExchangeInternal (which updates
// group membership information based on signed SAML assertions or JWT claims).
// This does no auth checks, so the caller must do all relevant authorization.
func (a *apiServer) setGroupsForUserInternal(ctx context.Context, subject string, groups []string) error {
	_, err := col.NewSTM(ctx, a.env.GetEtcdClient(), func(stm col.STM) error {
		members := a.members.ReadWrite(stm)

		// Get groups to remove/add user from/to
		var removeGroups auth.Groups
		addGroups := addToSet(nil, groups...)
		if err := members.Get(subject, &removeGroups); err == nil {
			for _, group := range groups {
				if removeGroups.Groups[group] {
					removeGroups.Groups = removeFromSet(removeGroups.Groups, group)
					addGroups = removeFromSet(addGroups, group)
				}
			}
		}

		// Set groups for user
		if err := members.Put(subject, &auth.Groups{
			Groups: addToSet(nil, groups...),
		}); err != nil {
			return err
		}

		// Remove user from previous groups
		groups := a.groups.ReadWrite(stm)
		var membersProto auth.Users
		for group := range removeGroups.Groups {
			if err := groups.Upsert(group, &membersProto, func() error {
				membersProto.Usernames = removeFromSet(membersProto.Usernames, subject)
				return nil
			}); err != nil {
				return err
			}
		}

		// Add user to new groups
		for group := range addGroups {
			if err := groups.Upsert(group, &membersProto, func() error {
				membersProto.Usernames = addToSet(membersProto.Usernames, subject)
				return nil
			}); err != nil {
				return err
			}
		}

		return nil
	})
	return err
}

// SetGroupsForUser implements the protobuf auth.SetGroupsForUser RPC
func (a *apiServer) SetGroupsForUser(ctx context.Context, req *auth.SetGroupsForUserRequest) (resp *auth.SetGroupsForUserResponse, retErr error) {
	a.LogReq(req)
	defer func(start time.Time) { a.LogResp(req, resp, retErr, time.Since(start)) }(time.Now())

	if err := a.checkCanonicalSubject(req.Username); err != nil {
		return nil, err
	}
	// TODO(msteffen): canonicalize group names
	if err := a.setGroupsForUserInternal(ctx, req.Username, req.Groups); err != nil {
		return nil, err
	}
	return &auth.SetGroupsForUserResponse{}, nil
}

// ModifyMembers implements the protobuf auth.ModifyMembers RPC
func (a *apiServer) ModifyMembers(ctx context.Context, req *auth.ModifyMembersRequest) (resp *auth.ModifyMembersResponse, retErr error) {
	a.LogReq(req)
	defer func(start time.Time) { a.LogResp(req, resp, retErr, time.Since(start)) }(time.Now())

	if err := a.checkCanonicalSubjects(req.Add); err != nil {
		return nil, err
	}
	// TODO(bryce) Skip canonicalization if the users can be found.
	if err := a.checkCanonicalSubjects(req.Remove); err != nil {
		return nil, err
	}

	if _, err := col.NewSTM(ctx, a.env.GetEtcdClient(), func(stm col.STM) error {
		members := a.members.ReadWrite(stm)
		var groupsProto auth.Groups
		for _, username := range req.Add {
			if err := members.Upsert(username, &groupsProto, func() error {
				groupsProto.Groups = addToSet(groupsProto.Groups, req.Group)
				return nil
			}); err != nil {
				return err
			}
		}
		for _, username := range req.Remove {
			if err := members.Upsert(username, &groupsProto, func() error {
				groupsProto.Groups = removeFromSet(groupsProto.Groups, req.Group)
				return nil
			}); err != nil {
				return err
			}
		}

		groups := a.groups.ReadWrite(stm)
		var membersProto auth.Users
		if err := groups.Upsert(req.Group, &membersProto, func() error {
			membersProto.Usernames = addToSet(membersProto.Usernames, req.Add...)
			membersProto.Usernames = removeFromSet(membersProto.Usernames, req.Remove...)
			return nil
		}); err != nil {
			return err
		}

		return nil
	}); err != nil {
		return nil, err
	}

	return &auth.ModifyMembersResponse{}, nil
}

func addToSet(set map[string]bool, elems ...string) map[string]bool {
	if set == nil {
		set = map[string]bool{}
	}

	for _, elem := range elems {
		set[elem] = true
	}
	return set
}

func removeFromSet(set map[string]bool, elems ...string) map[string]bool {
	if set != nil {
		for _, elem := range elems {
			delete(set, elem)
		}
	}

	return set
}

// getGroups is a helper function used primarily by the GRPC API GetGroups, but
// also by Authorize() and isAdmin().
func (a *apiServer) getGroups(ctx context.Context, subject string) ([]string, error) {
	members := a.members.ReadOnly(ctx)
	var groupsProto auth.Groups
	if err := members.Get(subject, &groupsProto); err != nil {
		if col.IsErrNotFound(err) {
			return []string{}, nil
		}
		return nil, err
	}
	return setToList(groupsProto.Groups), nil
}

// GetGroups implements the protobuf auth.GetGroups RPC
func (a *apiServer) GetGroups(ctx context.Context, req *auth.GetGroupsRequest) (resp *auth.GetGroupsResponse, retErr error) {
	a.LogReq(req)
	defer func(start time.Time) { a.LogResp(req, resp, retErr, time.Since(start)) }(time.Now())

	callerInfo, err := a.getAuthenticatedUser(ctx)
	if err != nil {
		return nil, err
	}

	var target string
	if req.Username != "" && req.Username != callerInfo.Subject {
		pachClient := a.env.GetPachClient(ctx)
		resp, err := pachClient.Authorize(pachClient.Ctx(), &auth.AuthorizeRequest{
			Resource: &auth.Resource{Type: auth.ResourceType_CLUSTER},
			Permissions: []auth.Permission{
				auth.Permission_CLUSTER_AUTH_GET_GROUPS,
			},
		})
		if err != nil {
			return nil, err
		}

		if !resp.Authorized {
			return nil, &auth.ErrNotAuthorized{
				Subject:  resp.Principal,
				Resource: auth.Resource{Type: auth.ResourceType_CLUSTER},
				Required: []auth.Permission{
					auth.Permission_CLUSTER_AUTH_GET_GROUPS,
				},
			}
		}
		target = req.Username
	} else {
		target = callerInfo.Subject
	}

	groups, err := a.getGroups(ctx, target)
	if err != nil {
		return nil, err
	}
	return &auth.GetGroupsResponse{Groups: groups}, nil
}

// GetUsers implements the protobuf auth.GetUsers RPC
func (a *apiServer) GetUsers(ctx context.Context, req *auth.GetUsersRequest) (resp *auth.GetUsersResponse, retErr error) {
	a.LogReq(req)
	defer func(start time.Time) { a.LogResp(req, resp, retErr, time.Since(start)) }(time.Now())

	// Filter by group
	if req.Group != "" {
		var membersProto auth.Users
		if _, err := col.NewSTM(ctx, a.env.GetEtcdClient(), func(stm col.STM) error {
			groups := a.groups.ReadWrite(stm)
			if err := groups.Get(req.Group, &membersProto); err != nil {
				return err
			}
			return nil
		}); err != nil {
			return nil, err
		}

		return &auth.GetUsersResponse{Usernames: setToList(membersProto.Usernames)}, nil
	}

	membersCol := a.members.ReadOnly(ctx)
	groups := &auth.Groups{}
	var users []string
	if err := membersCol.List(groups, col.DefaultOptions(), func(user string) error {
		users = append(users, user)
		return nil
	}); err != nil {
		return nil, err
	}
	return &auth.GetUsersResponse{Usernames: users}, nil
}

func setToList(set map[string]bool) []string {
	if set == nil {
		return []string{}
	}

	list := []string{}
	for elem := range set {
		list = append(list, elem)
	}
	return list
}

func (a *apiServer) getAuthenticatedUser(ctx context.Context) (*auth.TokenInfo, error) {
	token, err := auth.GetAuthToken(ctx)
	if err != nil {
		return nil, err
	}

	if token == a.ppsToken {
		// TODO(msteffen): This is a hack. The idea is that there is a logical user
		// entry mapping ppsToken to ppsUser. Soon, ppsUser will go away and
		// this check should happen in authorize
		return &auth.TokenInfo{
			Subject: auth.PpsUser,
		}, nil
	}

	// try to lookup pre-computed subject
	if subject := internalauth.GetWhoAmI(ctx); subject != "" {
		return &auth.TokenInfo{
			Subject: subject,
		}, nil
	}

	// Lookup the token
	var tokenInfo auth.TokenInfo
	if err := a.tokens.ReadOnly(ctx).Get(auth.HashToken(token), &tokenInfo); err != nil {
		if col.IsErrNotFound(err) {
			return nil, auth.ErrBadToken
		}
		return nil, err
	}
	return &tokenInfo, nil
}

// checkCanonicalSubjects applies checkCanonicalSubject to a list
func (a *apiServer) checkCanonicalSubjects(subjects []string) error {
	for _, subject := range subjects {
		if err := a.checkCanonicalSubject(subject); err != nil {
			return err
		}
	}
	return nil
}

// checkCanonicalSubject returns an error if a subject doesn't have a prefix, or the prefix is
// not recognized
func (a *apiServer) checkCanonicalSubject(subject string) error {
	if subject == auth.AllClusterUsersSubject {
		return nil
	}

	colonIdx := strings.Index(subject, ":")
	if colonIdx < 0 {
		return errors.Errorf("subject has no prefix, must be of the form <type>:<name>")
	}
	prefix := subject[:colonIdx]

	// check against fixed prefixes
	prefix += ":" // append ":" to match constants
	switch prefix {
	case auth.PipelinePrefix, auth.RobotPrefix, auth.PachPrefix, auth.UserPrefix:
		break
	default:
		return errors.Errorf("subject has unrecognized prefix: %s", subject[:colonIdx+1])
	}
	return nil
}

// GetConfiguration implements the protobuf auth.GetConfiguration RPC.
func (a *apiServer) GetConfiguration(ctx context.Context, req *auth.GetConfigurationRequest) (resp *auth.GetConfigurationResponse, retErr error) {
	a.LogReq(req)
	defer func(start time.Time) { a.LogResp(req, resp, retErr, time.Since(start)) }(time.Now())

	if !a.watchesEnabled {
		return nil, errors.New("watches are not enabled, unable to get current config")
	}

	config, ok := a.configCache.Load().(*auth.OIDCConfig)
	if !ok {
		return nil, errors.New("cached auth config had unexpected type")
	}

	return &auth.GetConfigurationResponse{
		Configuration: config,
	}, nil
}

// SetConfiguration implements the protobuf auth.SetConfiguration RPC
func (a *apiServer) SetConfiguration(ctx context.Context, req *auth.SetConfigurationRequest) (resp *auth.SetConfigurationResponse, retErr error) {
	a.LogReq(req)
	defer func(start time.Time) { a.LogResp(req, resp, retErr, time.Since(start)) }(time.Now())

	if !a.watchesEnabled {
		return nil, errors.New("watches are not enabled, unable to set config")
	}

	var configToStore *auth.OIDCConfig
	if req.Configuration != nil {
		// Validate new config
		if err := validateOIDCConfig(ctx, req.Configuration); err != nil {
			return nil, err
		}
		configToStore = req.Configuration
	} else {
		configToStore = proto.Clone(&DefaultOIDCConfig).(*auth.OIDCConfig)
	}

	// set the new config
	if _, err := col.NewSTM(ctx, a.env.GetEtcdClient(), func(stm col.STM) error {
		return a.authConfig.ReadWrite(stm).Put(configKey, configToStore)
	}); err != nil {
		return nil, err
	}

	// block until the watcher observes the write
	if err := backoff.Retry(func() error {
		record, ok := a.configCache.Load().(*auth.OIDCConfig)
		if !ok {
			return errors.Errorf("could not retrieve auth config from cache")
		}
		if !proto.Equal(record, configToStore) {
			return errors.Errorf("config in cache was not updated")
		}
		return nil
	}, backoff.RetryEvery(time.Second)); err != nil {
		return nil, err
	}

	return &auth.SetConfigurationResponse{}, nil
}

func (a *apiServer) ExtractAuthTokens(ctx context.Context, req *auth.ExtractAuthTokensRequest) (resp *auth.ExtractAuthTokensResponse, retErr error) {
	// We don't want to actually log the request/response since they contain
	// credentials.
	a.LogReq(req)
	defer func(start time.Time) { a.LogResp(nil, nil, retErr, time.Since(start)) }(time.Now())
	if err := a.isActive(ctx); err != nil {
		return nil, err
	}

	extracted := make([]*auth.HashedAuthToken, 0)

	tokens := a.tokens.ReadOnly(ctx)
	var val auth.TokenInfo
	if err := tokens.List(&val, col.DefaultOptions(), func(hash string) error {
		// Only extract robot tokens
		if !strings.HasPrefix(val.Subject, auth.RobotPrefix) {
			return nil
		}

		ttl, err := tokens.TTL(hash)
		if err != nil {
			return err
		}

		token := &auth.HashedAuthToken{
			HashedToken: hash,
			TokenInfo: &auth.TokenInfo{
				Subject: val.Subject,
			},
		}
		if ttl != -1 {
			expiration, err := types.TimestampProto(time.Now().Add(time.Second * time.Duration(ttl)))
			if err != nil {
				return err
			}
			token.Expiration = expiration
		}
		extracted = append(extracted, token)
		return nil
	}); err != nil {
		return nil, err
	}

	return &auth.ExtractAuthTokensResponse{Tokens: extracted}, nil
}

func (a *apiServer) RestoreAuthToken(ctx context.Context, req *auth.RestoreAuthTokenRequest) (resp *auth.RestoreAuthTokenResponse, retErr error) {
	// We don't want to actually log the request/response since they contain
	// credentials.
	defer func(start time.Time) { a.LogResp(nil, nil, retErr, time.Since(start)) }(time.Now())

	var ttl int64
	if req.Token.Expiration != nil {
		ts, err := types.TimestampFromProto(req.Token.Expiration)
		if err != nil {
			return nil, err
		}
		ttl = int64(time.Until(ts).Seconds())
		if ttl < 0 {
			return nil, auth.ErrExpiredToken
		}
	}

	// Check whether the token hash already exists - we don't want to replace an existing token
	if _, err := col.NewSTM(ctx, a.env.GetEtcdClient(), func(stm col.STM) error {
		tokens := a.tokens.ReadWrite(stm)
		var existing auth.TokenInfo
		err := tokens.Get(req.Token.HashedToken, &existing)
		if err == nil {
			return errors.New("cannot overwrite existing token with same hash")
		} else if err != nil && !col.IsErrNotFound(err) {
			return err
		}

		return tokens.PutTTL(req.Token.HashedToken,
			req.Token.TokenInfo,
			ttl)
	}); err != nil {
		return nil, errors.Wrapf(err, "error restoring auth token")
	}
	return &auth.RestoreAuthTokenResponse{}, nil
}<|MERGE_RESOLUTION|>--- conflicted
+++ resolved
@@ -192,18 +192,6 @@
 			nil,
 			nil,
 		),
-<<<<<<< HEAD
-		authConfig:              authConfig,
-		roleBindings:            roleBindings,
-		configCache:             keycache.NewCache(authConfig.ReadOnly(env.Context()), configKey, &DefaultOIDCConfig),
-		clusterRoleBindingCache: keycache.NewCache(roleBindings.ReadOnly(env.Context()), clusterRoleBindingKey, &auth.RoleBinding{}),
-		public:                  public,
-=======
-		authConfig:     authConfig,
-		roleBindings:   roleBindings,
-		public:         public,
-		watchesEnabled: watchesEnabled,
->>>>>>> c884b6b9
 	}
 	go s.retrieveOrGeneratePPSToken()
 
@@ -213,8 +201,8 @@
 	}
 
 	if watchesEnabled {
-		s.configCache = keycache.NewCache(authConfig, configKey, &DefaultOIDCConfig)
-		s.clusterRoleBindingCache = keycache.NewCache(roleBindings, clusterRoleBindingKey, &auth.RoleBinding{})
+		s.configCache = keycache.NewCache(authConfig.ReadOnly(env.Context()), configKey, &DefaultOIDCConfig)
+		s.clusterRoleBindingCache = keycache.NewCache(roleBindings.ReadOnly(env.Context()), clusterRoleBindingKey, &auth.RoleBinding{})
 
 		// Watch for new auth config options
 		go s.configCache.Watch()
