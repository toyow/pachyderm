package fuse

import (
	"bytes"
	"encoding/json"
	"flag"
	"fmt"
	"io"
	"io/ioutil"
	"net"
	"os"
	"os/exec"
	"path/filepath"
	"strings"
	"sync"
	"testing"

	"bazil.org/fuse/fs/fstestutil"
	"github.com/pachyderm/pachyderm/src/client"
	pfsclient "github.com/pachyderm/pachyderm/src/client/pfs"
	"github.com/pachyderm/pachyderm/src/client/pkg/require"
	"github.com/pachyderm/pachyderm/src/client/pkg/uuid"
	persist "github.com/pachyderm/pachyderm/src/server/pfs/db"
	"github.com/pachyderm/pachyderm/src/server/pfs/server"
	"go.pedge.io/pkg/exec"
	"google.golang.org/grpc"
)

const (
	RethinkAddress = "localhost:28015"
)

var (
	port int32 = 30651
)

var testDBs []string

func TestMain(m *testing.M) {
	flag.Parse()
	code := m.Run()
	if code == 0 {
		for _, name := range testDBs {
			if err := persist.RemoveDB(RethinkAddress, name); err != nil {
				panic(err)
			}
		}
	}
	os.Exit(code)
}

func TestRootReadDir(t *testing.T) {
	if testing.Short() {
		t.Skip("Skipped because of short mode")
	}

	testFuse(t, func(c *client.APIClient, mountpoint string) {
		require.NoError(t, c.CreateRepo("one"))
		require.NoError(t, c.CreateRepo("two"))

		require.NoError(t, fstestutil.CheckDir(mountpoint, map[string]fstestutil.FileInfoCheck{
			"one": func(fi os.FileInfo) error {
				if g, e := fi.Mode(), os.ModeDir|0555; g != e {
					return fmt.Errorf("wrong mode: %v != %v", g, e)
				}
				// TODO show repoSize in repo stat?
				if g, e := fi.Size(), int64(0); g != e {
					t.Errorf("wrong size: %v != %v", g, e)
				}
				// TODO show RepoInfo.Created as time
				// if g, e := fi.ModTime().UTC(), repoModTime; g != e {
				// 	t.Errorf("wrong mtime: %v != %v", g, e)
				// }
				return nil
			},
			"two": func(fi os.FileInfo) error {
				if g, e := fi.Mode(), os.ModeDir|0555; g != e {
					return fmt.Errorf("wrong mode: %v != %v", g, e)
				}
				// TODO show repoSize in repo stat?
				if g, e := fi.Size(), int64(0); g != e {
					t.Errorf("wrong size: %v != %v", g, e)
				}
				// TODO show RepoInfo.Created as time
				// if g, e := fi.ModTime().UTC(), repoModTime; g != e {
				// 	t.Errorf("wrong mtime: %v != %v", g, e)
				// }
				return nil
			},
		}))
	}, false)
}

func TestRepoReadDir(t *testing.T) {
	if testing.Short() {
		t.Skip("Skipped because of short mode")
	}

	testFuse(t, func(c *client.APIClient, mountpoint string) {
		repoName := "foo"
		require.NoError(t, c.CreateRepo(repoName))
		commitA, err := c.StartCommit(repoName, "master")
		require.NoError(t, err)
		require.NoError(t, c.FinishCommit(repoName, commitA.ID))
		t.Logf("finished commit %v", commitA.ID)

		commitB, err := c.StartCommit(repoName, "master")
		require.NoError(t, err)
		t.Logf("open commit %v", commitB.ID)

		commitAInfo, err := c.InspectCommit(repoName, commitA.ID)
		require.NoError(t, err)
		commitBInfo, err := c.InspectCommit(repoName, commitB.ID)
		require.NoError(t, err)

		checkA := func(fi os.FileInfo) error {
			if g, e := fi.Mode(), os.ModeDir|0555; g != e {
				return fmt.Errorf("wrong mode: %v != %v", g, e)
			}
			// TODO show commitSize in commit stat?
			if g, e := fi.Size(), int64(0); g != e {
				t.Errorf("wrong size: %v != %v", g, e)
			}
			// TODO show CommitInfo.StartTime as ctime, CommitInfo.Finished as mtime
			// TODO test ctime via .Sys
			// if g, e := fi.ModTime().UTC(), commitFinishTime; g != e {
			// 	t.Errorf("wrong mtime: %v != %v", g, e)
			// }
			return nil
		}
		checkB := func(fi os.FileInfo) error {
			if g, e := fi.Mode(), os.ModeDir|0775; g != e {
				return fmt.Errorf("wrong mode: %v != %v", g, e)
			}
			// TODO show commitSize in commit stat?
			if g, e := fi.Size(), int64(0); g != e {
				t.Errorf("wrong size: %v != %v", g, e)
			}
			// TODO show CommitInfo.StartTime as ctime, ??? as mtime
			// TODO test ctime via .Sys
			// if g, e := fi.ModTime().UTC(), commitFinishTime; g != e {
			// 	t.Errorf("wrong mtime: %v != %v", g, e)
			// }
			return nil
		}

		require.NoError(t, fstestutil.CheckDir(filepath.Join(mountpoint, repoName), map[string]fstestutil.FileInfoCheck{
			commitIDToPath(commitA.ID): checkA,
			commitAInfo.Branch:         checkA,
			commitIDToPath(commitB.ID): checkB,
			commitBInfo.Branch:         checkB,
		}))
	}, false)
}

func TestCommitOpenReadDir(t *testing.T) {
	if testing.Short() {
		t.Skip("Skipped because of short mode")
	}

	testFuse(t, func(c *client.APIClient, mountpoint string) {
		repoName := "foo"
		require.NoError(t, c.CreateRepo(repoName))
		commit, err := c.StartCommit(repoName, "master")
		require.NoError(t, err)
		t.Logf("open commit %v", commit.ID)

		const (
			greetingName = "greeting"
			greeting     = "Hello, world\n"
			greetingPerm = 0644
		)
		require.NoError(t, ioutil.WriteFile(filepath.Join(mountpoint, repoName, commitIDToPath(commit.ID), greetingName), []byte(greeting), greetingPerm))
		const (
			scriptName = "script"
			script     = "#!/bin/sh\necho foo\n"
			scriptPerm = 0750
		)
		require.NoError(t, ioutil.WriteFile(filepath.Join(mountpoint, repoName, commitIDToPath(commit.ID), scriptName), []byte(script), scriptPerm))

		require.NoError(t, fstestutil.CheckDir(filepath.Join(mountpoint, repoName, commitIDToPath(commit.ID)), map[string]fstestutil.FileInfoCheck{
			greetingName: func(fi os.FileInfo) error {
				// TODO respect greetingPerm
				if g, e := fi.Mode(), os.FileMode(0666); g != e {
					return fmt.Errorf("wrong mode: %v != %v", g, e)
				}
				if g, e := fi.Size(), int64(len(greeting)); g != e {
					t.Errorf("wrong size: %v != %v", g, e)
				}
				// TODO show fileModTime as mtime
				// if g, e := fi.ModTime().UTC(), fileModTime; g != e {
				// 	t.Errorf("wrong mtime: %v != %v", g, e)
				// }
				return nil
			},
			scriptName: func(fi os.FileInfo) error {
				// TODO respect scriptPerm
				if g, e := fi.Mode(), os.FileMode(0666); g != e {
					return fmt.Errorf("wrong mode: %v != %v", g, e)
				}
				if g, e := fi.Size(), int64(len(script)); g != e {
					t.Errorf("wrong size: %v != %v", g, e)
				}
				// TODO show fileModTime as mtime
				// if g, e := fi.ModTime().UTC(), fileModTime; g != e {
				// 	t.Errorf("wrong mtime: %v != %v", g, e)
				// }
				return nil
			},
		}))
	}, false)
}

func TestCommitFinishedReadDir(t *testing.T) {
	if testing.Short() {
		t.Skip("Skipped because of short mode")
	}

	testFuse(t, func(c *client.APIClient, mountpoint string) {
		repoName := "foo"
		require.NoError(t, c.CreateRepo(repoName))
		commit, err := c.StartCommit(repoName, "master")
		require.NoError(t, err)
		t.Logf("open commit %v", commit.ID)

		const (
			greetingName = "greeting"
			greeting     = "Hello, world\n"
			greetingPerm = 0644
		)
		require.NoError(t, ioutil.WriteFile(filepath.Join(mountpoint, repoName, commitIDToPath(commit.ID), greetingName), []byte(greeting), greetingPerm))
		const (
			scriptName = "script"
			script     = "#!/bin/sh\necho foo\n"
			scriptPerm = 0750
		)
		require.NoError(t, ioutil.WriteFile(filepath.Join(mountpoint, repoName, commitIDToPath(commit.ID), scriptName), []byte(script), scriptPerm))
		require.NoError(t, c.FinishCommit(repoName, commit.ID))

		require.NoError(t, fstestutil.CheckDir(filepath.Join(mountpoint, repoName, commitIDToPath(commit.ID)), map[string]fstestutil.FileInfoCheck{
			greetingName: func(fi os.FileInfo) error {
				// TODO respect greetingPerm
				if g, e := fi.Mode(), os.FileMode(0666); g != e {
					return fmt.Errorf("wrong mode: %v != %v", g, e)
				}
				if g, e := fi.Size(), int64(len(greeting)); g != e {
					t.Errorf("wrong size: %v != %v", g, e)
				}
				// TODO show fileModTime as mtime
				// if g, e := fi.ModTime().UTC(), fileModTime; g != e {
				// 	t.Errorf("wrong mtime: %v != %v", g, e)
				// }
				return nil
			},
			scriptName: func(fi os.FileInfo) error {
				// TODO respect scriptPerm
				if g, e := fi.Mode(), os.FileMode(0666); g != e {
					return fmt.Errorf("wrong mode: %v != %v", g, e)
				}
				if g, e := fi.Size(), int64(len(script)); g != e {
					t.Errorf("wrong size: %v != %v", g, e)
				}
				// TODO show fileModTime as mtime
				// if g, e := fi.ModTime().UTC(), fileModTime; g != e {
				// 	t.Errorf("wrong mtime: %v != %v", g, e)
				// }
				return nil
			},
		}))
	}, false)
}

func TestWriteAndRead(t *testing.T) {
	if testing.Short() {
		t.Skip("Skipped because of short mode")
	}

	testFuse(t, func(c *client.APIClient, mountpoint string) {
		repoName := "foo"
		require.NoError(t, c.CreateRepo(repoName))
		commit, err := c.StartCommit(repoName, "master")
		require.NoError(t, err)
		greeting := "Hello, world\n"
		filePath := filepath.Join(mountpoint, repoName, commitIDToPath(commit.ID), "greeting")
		require.NoError(t, ioutil.WriteFile(filePath, []byte(greeting), 0644))
		readGreeting, err := ioutil.ReadFile(filePath)
		require.NoError(t, err)
		require.Equal(t, greeting, string(readGreeting))
		require.NoError(t, c.FinishCommit(repoName, commit.ID))
		data, err := ioutil.ReadFile(filePath)
		require.NoError(t, err)
		require.Equal(t, []byte(greeting), data)
	}, false)
}

func TestBigWrite(t *testing.T) {
	if testing.Short() {
		t.Skip("Skipped because of short mode")
	}

	testFuse(t, func(c *client.APIClient, mountpoint string) {
		repo := "test"
		require.NoError(t, c.CreateRepo(repo))
		commit, err := c.StartCommit(repo, "master")
		require.NoError(t, err)
		path := filepath.Join(mountpoint, repo, commitIDToPath(commit.ID), "file1")
		stdin := strings.NewReader(fmt.Sprintf("yes | tr -d '\\n' | head -c 1000000 > %s", path))
		require.NoError(t, pkgexec.RunStdin(stdin, "sh"))
		require.NoError(t, c.FinishCommit(repo, commit.ID))
		data, err := ioutil.ReadFile(path)
		require.NoError(t, err)
		require.Equal(t, bytes.Repeat([]byte{'y'}, 1000000), data)
	}, false)
}

func Test296Appends(t *testing.T) {
	if testing.Short() {
		t.Skip("Skipped because of short mode")
	}

	testFuse(t, func(c *client.APIClient, mountpoint string) {
		repo := "test"
		require.NoError(t, c.CreateRepo(repo))
		commit, err := c.StartCommit(repo, "master")
		require.NoError(t, err)
		path := filepath.Join(mountpoint, repo, commitIDToPath(commit.ID), "file")
		stdin := strings.NewReader(fmt.Sprintf("echo 1 >>%s", path))
		require.NoError(t, pkgexec.RunStdin(stdin, "sh"))
		stdin = strings.NewReader(fmt.Sprintf("echo 2 >>%s", path))
		require.NoError(t, pkgexec.RunStdin(stdin, "sh"))
		require.NoError(t, c.FinishCommit(repo, commit.ID))
		commit2, err := c.StartCommit(repo, commit.ID)
		require.NoError(t, err)
		path = filepath.Join(mountpoint, repo, commitIDToPath(commit2.ID), "file")
		stdin = strings.NewReader(fmt.Sprintf("echo 3 >>%s", path))
		require.NoError(t, pkgexec.RunStdin(stdin, "sh"))
		require.NoError(t, c.FinishCommit(repo, commit2.ID))
		data, err := ioutil.ReadFile(path)
		require.NoError(t, err)
		require.Equal(t, "1\n2\n3\n", string(data))
	}, false)
}

func Test296(t *testing.T) {
	if testing.Short() {
		t.Skip("Skipped because of short mode")
	}

	testFuse(t, func(c *client.APIClient, mountpoint string) {
		repo := "test"
		require.NoError(t, c.CreateRepo(repo))
		commit, err := c.StartCommit(repo, "master")
		require.NoError(t, err)
		path := filepath.Join(mountpoint, repo, commitIDToPath(commit.ID), "file")
		stdin := strings.NewReader(fmt.Sprintf("echo 1 >%s", path))
		require.NoError(t, pkgexec.RunStdin(stdin, "sh"))
		stdin = strings.NewReader(fmt.Sprintf("echo 2 >%s", path))
		require.NoError(t, pkgexec.RunStdin(stdin, "sh"))
		require.NoError(t, c.FinishCommit(repo, commit.ID))
		commit2, err := c.StartCommit(repo, commit.ID)
		require.NoError(t, err)
		path = filepath.Join(mountpoint, repo, commitIDToPath(commit2.ID), "file")
		stdin = strings.NewReader(fmt.Sprintf("echo 3 >%s", path))
		require.NoError(t, pkgexec.RunStdin(stdin, "sh"))
		require.NoError(t, c.FinishCommit(repo, commit2.ID))
		data, err := ioutil.ReadFile(path)
		require.NoError(t, err)
		require.Equal(t, "3\n", string(data))
	}, false)
}

func TestSpacedWrites(t *testing.T) {
	if testing.Short() {
		t.Skip("Skipped because of short mode")
	}

	testFuse(t, func(c *client.APIClient, mountpoint string) {
		repo := "test"
		require.NoError(t, c.CreateRepo(repo))
		commit, err := c.StartCommit(repo, "master")
		require.NoError(t, err)
		path := filepath.Join(mountpoint, repo, commitIDToPath(commit.ID), "file")
		file, err := os.Create(path)
		require.NoError(t, err)
		_, err = file.Write([]byte("foo"))
		require.NoError(t, err)
		_, err = file.Write([]byte("foo"))
		require.NoError(t, err)
		require.NoError(t, file.Close())
		require.NoError(t, c.FinishCommit(repo, commit.ID))
		data, err := ioutil.ReadFile(path)
		require.NoError(t, err)
		require.Equal(t, "foofoo", string(data))
	}, false)
}

func TestMountCachingViaWalk(t *testing.T) {
	if testing.Short() {
		t.Skip("Skipped because of short mode")
	}

	testFuse(t, func(c *client.APIClient, mountpoint string) {
		repo1 := "foo"
		require.NoError(t, c.CreateRepo(repo1))

		// Now if we walk the FS we should see the file.
		// This first act of 'walking' should also initiate the cache

		var filesSeen []interface{}
		walkCallback := func(path string, info os.FileInfo, err error) error {
			tokens := strings.Split(path, "/mnt")
			filesSeen = append(filesSeen, tokens[len(tokens)-1])
			return nil
		}

		err := filepath.Walk(mountpoint, walkCallback)
		require.NoError(t, err)
		require.OneOfEquals(t, "/foo", filesSeen)

		// Now create another repo, and look for it under the mount point
		repo2 := "bar"
		require.NoError(t, c.CreateRepo(repo2))

		// Now if we walk the FS we should see the new file.
		// This now works. But originally (issue #205) this second ls on mac doesn't report the file!

		filesSeen = make([]interface{}, 0)
		err = filepath.Walk(mountpoint, walkCallback)
		require.NoError(t, err)
		require.OneOfEquals(t, "/foo", filesSeen)
		require.OneOfEquals(t, "/bar", filesSeen)

	}, false)
}

func TestMountCachingViaShell(t *testing.T) {
	if testing.Short() {
		t.Skip("Skipped because of short mode")
	}

	testFuse(t, func(c *client.APIClient, mountpoint string) {
		repo1 := "foo"
		require.NoError(t, c.CreateRepo(repo1))

		// Now if we walk the FS we should see the file.
		// This first act of 'walking' should also initiate the cache

		ls := exec.Command("ls")
		ls.Dir = mountpoint
		out, err := ls.Output()
		require.NoError(t, err)

		require.Equal(t, "foo\n", string(out))

		// Now create another repo, and look for it under the mount point
		repo2 := "bar"
		require.NoError(t, c.CreateRepo(repo2))

		// Now if we walk the FS we should see the new file.
		// This second ls on mac doesn't report the file!

		ls = exec.Command("ls")
		ls.Dir = mountpoint
		out, err = ls.Output()
		require.NoError(t, err)

		require.Equal(t, true, "foo\nbar\n" == string(out) || "bar\nfoo\n" == string(out))

	}, false)
}

func TestCreateFileInDir(t *testing.T) {
	if testing.Short() {
		t.Skip("Skipped because of short mode")
	}
	testFuse(t, func(c *client.APIClient, mountpoint string) {
		require.NoError(t, c.CreateRepo("repo"))
		commit, err := c.StartCommit("repo", "master")
		require.NoError(t, err)

		require.NoError(t, os.Mkdir(filepath.Join(mountpoint, "repo", commitIDToPath(commit.ID), "dir"), 0700))
		require.NoError(t, ioutil.WriteFile(filepath.Join(mountpoint, "repo", commitIDToPath(commit.ID), "dir", "file"), []byte("foo"), 0644))
		require.NoError(t, c.FinishCommit("repo", commit.ID))
	}, false)
}

func TestCreateDirConflict(t *testing.T) {
	if testing.Short() {
		t.Skip("Skipped because of short mode")
	}
	testFuse(t, func(c *client.APIClient, mountpoint string) {
		require.NoError(t, c.CreateRepo("repo"))
		commit, err := c.StartCommit("repo", "master")
		require.NoError(t, err)

		require.NoError(t, ioutil.WriteFile(filepath.Join(mountpoint, "repo", commitIDToPath(commit.ID), "file"), []byte("foo"), 0644))

		require.YesError(t, os.Mkdir(filepath.Join(mountpoint, "repo", commit.ID, "file"), 0700))
		require.NoError(t, c.FinishCommit("repo", commit.ID))
	}, false)
}

func TestOverwriteFile(t *testing.T) {
	if testing.Short() {
		t.Skip("Skipped because of short mode")
	}
	testFuse(t, func(c *client.APIClient, mountpoint string) {
		require.NoError(t, c.CreateRepo("repo"))
		commit1, err := c.StartCommit("repo", "master")
		require.NoError(t, err)
		_, err = c.PutFile("repo", commit1.ID, "file", strings.NewReader("foo\n"))
		require.NoError(t, err)
		require.NoError(t, c.FinishCommit("repo", commit1.ID))
		commit2, err := c.StartCommit("repo", commit1.ID)
		require.NoError(t, err)
		path := filepath.Join(mountpoint, "repo", commitIDToPath(commit2.ID), "file")
		stdin := strings.NewReader(fmt.Sprintf("echo bar >%s", path))
		require.NoError(t, pkgexec.RunStdin(stdin, "sh"))
		require.NoError(t, c.FinishCommit("repo", commit2.ID))
		result, err := ioutil.ReadFile(path)
		require.NoError(t, err)
		require.Equal(t, "bar\n", string(result))
	}, false)
}

func TestOpenAndWriteFile(t *testing.T) {
	if testing.Short() {
		t.Skip("Skipped because of short mode")
	}
	testFuse(t, func(c *client.APIClient, mountpoint string) {
		require.NoError(t, c.CreateRepo("repo"))
		commit1, err := c.StartCommit("repo", "master")
		require.NoError(t, err)
		filePath := filepath.Join(mountpoint, "repo", commitIDToPath(commit1.ID), "foo")
		f, err := os.OpenFile(filePath, os.O_WRONLY|os.O_CREATE|os.O_APPEND, 0644)
		require.NoError(t, err)
		defer func() {
			err = f.Close()
			require.NoError(t, err)
		}()
		data1 := []byte("something\nis\nrotten\n")
		_, err = f.Write(data1)
		require.NoError(t, err)
		data2 := []byte("in\nthe\nstate\nof\nDenmark\n")
		_, err = f.Write(data2)
		require.NoError(t, err)
		require.NoError(t, f.Sync())
		require.NoError(t, c.FinishCommit("repo", commit1.ID))
		result, err := ioutil.ReadFile(filePath)
		require.NoError(t, err)
		require.Equal(t, fmt.Sprintf("%v%v", string(data1), string(data2)), string(result))
	}, false)
}

func TestDelimitJSON(t *testing.T) {
	if testing.Short() {
		t.Skip("Skipped because of short mode")
	}
	testFuse(t, func(c *client.APIClient, mountpoint string) {
		repo := "abba"
		require.NoError(t, c.CreateRepo(repo))
		commit, err := c.StartCommit(repo, "master")
		require.NoError(t, err)
		var expectedOutput []byte
		rawMessage := `{
		"level":"debug",
		"timestamp":"345",
		"message":{
			"thing":"foo"
		},
		"timing":[1,3,34,6,7]
	}`
		for !(len(expectedOutput) > 9*1024*1024) {
			expectedOutput = append(expectedOutput, []byte(rawMessage)...)
		}
		filePath := filepath.Join(mountpoint, repo, commitIDToPath(commit.ID), "foo.json")
		require.NoError(t, ioutil.WriteFile(filePath, expectedOutput, 0644))
		require.NoError(t, c.FinishCommit(repo, commit.ID))
		// Make sure all the content is there
		var buffer bytes.Buffer
		require.NoError(t, c.GetFile(repo, commit.ID, "foo.json", 0, 0, "", false, nil, &buffer))
		require.Equal(t, len(expectedOutput), buffer.Len())
		require.Equal(t, string(expectedOutput), buffer.String())

		// Now verify that each block contains only valid JSON objects
		bigModulus := 10 // Make it big to make it less likely that I return both blocks together
		for b := 0; b < bigModulus; b++ {
			blockFilter := &pfsclient.Shard{
				BlockNumber:  uint64(b),
				BlockModulus: uint64(bigModulus),
			}

			buffer.Reset()
			if c.GetFile(repo, commit.ID, "foo.json", 0, 0, "", false, blockFilter, &buffer) != nil {
				// ignore file not found
				continue
			}

			// If any single block returns content of size equal to the total, we
			// got a block collision and we're not testing anything
			require.NotEqual(t, buffer.Len(), len(expectedOutput))

			var value json.RawMessage
			decoder := json.NewDecoder(&buffer)
			for {
				err = decoder.Decode(&value)
				if err != nil {
					if err == io.EOF {
						break
					} else {
						require.NoError(t, err)
					}
				}
				require.Equal(t, rawMessage, string(value))
			}
		}
	}, false)
}

func TestNoDelimiter(t *testing.T) {

	if testing.Short() {
		t.Skip("Skipped because of short mode")
	}
	testFuse(t, func(c *client.APIClient, mountpoint string) {
		repo := "test"
		name := "foo.bin"
		require.NoError(t, c.CreateRepo(repo))
		commit1, err := c.StartCommit(repo, "master")
		require.NoError(t, err)

		rawMessage := "Some\ncontent\nthat\nshouldnt\nbe\nline\ndelimited.\n"
		filePath := filepath.Join(mountpoint, repo, commitIDToPath(commit1.ID), name)

		// Write a big blob that would normally not fit in a block
		var expectedOutputA []byte
		for !(len(expectedOutputA) > 9*1024*1024) {
			expectedOutputA = append(expectedOutputA, []byte(rawMessage)...)
		}
		require.NoError(t, ioutil.WriteFile(filePath, expectedOutputA, 0644))

		// Write another big block
		var expectedOutputB []byte
		for !(len(expectedOutputB) > 10*1024*1024) {
			expectedOutputB = append(expectedOutputB, []byte(rawMessage)...)
		}
		require.NoError(t, ioutil.WriteFile("/tmp/b", expectedOutputB, 0644))
		stdin := strings.NewReader(fmt.Sprintf("cat /tmp/b >>%s", filePath))
		require.NoError(t, pkgexec.RunStdin(stdin, "sh"))

		// Finish the commit so I can read the data
		require.NoError(t, c.FinishCommit(repo, commit1.ID))

		// Make sure all the content is there
		var buffer bytes.Buffer
		require.NoError(t, c.GetFile(repo, commit1.ID, name, 0, 0, "", false, nil, &buffer))
		require.Equal(t, len(expectedOutputA)+len(expectedOutputB), buffer.Len())
		require.Equal(t, string(append(expectedOutputA, expectedOutputB...)), buffer.String())

		// Now verify that each block only contains objects of the size we've written
		bigModulus := 10 // Make it big to make it less likely that I return both blocks together
		blockLengths := []interface{}{len(expectedOutputA), len(expectedOutputB)}
		for b := 0; b < bigModulus; b++ {
			blockFilter := &pfsclient.Shard{
				BlockNumber:  uint64(b),
				BlockModulus: uint64(bigModulus),
			}

			buffer.Reset()
			if c.GetFile(repo, commit1.ID, name, 0, 0, "", false, blockFilter, &buffer) != nil {
				continue
			}

			// If any single block returns content of size equal to the total, we
			// got a block collision and we're not testing anything
			require.NotEqual(t, len(expectedOutputA)+len(expectedOutputB), buffer.Len())
			if buffer.Len() == 0 {
				continue
			}
			require.EqualOneOf(t, blockLengths, buffer.Len())
		}
	}, false)
}

func TestWriteToReadOnlyPath(t *testing.T) {

	if testing.Short() {
		t.Skip("Skipped because of short mode")
	}
	testFuse(t, func(c *client.APIClient, mountpoint string) {
		repo := "test"
		name := "foo"
		require.NoError(t, c.CreateRepo(repo))
		commit1, err := c.StartCommit(repo, "master")
		require.NoError(t, err)
		require.NoError(t, c.FinishCommit(repo, commit1.ID))

		filePath := filepath.Join(mountpoint, repo, commitIDToPath(commit1.ID), name)
		stdin := strings.NewReader(fmt.Sprintf("echo 'oh hai' > %s", filePath))
		err = pkgexec.RunStdin(stdin, "sh")
		require.YesError(t, err)
		require.Matches(t, "Operation not permitted", err.Error())
	}, false)
}

func TestWriteManyFiles(t *testing.T) {
	if testing.Short() {
		t.Skip("Skipped because of short mode")
	}

	testFuse(t, func(c *client.APIClient, mountpoint string) {
		repo := "TestWriteManyFiles"
		require.NoError(t, c.CreateRepo(repo))
		commit, err := c.StartCommit(repo, "master")
		require.NoError(t, err)

		for i := 0; i < 1000; i++ {
			fileName := fmt.Sprintf("file-%d", i)
			filePath := filepath.Join(mountpoint, repo, commitIDToPath(commit.ID), fileName)
			require.NoError(t, ioutil.WriteFile(filePath, []byte(fileName), 0644))
		}
	}, false)
}

func TestReadCancelledCommit(t *testing.T) {
	if testing.Short() {
		t.Skip("Skipped because of short mode")
	}

	testFuse(t, func(c *client.APIClient, mountpoint string) {
		repo := "TestReadCancelledCommit"
		require.NoError(t, c.CreateRepo(repo))
		commit, err := c.StartCommit(repo, "master")
		require.NoError(t, err)
		_, err = c.PutFile(repo, commit.ID, "file", strings.NewReader("foo\n"))
		require.NoError(t, err)
		require.NoError(t, c.CancelCommit(repo, commit.ID))
		dirs, err := ioutil.ReadDir(filepath.Join(mountpoint, repo))
		require.NoError(t, err)
		require.Equal(t, 2, len(dirs))
		var actualDirs []interface{}
		for _, dir := range dirs {
			actualDirs = append(actualDirs, dir.Name())
		}
		require.OneOfEquals(t, commitIDToPath(commit.ID), actualDirs)
		data, err := ioutil.ReadFile(filepath.Join(mountpoint, repo, commitIDToPath(commit.ID), "file"))
		require.NoError(t, err)
		require.Equal(t, "foo\n", string(data))
	}, true)
}

func TestNoReadCancelledCommit(t *testing.T) {
	if testing.Short() {
		t.Skip("Skipped because of short mode")
	}

	testFuse(t, func(c *client.APIClient, mountpoint string) {
		repo := "TestReadCancelledCommit"
		require.NoError(t, c.CreateRepo(repo))
		commit, err := c.StartCommit(repo, "master")
		require.NoError(t, err)
		_, err = c.PutFile(repo, commit.ID, "file", strings.NewReader("foo\n"))
		require.NoError(t, err)
		require.NoError(t, c.CancelCommit(repo, commit.ID))
		commit2, err := c.StartCommit(repo, "master")
		require.NoError(t, c.FinishCommit(repo, commit2.ID))
		require.NoError(t, c.ArchiveCommit(repo, commit2.ID))
		// we shouldn't see any directories because the mount doesn't show
		// archived or cancelled commits
		dirs, err := ioutil.ReadDir(filepath.Join(mountpoint, repo))
		require.NoError(t, err)
		require.Equal(t, 0, len(dirs))
	}, false)
}

func TestListBranch(t *testing.T) {
	if testing.Short() {
		t.Skip("Skipped because of short mode")
	}

	testFuse(t, func(c *client.APIClient, mountpoint string) {
		repo := "TestListBranch"
		require.NoError(t, c.CreateRepo(repo))
		commit, err := c.StartCommit(repo, "master")
		_, err = c.PutFile(repo, commit.ID, "file", strings.NewReader("foo\n"))
		require.NoError(t, c.FinishCommit(repo, commit.ID))
		dirs, err := ioutil.ReadDir(filepath.Join(mountpoint, repo))
		require.NoError(t, err)
		require.Equal(t, 2, len(dirs))
		require.OneOfEquals(t, commitIDToPath(commit.ID), []interface{}{dirs[0].Name(), dirs[1].Name()})
		require.OneOfEquals(t, "master", []interface{}{dirs[0].Name(), dirs[1].Name()})
	}, false)
}

func testFuse(
	t *testing.T,
	test func(client *client.APIClient, mountpoint string),
	allCommits bool,
) {
	// don't leave goroutines running
	var wg sync.WaitGroup
	defer wg.Wait()

	tmp, err := ioutil.TempDir("", "pachyderm-test-")
	require.NoError(t, err)
	defer func() {
		_ = os.RemoveAll(tmp)
	}()

	// closed on successful termination
	quit := make(chan struct{})
	defer close(quit)
	listener, err := net.Listen("tcp", "localhost:0")
	require.NoError(t, err)
	defer func() {
		_ = listener.Close()
	}()

	// TODO try to share more of this setup code with various main
	// functions
	localAddress := listener.Addr().String()
	srv := grpc.NewServer()
	blockDir := filepath.Join(tmp, "blocks")
	blockServer, err := server.NewLocalBlockAPIServer(blockDir)
	require.NoError(t, err)
	pfsclient.RegisterBlockAPIServer(srv, blockServer)

	dbName := "pachyderm_test_" + uuid.NewWithoutDashes()[0:12]
	testDBs = append(testDBs, dbName)

	if err := persist.InitDB(RethinkAddress, dbName); err != nil {
		panic(err)
	}
	driver, err := persist.NewDriver(localAddress, RethinkAddress, dbName)
	require.NoError(t, err)

	apiServer := server.NewAPIServer(driver)
	pfsclient.RegisterAPIServer(srv, apiServer)

	wg.Add(1)
	go func() {
		defer wg.Done()
		if err := srv.Serve(listener); err != nil {
			select {
			case <-quit:
				// orderly shutdown
				return
			default:
				t.Errorf("grpc serve: %v", err)
			}
		}
	}()

	apiClient, err := client.NewFromAddress(localAddress)
	require.NoError(t, err)
<<<<<<< HEAD
	mounter := fuse.NewMounter(localAddress, apiClient)
=======
	apiClient := pfsclient.NewAPIClient(clientConn)
	mounter := NewMounter(localAddress, apiClient)
>>>>>>> d0e9e284
	mountpoint := filepath.Join(tmp, "mnt")
	require.NoError(t, os.Mkdir(mountpoint, 0700))
	ready := make(chan bool)
	wg.Add(1)
	go func() {
		defer wg.Done()
		require.NoError(t, mounter.MountAndCreate(mountpoint, nil, nil, ready, false, allCommits))
	}()

	<-ready

	defer func() {
		_ = mounter.Unmount(mountpoint)
	}()
	test(apiClient, mountpoint)
}<|MERGE_RESOLUTION|>--- conflicted
+++ resolved
@@ -853,12 +853,7 @@
 
 	apiClient, err := client.NewFromAddress(localAddress)
 	require.NoError(t, err)
-<<<<<<< HEAD
-	mounter := fuse.NewMounter(localAddress, apiClient)
-=======
-	apiClient := pfsclient.NewAPIClient(clientConn)
 	mounter := NewMounter(localAddress, apiClient)
->>>>>>> d0e9e284
 	mountpoint := filepath.Join(tmp, "mnt")
 	require.NoError(t, os.Mkdir(mountpoint, 0700))
 	ready := make(chan bool)
