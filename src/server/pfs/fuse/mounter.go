package fuse

import (
	"os"
	"os/signal"
	"sync"

	"bazil.org/fuse"
	"bazil.org/fuse/fs"
	pfsclient "github.com/pachyderm/pachyderm/src/client/pfs"
	"go.pedge.io/lion"
)

const (
	namePrefix = "pfs://"
	subtype    = "pfs"
)

type mounter struct {
	address   string
	apiClient pfsclient.APIClient
}

func newMounter(address string, apiClient pfsclient.APIClient) Mounter {
	return &mounter{
		address,
		apiClient,
	}
}

func (m *mounter) Mount(
	mountPoint string,
	shard *pfsclient.Shard,
	commitMounts []*CommitMount,
	ready chan bool,
) (retErr error) {
	var once sync.Once
	defer once.Do(func() {
		if ready != nil {
			close(ready)
		}
	})
	// TODO: should we make the caller do this?
	if err := os.MkdirAll(mountPoint, 0777); err != nil {
		return err
	}
	name := namePrefix + m.address
	conn, err := fuse.Mount(
		mountPoint,
		fuse.FSName(name),
		fuse.VolumeName(name),
		fuse.Subtype(subtype),
		fuse.AllowOther(),
		fuse.WritebackCache(),
		fuse.MaxReadahead(1<<32-1),
	)
	if err != nil {
		return err
	}
	defer func() {
		if err := conn.Close(); err != nil && retErr == nil {
			retErr = err
		}
	}()

	sigChan := make(chan os.Signal, 1)
	signal.Notify(sigChan, os.Interrupt)
	go func() {
		<-sigChan
		m.Unmount(mountPoint)
	}()

	once.Do(func() {
		if ready != nil {
			close(ready)
		}
	})
<<<<<<< HEAD
	config := &fs.Config{Debug: debug}
=======
	config := &fs.Config{}
>>>>>>> 0618da86
	if err := fs.New(conn, config).Serve(newFilesystem(m.apiClient, shard, commitMounts)); err != nil {
		return err
	}
	<-conn.Ready
	return conn.MountError
}

func debug(msg interface{}) {
	lion.Printf("%+v", msg)
}

func (m *mounter) Unmount(mountPoint string) error {
	return fuse.Unmount(mountPoint)
}<|MERGE_RESOLUTION|>--- conflicted
+++ resolved
@@ -75,11 +75,7 @@
 			close(ready)
 		}
 	})
-<<<<<<< HEAD
-	config := &fs.Config{Debug: debug}
-=======
 	config := &fs.Config{}
->>>>>>> 0618da86
 	if err := fs.New(conn, config).Serve(newFilesystem(m.apiClient, shard, commitMounts)); err != nil {
 		return err
 	}
