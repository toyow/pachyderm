package server

import (
	"context"
	"fmt"
	"math"
	"os"
	"path"
	"sort"
	"strings"
	"time"

	"github.com/jmoiron/sqlx"
	"github.com/pachyderm/pachyderm/v2/src/auth"
	"github.com/pachyderm/pachyderm/v2/src/client"
	"github.com/pachyderm/pachyderm/v2/src/internal/ancestry"
	col "github.com/pachyderm/pachyderm/v2/src/internal/collection"
	"github.com/pachyderm/pachyderm/v2/src/internal/errors"
	"github.com/pachyderm/pachyderm/v2/src/internal/errutil"
	"github.com/pachyderm/pachyderm/v2/src/internal/grpcutil"
	"github.com/pachyderm/pachyderm/v2/src/internal/pfsdb"
	"github.com/pachyderm/pachyderm/v2/src/internal/ppsconsts"
	"github.com/pachyderm/pachyderm/v2/src/internal/serviceenv"
	"github.com/pachyderm/pachyderm/v2/src/internal/storage/chunk"
	"github.com/pachyderm/pachyderm/v2/src/internal/storage/fileset"
	"github.com/pachyderm/pachyderm/v2/src/internal/storage/track"
	txnenv "github.com/pachyderm/pachyderm/v2/src/internal/transactionenv"
	"github.com/pachyderm/pachyderm/v2/src/internal/uuid"
	"github.com/pachyderm/pachyderm/v2/src/internal/watch"
	"github.com/pachyderm/pachyderm/v2/src/internal/work"
	"github.com/pachyderm/pachyderm/v2/src/pfs"
	authserver "github.com/pachyderm/pachyderm/v2/src/server/auth/server"
	pfsserver "github.com/pachyderm/pachyderm/v2/src/server/pfs"

	etcd "github.com/coreos/etcd/clientv3"
	"github.com/gogo/protobuf/proto"
	"github.com/gogo/protobuf/types"
	log "github.com/sirupsen/logrus"
)

const (
	// Makes calls to ListRepo and InspectRepo more legible
	includeAuth = true
)

const (
	storageTaskNamespace = "storage"
	fileSetsRepo         = client.FileSetsRepoName
	defaultTTL           = client.DefaultTTL
	maxTTL               = 30 * time.Minute
)

// IsPermissionError returns true if a given error is a permission error.
func IsPermissionError(err error) bool {
	return strings.Contains(err.Error(), "has already finished")
}

// CommitEvent is an event that contains a CommitInfo or an error
type CommitEvent struct {
	Err   error
	Value *pfs.CommitInfo
}

// CommitStream is a stream of CommitInfos
type CommitStream interface {
	Stream() <-chan CommitEvent
	Close()
}

type collectionFactory func(string) col.Collection

type driver struct {
	env *serviceenv.ServiceEnv
	// etcdClient and prefix write repo and other metadata to etcd
	etcdClient *etcd.Client
	txnEnv     *txnenv.TransactionEnv
	prefix     string

	// collections
	repos       col.Collection
	commits     collectionFactory
	branches    collectionFactory
	openCommits col.Collection

	storage         *fileset.Storage
	commitStore     commitStore
	compactionQueue *work.TaskQueue
}

func newDriver(env *serviceenv.ServiceEnv, txnEnv *txnenv.TransactionEnv, etcdPrefix string, db *sqlx.DB) (*driver, error) {
	// Setup etcd, object storage, and database clients.
	etcdClient := env.GetEtcdClient()
	objClient, err := NewObjClient(env.Configuration)
	if err != nil {
		return nil, err
	}
	// Setup driver struct.
	d := &driver{
		env:        env,
		txnEnv:     txnEnv,
		etcdClient: etcdClient,
		prefix:     etcdPrefix,
		repos:      pfsdb.Repos(etcdClient, etcdPrefix),
		commits: func(repo string) col.Collection {
			return pfsdb.Commits(etcdClient, etcdPrefix, repo)
		},
		branches: func(repo string) col.Collection {
			return pfsdb.Branches(etcdClient, etcdPrefix, repo)
		},
		openCommits: pfsdb.OpenCommits(etcdClient, etcdPrefix),
		// TODO: set maxFanIn based on downward API.
	}
	// Setup tracker and chunk / fileset storage.
	tracker := track.NewPostgresTracker(db)
	chunkStorageOpts, err := env.ChunkStorageOptions()
	if err != nil {
		return nil, err
	}
	memCache := env.ChunkMemoryCache()
	chunkStorage := chunk.NewStorage(objClient, memCache, chunk.NewPostgresStore(db), tracker, chunkStorageOpts...)
	d.storage = fileset.NewStorage(fileset.NewPostgresStore(db), tracker, chunkStorage, env.FileSetStorageOptions()...)
	// Setup compaction queue and worker.
	d.compactionQueue, err = work.NewTaskQueue(context.Background(), etcdClient, etcdPrefix, storageTaskNamespace)
	if err != nil {
		return nil, err
	}
	d.commitStore = newPostgresCommitStore(db, tracker, d.storage)
	// Create spec repo (default repo)
	repo := client.NewRepo(ppsconsts.SpecRepo)
	repoInfo := &pfs.RepoInfo{
		Repo:    repo,
		Created: types.TimestampNow(),
	}
	if _, err := col.NewSTM(context.Background(), etcdClient, func(stm col.STM) error {
		repos := d.repos.ReadWrite(stm)
		return repos.Create(repo.Name, repoInfo)
	}); err != nil && !col.IsErrExists(err) {
		return nil, err
	}
	// Setup PFS master
	go d.master(env, db)
	go d.compactionWorker()
	return d, nil
}

func (d *driver) createRepo(txnCtx *txnenv.TransactionContext, repo *pfs.Repo, description string, update bool) error {
	// Validate arguments
	if repo == nil {
		return errors.New("repo cannot be nil")
	}

	// Check that the user is logged in (user doesn't need any access level to
	// create a repo, but they must be authenticated if auth is active)
	whoAmI, err := txnCtx.Client.WhoAmI(txnCtx.ClientContext, &auth.WhoAmIRequest{})
	authIsActivated := !auth.IsErrNotActivated(err)
	if authIsActivated && err != nil {
		return errors.Wrapf(grpcutil.ScrubGRPC(err), "error authenticating (must log in to create a repo)")
	}
	if err := ancestry.ValidateName(repo.Name); err != nil {
		return err
	}

	repos := d.repos.ReadWrite(txnCtx.Stm)

	// check if 'repo' already exists. If so, return that error. Otherwise,
	// proceed with ACL creation (avoids awkward "access denied" error when
	// calling "createRepo" on a repo that already exists)
	var existingRepoInfo pfs.RepoInfo
	err = repos.Get(repo.Name, &existingRepoInfo)
	if err != nil && !col.IsErrNotFound(err) {
		return errors.Wrapf(err, "error checking whether \"%s\" exists", repo.Name)
	} else if err == nil {
		// Existing repo case--just update the repo description.
		if !update {
			return pfsserver.ErrRepoExists{repo}
		}

		if existingRepoInfo.Description == description {
			// Don't overwrite the stored proto with an identical value. This
			// optimization is impactful because pps will frequently update the __spec__
			// repo to make sure it exists.
			return nil
		}

		// Check if the caller is authorized to modify this repo
		// Note, we don't do this before checking if the description changed because
		// there is client code that calls CreateRepo(R, update=true) as an
		// idempotent way to ensure that R exists. By permitting these calls when
		// they don't actually change anything, even if the caller doesn't have
		// WRITER access, we make the pattern more generally useful.
		if err := authserver.CheckRepoIsAuthorizedInTransaction(txnCtx, repo.Name, auth.Permission_REPO_WRITE); err != nil {
			return errors.Wrapf(err, "could not update description of %q", repo)
		}
		existingRepoInfo.Description = description
		return repos.Put(repo.Name, &existingRepoInfo)
	} else {
		// New repo case
		if authIsActivated {
			// Create ACL for new repo. Make caller the sole owner. If the ACL already
			// exists with a different owner, this will fail.
			_, err := txnCtx.Auth().ModifyRoleBindingInTransaction(txnCtx, &auth.ModifyRoleBindingRequest{
				Resource:  &auth.Resource{Type: auth.ResourceType_REPO, Name: repo.Name},
				Principal: whoAmI.Username,
				Roles:     []string{auth.RepoOwnerRole},
			})
			if err != nil {
				return errors.Wrapf(grpcutil.ScrubGRPC(err), "could not create ACL for new repo \"%s\"", repo.Name)
			}
		}
		return repos.Create(repo.Name, &pfs.RepoInfo{
			Repo:        repo,
			Created:     types.TimestampNow(),
			Description: description,
		})
	}
}

func (d *driver) inspectRepo(txnCtx *txnenv.TransactionContext, repo *pfs.Repo, includeAuth bool) (*pfs.RepoInfo, error) {
	// Validate arguments
	if repo == nil {
		return nil, errors.New("repo cannot be nil")
	}

	result := &pfs.RepoInfo{}
	if err := d.repos.ReadWrite(txnCtx.Stm).Get(repo.Name, result); err != nil {
		return nil, err
	}
	if includeAuth {
		permissions, err := d.getPermissions(txnCtx.Client, repo)
		if err != nil {
			if auth.IsErrNotActivated(err) {
				return result, nil
			}
			return nil, errors.Wrapf(grpcutil.ScrubGRPC(err), "error getting access level for \"%s\"", repo.Name)
		}
		result.AuthInfo = &pfs.RepoAuthInfo{Permissions: permissions}
	}
	return result, nil
}

func (d *driver) getPermissions(pachClient *client.APIClient, repo *pfs.Repo) ([]auth.Permission, error) {
	ctx := pachClient.Ctx()

	resp, err := pachClient.AuthAPIClient.Authorize(ctx, &auth.AuthorizeRequest{
		Resource: &auth.Resource{Type: auth.ResourceType_REPO, Name: repo.Name},
		Permissions: []auth.Permission{
			auth.Permission_REPO_READ,
			auth.Permission_REPO_WRITE,
			auth.Permission_REPO_MODIFY_BINDINGS,
			auth.Permission_REPO_DELETE,
			auth.Permission_REPO_INSPECT_COMMIT,
			auth.Permission_REPO_LIST_COMMIT,
			auth.Permission_REPO_DELETE_COMMIT,
			auth.Permission_REPO_CREATE_BRANCH,
			auth.Permission_REPO_LIST_BRANCH,
			auth.Permission_REPO_DELETE_BRANCH,
			auth.Permission_REPO_LIST_FILE,
			auth.Permission_REPO_INSPECT_FILE,
		},
	})
	if err != nil {
<<<<<<< HEAD
		return auth.Scope_NONE, err
	}
	if len(resp.Scopes) != 1 {
		return auth.Scope_NONE, errors.Errorf("too many results from GetScope: %#v", resp)
	}
	return resp.Scopes[0], nil
}

func equalBranches(a, b []*pfs.Branch) bool {
	aMap := make(map[string]bool)
	bMap := make(map[string]bool)
	key := path.Join
	for _, branch := range a {
		aMap[key(branch.Repo.Name, branch.Name)] = true
	}
	for _, branch := range b {
		bMap[key(branch.Repo.Name, branch.Name)] = true
	}
	if len(aMap) != len(bMap) {
		return false
	}

	for k := range aMap {
		if !bMap[k] {
			return false
		}
	}
	return true
}

func equalCommits(a, b []*pfs.Commit) bool {
	aMap := make(map[string]bool)
	bMap := make(map[string]bool)
	key := path.Join
	for _, commit := range a {
		aMap[key(commit.Repo.Name, commit.ID)] = true
	}
	for _, commit := range b {
		bMap[key(commit.Repo.Name, commit.ID)] = true
	}
	if len(aMap) != len(bMap) {
		return false
	}

	for k := range aMap {
		if !bMap[k] {
			return false
		}
	}
	return true
}

// ErrBranchProvenanceTransitivity Branch provenance is not transitively closed.
// This struct contains all the information that was used to demonstrate that this invariant is not being satisfied.
type ErrBranchProvenanceTransitivity struct {
	BranchInfo     *pfs.BranchInfo
	FullProvenance []*pfs.Branch
}

func (e ErrBranchProvenanceTransitivity) Error() string {
	var msg strings.Builder
	msg.WriteString("consistency error: branch provenance was not transitive\n")
	msg.WriteString("on branch " + e.BranchInfo.Name + " in repo " + e.BranchInfo.Branch.Repo.Name + "\n")
	fullMap := make(map[string]*pfs.Branch)
	provMap := make(map[string]*pfs.Branch)
	key := path.Join
	for _, branch := range e.FullProvenance {
		fullMap[key(branch.Repo.Name, branch.Name)] = branch
	}
	provMap[key(e.BranchInfo.Branch.Repo.Name, e.BranchInfo.Name)] = e.BranchInfo.Branch
	for _, branch := range e.BranchInfo.Provenance {
		provMap[key(branch.Repo.Name, branch.Name)] = branch
	}
	msg.WriteString("the following branches are missing from the provenance:\n")
	for k, v := range fullMap {
		if _, ok := provMap[k]; !ok {
			msg.WriteString(v.Name + " in repo " + v.Repo.Name + "\n")
		}
	}
	return msg.String()
}

// ErrBranchInfoNotFound Branch info could not be found. Typically because of an incomplete deletion of a branch.
// This struct contains all the information that was used to demonstrate that this invariant is not being satisfied.
type ErrBranchInfoNotFound struct {
	Branch *pfs.Branch
}

func (e ErrBranchInfoNotFound) Error() string {
	return fmt.Sprintf("consistency error: the branch %v on repo %v could not be found\n", e.Branch.Name, e.Branch.Repo.Name)
}

// ErrCommitInfoNotFound Commit info could not be found. Typically because of an incomplete deletion of a commit.
// This struct contains all the information that was used to demonstrate that this invariant is not being satisfied.
type ErrCommitInfoNotFound struct {
	Location string
	Commit   *pfs.Commit
}

func (e ErrCommitInfoNotFound) Error() string {
	return fmt.Sprintf("consistency error: the commit %v in repo %v could not be found while checking %v",
		e.Commit.ID, e.Commit.Repo.Name, e.Location)
}

// ErrInconsistentCommitProvenance Commit provenance somehow has a branch and commit from different repos.
// This struct contains all the information that was used to demonstrate that this invariant is not being satisfied.
type ErrInconsistentCommitProvenance struct {
	CommitProvenance *pfs.CommitProvenance
}

func (e ErrInconsistentCommitProvenance) Error() string {
	return fmt.Sprintf("consistency error: the commit provenance has repo %v for the branch but repo %v for the commit",
		e.CommitProvenance.Branch.Repo.Name, e.CommitProvenance.Commit.Repo.Name)
}

// ErrHeadProvenanceInconsistentWithBranch The head provenance of a branch does not match the branch's provenance
// This struct contains all the information that was used to demonstrate that this invariant is not being satisfied.
type ErrHeadProvenanceInconsistentWithBranch struct {
	BranchInfo     *pfs.BranchInfo
	ProvBranchInfo *pfs.BranchInfo
	HeadCommitInfo *pfs.CommitInfo
}

func (e ErrHeadProvenanceInconsistentWithBranch) Error() string {
	var msg strings.Builder
	msg.WriteString("consistency error: head provenance is not consistent with branch provenance\n")
	msg.WriteString("on branch " + e.BranchInfo.Name + " in repo " + e.BranchInfo.Branch.Repo.Name + "\n")
	msg.WriteString("which has head commit " + e.HeadCommitInfo.Commit.ID + "\n")
	msg.WriteString("this branch is provenant on the branch " +
		e.ProvBranchInfo.Name + " in repo " + e.ProvBranchInfo.Branch.Repo.Name + "\n")
	msg.WriteString("which has head commit " + e.ProvBranchInfo.Head.ID + "\n")
	msg.WriteString("but this commit is missing from the head commit provenance\n")
	return msg.String()
}

// ErrProvenanceTransitivity Commit provenance is not transitively closed.
// This struct contains all the information that was used to demonstrate that this invariant is not being satisfied.
type ErrProvenanceTransitivity struct {
	CommitInfo     *pfs.CommitInfo
	FullProvenance []*pfs.Commit
}

func (e ErrProvenanceTransitivity) Error() string {
	var msg strings.Builder
	msg.WriteString("consistency error: commit provenance was not transitive\n")
	msg.WriteString("on commit " + e.CommitInfo.Commit.ID + " in repo " + e.CommitInfo.Commit.Repo.Name + "\n")
	fullMap := make(map[string]*pfs.Commit)
	provMap := make(map[string]*pfs.Commit)
	key := path.Join
	for _, prov := range e.FullProvenance {
		fullMap[key(prov.Repo.Name, prov.ID)] = prov
	}
	for _, prov := range e.CommitInfo.Provenance {
		provMap[key(prov.Commit.Repo.Name, prov.Commit.ID)] = prov.Commit
	}
	msg.WriteString("the following commit provenances are missing from the full provenance:\n")
	for k, v := range fullMap {
		if _, ok := provMap[k]; !ok {
			msg.WriteString(v.ID + " in repo " + v.Repo.Name + "\n")
		}
	}
	return msg.String()
}

// ErrNilCommitInSubvenance Commit provenance somehow has a branch and commit from different repos.
// This struct contains all the information that was used to demonstrate that this invariant is not being satisfied.
type ErrNilCommitInSubvenance struct {
	CommitInfo      *pfs.CommitInfo
	SubvenanceRange *pfs.CommitRange
}

func (e ErrNilCommitInSubvenance) Error() string {
	upper := "<nil>"
	if e.SubvenanceRange.Upper != nil {
		upper = e.SubvenanceRange.Upper.ID
	}
	lower := "<nil>"
	if e.SubvenanceRange.Lower != nil {
		lower = e.SubvenanceRange.Lower.ID
	}
	return fmt.Sprintf("consistency error: the commit %v has nil subvenance in the %v - %v range",
		e.CommitInfo.Commit.ID, lower, upper)
}

// ErrSubvenanceOfProvenance The commit was not found in its provenance's subvenance
// This struct contains all the information that was used to demonstrate that this invariant is not being satisfied.
type ErrSubvenanceOfProvenance struct {
	CommitInfo     *pfs.CommitInfo
	ProvCommitInfo *pfs.CommitInfo
}

func (e ErrSubvenanceOfProvenance) Error() string {
	var msg strings.Builder
	msg.WriteString("consistency error: the commit was not in its provenance's subvenance\n")
	msg.WriteString("commit " + e.CommitInfo.Commit.ID + " in repo " + e.CommitInfo.Commit.Repo.Name + "\n")
	msg.WriteString("provenance commit " + e.ProvCommitInfo.Commit.ID + " in repo " + e.ProvCommitInfo.Commit.Repo.Name + "\n")
	return msg.String()
}

// ErrProvenanceOfSubvenance The commit was not found in its subvenance's provenance
// This struct contains all the information that was used to demonstrate that this invariant is not being satisfied.
type ErrProvenanceOfSubvenance struct {
	CommitInfo     *pfs.CommitInfo
	SubvCommitInfo *pfs.CommitInfo
}

func (e ErrProvenanceOfSubvenance) Error() string {
	var msg strings.Builder
	msg.WriteString("consistency error: the commit was not in its subvenance's provenance\n")
	msg.WriteString("commit " + e.CommitInfo.Commit.ID + " in repo " + e.CommitInfo.Commit.Repo.Name + "\n")
	msg.WriteString("subvenance commit " + e.SubvCommitInfo.Commit.ID + " in repo " + e.SubvCommitInfo.Commit.Repo.Name + "\n")
	return msg.String()
}

// fsck verifies that pfs satisfies the following invariants:
// 1. Branch provenance is transitive
// 2. Head commit provenance has heads of branch's branch provenance
// 3. Commit provenance is transitive
// 4. Commit provenance and commit subvenance are dual relations
// If fix is true it will attempt to fix as many of these issues as it can.
func (d *driver) fsck(pachClient *client.APIClient, fix bool, cb func(*pfs.FsckResponse) error) error {
	ctx := pachClient.Ctx()
	repos := d.repos.ReadOnly(ctx)
	key := path.Join

	onError := func(err error) error { return cb(&pfs.FsckResponse{Error: err.Error()}) }
	onFix := func(fix string) error { return cb(&pfs.FsckResponse{Fix: fix}) }

	// collect all the info for the branches and commits in pfs
	branchInfos := make(map[string]*pfs.BranchInfo)
	commitInfos := make(map[string]*pfs.CommitInfo)
	newCommitInfos := make(map[string]*pfs.CommitInfo)
	repoInfo := &pfs.RepoInfo{}
	if err := repos.List(repoInfo, col.DefaultOptions(), func(repoName string) error {
		commits := d.commits(repoName).ReadOnly(ctx)
		commitInfo := &pfs.CommitInfo{}
		if err := commits.List(commitInfo, col.DefaultOptions(), func(commitID string) error {
			commitInfos[key(repoName, commitID)] = proto.Clone(commitInfo).(*pfs.CommitInfo)
			return nil
		}); err != nil {
			return err
		}
		branches := d.branches(repoName).ReadOnly(ctx)
		branchInfo := &pfs.BranchInfo{}
		return branches.List(branchInfo, col.DefaultOptions(), func(branchName string) error {
			branchInfos[key(repoName, branchName)] = proto.Clone(branchInfo).(*pfs.BranchInfo)
			return nil
		})
	}); err != nil {
		return err
	}

	// for each branch
	for _, bi := range branchInfos {
		// we expect the branch's provenance to equal the union of the provenances of the branch's direct provenances
		// i.e. union(branch, branch.Provenance) = union(branch, branch.DirectProvenance, branch.DirectProvenance.Provenance)
		direct := bi.DirectProvenance
		union := []*pfs.Branch{bi.Branch}
		for _, directProvenance := range direct {
			directProvenanceInfo := branchInfos[key(directProvenance.Repo.Name, directProvenance.Name)]
			union = append(union, directProvenance)
			if directProvenanceInfo != nil {
				union = append(union, directProvenanceInfo.Provenance...)
			}
		}

		if !equalBranches(append(bi.Provenance, bi.Branch), union) {
			if err := onError(ErrBranchProvenanceTransitivity{
				BranchInfo:     bi,
				FullProvenance: union,
			}); err != nil {
				return err
			}
		}

		// 	if there is a HEAD commit
		if bi.Head != nil {
			// we expect the branch's provenance to equal the HEAD commit's provenance
			// i.e branch.Provenance contains the branch provBranch and provBranch.Head != nil implies branch.Head.Provenance contains provBranch.Head
			// =>
			for _, provBranch := range bi.Provenance {
				provBranchInfo, ok := branchInfos[key(provBranch.Repo.Name, provBranch.Name)]
				if !ok {
					if err := onError(ErrBranchInfoNotFound{Branch: provBranch}); err != nil {
						return err
					}
					continue
				}
				if provBranchInfo.Head != nil {
					// in this case, the headCommit Provenance should contain provBranch.Head
					headCommitInfo, ok := commitInfos[key(bi.Head.Repo.Name, bi.Head.ID)]
					if !ok {
						if !fix {
							if err := onError(ErrCommitInfoNotFound{
								Location: "head commit provenance (=>)",
								Commit:   bi.Head,
							}); err != nil {
								return err
							}
							continue
						}
						headCommitInfo = &pfs.CommitInfo{
							Commit: bi.Head,
							Origin: &pfs.CommitOrigin{Kind: pfs.OriginKind_FSCK},
						}
						commitInfos[key(bi.Head.Repo.Name, bi.Head.ID)] = headCommitInfo
						newCommitInfos[key(bi.Head.Repo.Name, bi.Head.ID)] = headCommitInfo
						if err := onFix(fmt.Sprintf(
							"creating commit %s@%s which was missing, but referenced by %s@%s",
							bi.Head.Repo.Name, bi.Head.ID,
							bi.Branch.Repo.Name, bi.Branch.Name),
						); err != nil {
							return err
						}
					}
					// If this commit was created on an output branch, then we don't expect it to satisfy this invariant
					// due to the nature of the RunPipeline functionality.
					if headCommitInfo.Origin != nil && headCommitInfo.Origin.Kind == pfs.OriginKind_AUTO && len(headCommitInfo.Provenance) > 0 {
						continue
					}
					contains := false
					for _, headProv := range headCommitInfo.Provenance {
						if provBranchInfo.Head.Repo.Name == headProv.Commit.Repo.Name &&
							provBranchInfo.Branch.Repo.Name == headProv.Branch.Repo.Name &&
							provBranchInfo.Name == headProv.Branch.Name &&
							provBranchInfo.Head.ID == headProv.Commit.ID {
							contains = true
						}
					}
					if !contains {
						if err := onError(ErrHeadProvenanceInconsistentWithBranch{
							BranchInfo:     bi,
							ProvBranchInfo: provBranchInfo,
							HeadCommitInfo: headCommitInfo,
						}); err != nil {
							return err
						}
					}
				}
			}
		}
	}

	// for each commit
	for _, ci := range commitInfos {
		// ensure that the provenance is transitive
		directProvenance := make([]*pfs.Commit, 0, len(ci.Provenance))
		transitiveProvenance := make([]*pfs.Commit, 0, len(ci.Provenance))
		for _, prov := range ci.Provenance {
			// not part of the above invariant, but we want to make sure provenance is self-consistent
			if prov.Commit.Repo.Name != prov.Branch.Repo.Name {
				if err := onError(ErrInconsistentCommitProvenance{CommitProvenance: prov}); err != nil {
					return err
				}
			}
			directProvenance = append(directProvenance, prov.Commit)
			transitiveProvenance = append(transitiveProvenance, prov.Commit)
			provCommitInfo, ok := commitInfos[key(prov.Commit.Repo.Name, prov.Commit.ID)]
			if !ok {
				if !fix {
					if err := onError(ErrCommitInfoNotFound{
						Location: "provenance transitivity",
						Commit:   prov.Commit,
					}); err != nil {
						return err
					}
					continue
				}
				provCommitInfo = &pfs.CommitInfo{
					Commit: prov.Commit,
					Origin: &pfs.CommitOrigin{Kind: pfs.OriginKind_FSCK},
				}
				commitInfos[key(prov.Commit.Repo.Name, prov.Commit.ID)] = provCommitInfo
				newCommitInfos[key(prov.Commit.Repo.Name, prov.Commit.ID)] = provCommitInfo
				if err := onFix(fmt.Sprintf(
					"creating commit %s@%s which was missing, but referenced by %s@%s",
					prov.Commit.Repo.Name, prov.Commit.ID,
					ci.Commit.Repo.Name, ci.Commit.ID),
				); err != nil {
					return err
				}
			}
			for _, provProv := range provCommitInfo.Provenance {
				transitiveProvenance = append(transitiveProvenance, provProv.Commit)
			}
		}
		if !equalCommits(directProvenance, transitiveProvenance) {
			if err := onError(ErrProvenanceTransitivity{
				CommitInfo:     ci,
				FullProvenance: transitiveProvenance,
			}); err != nil {
				return err
			}
		}
=======
		return nil, err
>>>>>>> 348986a5
	}

	return resp.Satisfied, nil
}

func (d *driver) listRepo(pachClient *client.APIClient, includeAuth bool) (*pfs.ListRepoResponse, error) {
	ctx := pachClient.Ctx()
	repos := d.repos.ReadOnly(ctx)
	result := &pfs.ListRepoResponse{}
	authSeemsActive := true
	repoInfo := &pfs.RepoInfo{}
	if err := repos.List(repoInfo, col.DefaultOptions(), func(repoName string) error {
		if repoName == ppsconsts.SpecRepo {
			return nil
		}
		if includeAuth && authSeemsActive {
			permissions, err := d.getPermissions(pachClient, repoInfo.Repo)
			if err == nil {
				repoInfo.AuthInfo = &pfs.RepoAuthInfo{Permissions: permissions}
			} else if auth.IsErrNotActivated(err) {
				authSeemsActive = false
			} else {
				return errors.Wrapf(grpcutil.ScrubGRPC(err), "error getting access level for \"%s\"", repoName)
			}
		}
		result.RepoInfo = append(result.RepoInfo, proto.Clone(repoInfo).(*pfs.RepoInfo))
		return nil
	}); err != nil {
		return nil, err
	}
	return result, nil
}

func (d *driver) deleteRepo(txnCtx *txnenv.TransactionContext, repo *pfs.Repo, force bool) error {
	// TODO(msteffen): Fix d.deleteAll() so that it doesn't need to delete and
	// recreate the PPS spec repo, then uncomment this block to prevent users from
	// deleting it and breaking their cluster
	// if repo.Name == ppsconsts.SpecRepo {
	// 	return errors.Errorf("cannot delete the special PPS repo %s", ppsconsts.SpecRepo)
	// }
	repos := d.repos.ReadWrite(txnCtx.Stm)

	// check if 'repo' is already gone. If so, return that error. Otherwise,
	// proceed with auth check (avoids awkward "access denied" error when calling
	// "deleteRepo" on a repo that's already gone)
	var existingRepoInfo pfs.RepoInfo
	err := repos.Get(repo.Name, &existingRepoInfo)
	if err != nil {
		if !col.IsErrNotFound(err) {
			return errors.Wrapf(err, "error checking whether \"%s\" exists", repo.Name)
		}
	}

	// Check if the caller is authorized to delete this repo
	if err := authserver.CheckRepoIsAuthorizedInTransaction(txnCtx, repo.Name, auth.Permission_REPO_DELETE); err != nil {
		return err
	}

	repoInfo := new(pfs.RepoInfo)
	if err := repos.Get(repo.Name, repoInfo); err != nil {
		if !col.IsErrNotFound(err) {
			return errors.Wrapf(err, "repos.Get")
		}
	}

	// make a list of all the commits
	commits := d.commits(repo.Name).ReadOnly(txnCtx.ClientContext)
	commitInfos := make(map[string]*pfs.CommitInfo)
	commitInfo := &pfs.CommitInfo{}
	if err := commits.List(commitInfo, col.DefaultOptions(), func(commitID string) error {
		commitInfos[commitID] = proto.Clone(commitInfo).(*pfs.CommitInfo)
		return nil
	}); err != nil {
		return err
	}

	visited := make(map[string]bool) // visitied upstream (provenant) commits
	// and then delete them while making sure that the subvenance of upstream commits gets updated
	for _, ci := range commitInfos {
		// Remove the deleted commit from the upstream commits' subvenance.
		for _, prov := range ci.Provenance {
			// Check if we've fixed prov already (or if it's in this repo and
			// doesn't need to be fixed
			if visited[prov.Commit.ID] || prov.Commit.Repo.Name == repo.Name {
				continue
			}
			// or if the repo has already been deleted
			ri := new(pfs.RepoInfo)
			if err := repos.Get(prov.Commit.Repo.Name, ri); err != nil {
				if !col.IsErrNotFound(err) {
					return errors.Wrapf(err, "repo %v was not found", prov.Commit.Repo.Name)
				}
				continue
			}
			visited[prov.Commit.ID] = true

			// fix prov's subvenance
			provCI := &pfs.CommitInfo{}
			if err := d.commits(prov.Commit.Repo.Name).ReadWrite(txnCtx.Stm).Update(prov.Commit.ID, provCI, func() error {
				subvTo := 0 // copy subvFrom to subvTo, excepting subv ranges to delete (so that they're overwritten)
				for subvFrom, subv := range provCI.Subvenance {
					if subv.Upper.Repo.Name == repo.Name {
						continue
					}
					provCI.Subvenance[subvTo] = provCI.Subvenance[subvFrom]
					subvTo++
				}
				provCI.Subvenance = provCI.Subvenance[:subvTo]
				return nil
			}); err != nil {
				return errors.Wrapf(err, "err fixing subvenance of upstream commit %s/%s", prov.Commit.Repo.Name, prov.Commit.ID)
			}
		}
		// TODO: use DropFilesetsTx
		if err := d.commitStore.DropFilesets(txnCtx.ClientContext, ci.Commit); err != nil {
			return err
		}
	}

	var branchInfos []*pfs.BranchInfo
	for _, branch := range repoInfo.Branches {
		bi, err := d.inspectBranch(txnCtx, branch)
		if err != nil {
			return errors.Wrapf(err, "error inspecting branch %s", branch)
		}
		branchInfos = append(branchInfos, bi)
	}
	// sort ascending provenance
	sort.Slice(branchInfos, func(i, j int) bool { return len(branchInfos[i].Provenance) < len(branchInfos[j].Provenance) })
	for i := range branchInfos {
		// delete branches from most provenance to least, that way if one
		// branch is provenant on another (such as with stats branches) we
		// delete them in the right order.
		branch := branchInfos[len(branchInfos)-1-i].Branch
		if err := d.deleteBranch(txnCtx, branch, force); err != nil {
			return errors.Wrapf(err, "delete branch %s", branch)
		}
	}
	// Despite the fact that we already deleted each branch with
	// deleteBranch, we also do branches.DeleteAll(), this insulates us
	// against certain corruption situations where the RepoInfo doesn't
	// exist in etcd but branches do.
	branches := d.branches(repo.Name).ReadWrite(txnCtx.Stm)
	branches.DeleteAll()
	// Similarly with commits
	commitsX := d.commits(repo.Name).ReadWrite(txnCtx.Stm)
	commitsX.DeleteAll()
	if err := repos.Delete(repo.Name); err != nil && !col.IsErrNotFound(err) {
		return errors.Wrapf(err, "repos.Delete")
	}

	if err := txnCtx.Auth().DeleteRoleBindingInTransaction(txnCtx, &auth.Resource{Type: auth.ResourceType_REPO, Name: repo.Name}); err != nil && !auth.IsErrNotActivated(err) {
		return grpcutil.ScrubGRPC(err)
	}
	return nil
}

// ID can be passed in for transactions, which need to ensure the ID doesn't
// change after the commit ID has been reported to a client.
func (d *driver) startCommit(txnCtx *txnenv.TransactionContext, ID string, parent *pfs.Commit, branch string, provenance []*pfs.CommitProvenance, description string) (*pfs.Commit, error) {
	return d.makeCommit(txnCtx, ID, parent, branch, nil, provenance, description, time.Time{}, time.Time{}, 0)
}

// make commit makes a new commit in 'branch', with the parent 'parent' and the
// direct provenance 'provenance'. Note that
// - 'parent' must not be nil, but the only required field is 'parent.Repo'.
// - 'parent.ID' may be set to "", in which case the parent commit is inferred
//   from 'parent.Repo' and 'branch'.
// - If both 'parent.ID' and 'branch' are set, 'parent.ID' determines the parent
//   commit, but 'branch' is still moved to point at the new commit
// - If neither 'parent.ID' nor 'branch' are set, the new commit will have no
//   parent
// - If only 'parent.ID' is set, and it contains a branch, then the new commit's
//   parent will be the HEAD of that branch, but the branch will not be moved
// TODO: Remove the v1 storage data structures from this function, they are not
// used for now.
func (d *driver) makeCommit(
	txnCtx *txnenv.TransactionContext,
	ID string,
	parent *pfs.Commit,
	branch string,
	origin *pfs.CommitOrigin,
	provenance []*pfs.CommitProvenance,
	description string,
	started time.Time,
	finished time.Time,
	sizeBytes uint64,
) (*pfs.Commit, error) {
	// Validate arguments:
	if parent == nil {
		return nil, errors.Errorf("parent cannot be nil")
	}
	// Check that caller is authorized
	if err := authserver.CheckRepoIsAuthorizedInTransaction(txnCtx, parent.Repo.Name, auth.Permission_REPO_WRITE); err != nil {
		return nil, err
	}

	// New commit and commitInfo
	newCommit := &pfs.Commit{
		Repo: parent.Repo,
		ID:   ID,
	}
	if newCommit.ID == "" {
		newCommit.ID = uuid.NewWithoutDashes()
	}
	if origin == nil {
		origin = &pfs.CommitOrigin{Kind: pfs.OriginKind_USER}
	}
	newCommitInfo := &pfs.CommitInfo{
		Commit:      newCommit,
		Origin:      origin,
		Description: description,
	}
	if branch != "" {
		if err := ancestry.ValidateName(branch); err != nil {
			return nil, err
		}
	}

	// check if this is happening in a spout pipeline, and append the correct provenance
	spoutName, ok1 := os.LookupEnv("SPOUT_PIPELINE_NAME")
	spoutCommit, ok2 := os.LookupEnv("PPS_SPEC_COMMIT")
	if ok1 && ok2 {
		log.Infof("Appending provenance for spout: %v %v", spoutName, spoutCommit)
		provenance = append(provenance, client.NewCommitProvenance(ppsconsts.SpecRepo, spoutName, spoutCommit))
	}

	// Set newCommitInfo.Started and possibly newCommitInfo.Finished. Enforce:
	// 1) 'started' and 'newCommitInfo.Started' must be set
	// 2) 'started' <= 'finished'
	switch {
	case started.IsZero() && finished.IsZero():
		// set 'started' to Now() && leave 'finished' unset (open commit)
		started = time.Now()
	case started.IsZero() && !finished.IsZero():
		// set 'started' to 'finished'
		started = finished
	case !started.IsZero() && finished.IsZero():
		if now := time.Now(); now.Before(started) {
			log.Warnf("attempted to start commit at future time %v, resetting start time to now (%v)", started, now)
			started = now // prevent finished < started (if user finishes commit soon)
		}
	case !started.IsZero() && !finished.IsZero():
		if finished.Before(started) {
			log.Warnf("attempted to create commit with finish time %[1]v that is before start time %[2]v, resetting start time to %[1]v", finished, started)
			started = finished // prevent finished < started
		}
	}
	var err error
	newCommitInfo.Started, err = types.TimestampProto(started)
	if err != nil {
		return nil, errors.Wrapf(err, "could not convert 'started' time")
	}
	if !finished.IsZero() {
		newCommitInfo.Finished, err = types.TimestampProto(finished)
		if err != nil {
			return nil, errors.Wrapf(err, "could not convert 'finished' time")
		}
	}

	// create the actual commit in etcd and update the branch + parent/child
	// Clone the parent, as this stm modifies it and might wind up getting
	// run more than once (if there's a conflict.)
	parent = proto.Clone(parent).(*pfs.Commit)
	repos := d.repos.ReadWrite(txnCtx.Stm)
	commits := d.commits(parent.Repo.Name).ReadWrite(txnCtx.Stm)
	branches := d.branches(parent.Repo.Name).ReadWrite(txnCtx.Stm)

	// Check if repo exists
	repoInfo := new(pfs.RepoInfo)
	if err := repos.Get(parent.Repo.Name, repoInfo); err != nil {
		return nil, err
	}

	// create/update 'branch' (if it was set) and set parent.ID (if, in
	// addition, 'parent.ID' was not set)
	key := path.Join
	branchProvMap := make(map[string]bool)
	if branch != "" {
		branchInfo := &pfs.BranchInfo{}
		if err := branches.Upsert(branch, branchInfo, func() error {
			// validate branch
			if parent.ID == "" && branchInfo.Head != nil {
				parent.ID = branchInfo.Head.ID
			}
			// include the branch and its provenance in the branch provenance map
			branchProvMap[key(newCommit.Repo.Name, branch)] = true
			for _, b := range branchInfo.Provenance {
				branchProvMap[key(b.Repo.Name, b.Name)] = true
			}
			if branchInfo.Head != nil {
				headCommitInfo := &pfs.CommitInfo{}
				if err := commits.Get(branchInfo.Head.ID, headCommitInfo); err != nil {
					return err
				}
				for _, prov := range headCommitInfo.Provenance {
					branchProvMap[key(prov.Branch.Repo.Name, prov.Branch.Name)] = true
				}
			}
			// Don't count the __spec__ repo towards the provenance count
			// since spouts will have __spec__ as provenance, but need to accept commits
			provenanceCount := len(branchInfo.Provenance)
			for _, p := range branchInfo.Provenance {
				if p.Repo.Name == ppsconsts.SpecRepo {
					provenanceCount--
					break
				}
			}

			// if 'provenance' includes a spec commit, (note the difference from the
			// prev condition) then it was created by pps and is allowed to be in an
			// output branch
			hasSpec := false
			for _, prov := range provenance {
				if prov.Commit.Repo.Name == ppsconsts.SpecRepo {
					hasSpec = true
				}
			}

			if provenanceCount > 0 && !hasSpec {
				return errors.Errorf("cannot start a commit on an output branch")
			}
			// Point 'branch' at the new commit
			branchInfo.Name = branch // set in case 'branch' is new
			branchInfo.Head = newCommit
			branchInfo.Branch = client.NewBranch(newCommit.Repo.Name, branch)
			return nil
		}); err != nil {
			return nil, err
		}
		// Add branch to repo (see "Update repoInfo" below)
		add(&repoInfo.Branches, branchInfo.Branch)
		// and add the branch to the commit info
		newCommitInfo.Branch = branchInfo.Branch
	}

	if err := d.openCommits.ReadWrite(txnCtx.Stm).Put(newCommit.ID, newCommit); err != nil {
		return nil, err
	}

	// Update repoInfo (potentially with new branch and new size)
	if err := repos.Put(parent.Repo.Name, repoInfo); err != nil {
		return nil, err
	}

	// Set newCommit.ParentCommit (if 'parent' and/or 'branch' was set) and add
	// newCommit to parent's ChildCommits
	if parent.ID != "" {
		// Resolve parent.ID if it's a branch that isn't 'branch' (which can
		// happen if 'branch' is new and diverges from the existing branch in
		// 'parent.ID')
		parentCommitInfo, err := d.resolveCommit(txnCtx.Stm, parent)
		if err != nil {
			return nil, errors.Wrapf(err, "parent commit not found")
		}
		// fail if the parent commit has not been finished
		if parentCommitInfo.Finished == nil {
			return nil, errors.Errorf("parent commit %s@%s has not been finished", parent.Repo.Name, parent.ID)
		}
		if err := commits.Update(parent.ID, parentCommitInfo, func() error {
			newCommitInfo.ParentCommit = parent
			// If we don't know the branch the commit belongs to at this point, assume it is the same as the parent branch
			if newCommitInfo.Branch == nil {
				newCommitInfo.Branch = parentCommitInfo.Branch
			}
			parentCommitInfo.ChildCommits = append(parentCommitInfo.ChildCommits, newCommit)
			return nil
		}); err != nil {
			// Note: error is emitted if parent.ID is a missing/invalid branch OR a
			// missing/invalid commit ID
			return nil, errors.Wrapf(err, "could not resolve parent commit \"%s\"", parent.ID)
		}
	}

	// Build newCommit's full provenance. B/c commitInfo.Provenance is a
	// transitive closure, there's no need to search the full provenance graph,
	// just take the union of the immediate parents' (in the 'provenance' arg)
	// commitInfo.Provenance

	// keep track of which branches are represented in the commit provenance
	provBranches := make(map[string]bool)
	for _, prov := range provenance {
		// resolve the provenance
		var err error
		prov, err = d.resolveCommitProvenance(txnCtx.Stm, prov)
		if err != nil {
			return nil, err
		}
		provBranches[key(prov.Branch.Repo.Name, prov.Branch.Name)] = true
	}

	newCommitProv := make(map[string]*pfs.CommitProvenance)
	for _, prov := range provenance {
		provCommitInfo, err := d.resolveCommit(txnCtx.Stm, prov.Commit)
		if err != nil {
			return nil, err
		}
		newCommitProv[prov.Commit.ID] = prov
		provBranches[key(prov.Branch.Repo.Name, prov.Branch.Name)] = true
		for _, provProv := range provCommitInfo.Provenance {
			if _, ok := provBranches[key(provProv.Branch.Repo.Name, provProv.Branch.Name)]; !ok {
				newCommitProv[provProv.Commit.ID] = provProv
				provBranches[key(provProv.Branch.Repo.Name, provProv.Branch.Name)] = true
			}
		}
	}

	// keep track of which branches are represented in the commit provenance
	provenantBranches := make(map[string]bool)
	// Copy newCommitProv into newCommitInfo.Provenance, and update upstream subv
	for _, prov := range newCommitProv {
		// resolve the provenance
		var err error
		prov, err = d.resolveCommitProvenance(txnCtx.Stm, prov)
		if err != nil {
			return nil, err
		}
		// there should only be one representative of each branch in the commit provenance
		if _, ok := provenantBranches[key(prov.Branch.Repo.Name, prov.Branch.Name)]; ok {
			return nil, errors.Errorf("the commit provenance contains multiple commits from the same branch")
		}
		provenantBranches[key(prov.Branch.Repo.Name, prov.Branch.Name)] = true

		// ensure the commit provenance is consistent with the branch provenance
		if len(branchProvMap) != 0 {
			// the check for empty branch names is for the run pipeline case in which a commit with no branch are expected in the stats commit provenance
			if prov.Branch.Repo.Name != ppsconsts.SpecRepo && prov.Branch.Name != "" && !branchProvMap[key(prov.Branch.Repo.Name, prov.Branch.Name)] {
				return nil, errors.Errorf("the commit provenance contains a branch which the branch is not provenant on")
			}
		}

		newCommitInfo.Provenance = append(newCommitInfo.Provenance, prov)
		provCommitInfo := &pfs.CommitInfo{}
		if err := d.commits(prov.Commit.Repo.Name).ReadWrite(txnCtx.Stm).Update(prov.Commit.ID, provCommitInfo, func() error {
			d.appendSubvenance(provCommitInfo, newCommitInfo)
			return nil
		}); err != nil {
			return nil, err
		}
	}

	// this isn't necessary here, but is done for consistency with commits created by propagateCommits
	// it ensures that the last commit to appear from a specific branch is the latest one on that branch
	var sortErr error
	sort.SliceStable(newCommitInfo.Provenance, func(i, j int) bool {
		// to make sure the parent relationship is respected during sort, we need to make sure that we organize
		// the provenance by repo name and branch name
		if newCommitInfo.Provenance[i].Commit.Repo.Name != newCommitInfo.Provenance[j].Commit.Repo.Name {
			return newCommitInfo.Provenance[i].Commit.Repo.Name < newCommitInfo.Provenance[j].Commit.Repo.Name
		} else if newCommitInfo.Provenance[i].Branch.Name != newCommitInfo.Provenance[j].Branch.Name {
			return newCommitInfo.Provenance[i].Branch.Name < newCommitInfo.Provenance[j].Branch.Name
		}

		// we need to check the commit info of the 'j' provenance commit to get the parent
		provCommitInfo, err := d.resolveCommit(txnCtx.Stm, newCommitInfo.Provenance[j].Commit)
		if err != nil {
			// capture error
			sortErr = err
			return true
		}
		// the parent commit of 'j' should precede it
		if provCommitInfo.ParentCommit != nil &&
			newCommitInfo.Provenance[i].Commit.ID == provCommitInfo.ParentCommit.ID {
			return true
		}
		return false
	})
	// capture any errors during sorting
	if sortErr != nil {
		return nil, sortErr
	}

	// Finally, create the commit
	if err := commits.Create(newCommit.ID, newCommitInfo); err != nil {
		return nil, err
	}
	// Defer propagation of the commit until the end of the transaction so we can
	// batch downstream commits together if there are multiple changes.
	if branch != "" {
		var triggeredBranches []*pfs.Branch
		if newCommitInfo.Finished != nil {
			triggeredBranches, err = d.triggerCommit(txnCtx, newCommit)
			if err != nil {
				return nil, err
			}
		}
		for _, b := range append(triggeredBranches, client.NewBranch(newCommit.Repo.Name, branch)) {
			if err := txnCtx.PropagateCommit(b, true); err != nil {
				return nil, err
			}
		}
	}
	return newCommit, nil
}

// resolveCommitProvenance resolves a user 'commit' (which may be a commit ID or
// branch reference) to a commit + branch pair interpreted as commit provenance.
// If a complete commit provenance is passed in it just uses that.
// It accepts an STM so that it can be used in a transaction and avoids an
// inconsistent call to d.inspectCommit()
func (d *driver) resolveCommitProvenance(stm col.STM, userCommitProvenance *pfs.CommitProvenance) (*pfs.CommitProvenance, error) {
	if userCommitProvenance == nil {
		return nil, errors.Errorf("cannot resolve nil commit provenance")
	}
	// resolve the commit in case the commit is actually a branch name
	userCommitProvInfo, err := d.resolveCommit(stm, userCommitProvenance.Commit)
	if err != nil {
		return nil, err
	}
	if userCommitProvenance.Branch == nil || userCommitProvenance.Branch.Name == "" {
		// if the branch isn't specified, default to using the commit's branch (as long as that isn't nil too)
		if userCommitProvInfo.Branch != nil {
			userCommitProvenance.Branch = userCommitProvInfo.Branch
		}

		// but if the original "commit id" was a branch name, use that as the branch instead
		if userCommitProvInfo.Commit.ID != userCommitProvenance.Commit.ID {
			userCommitProvenance.Branch.Name = userCommitProvenance.Commit.ID
			userCommitProvenance.Commit = userCommitProvInfo.Commit
		}
	}
	return userCommitProvenance, nil
}

func (d *driver) finishCommit(txnCtx *txnenv.TransactionContext, commit *pfs.Commit, description string) error {
	ctx := txnCtx.Client.Ctx()
	commitInfo, err := d.resolveCommit(txnCtx.Stm, commit)
	if err != nil {
		return err
	}
	if commitInfo.Finished != nil {
		return pfsserver.ErrCommitFinished{commitInfo.Commit}
	}
	commit = commitInfo.Commit
	if description != "" {
		commitInfo.Description = description
	}
	var parentFSID *fileset.ID
	if commitInfo.ParentCommit != nil {
		id, err := d.commitStore.GetTotalFileset(ctx, commitInfo.ParentCommit)
		if err != nil {
			return err
		}
		parentFSID = id
	}
	// Run compaction task.
	return d.compactionQueue.RunTaskBlock(ctx, func(m *work.Master) error {
		id, err := d.commitStore.GetDiffFileset(ctx, commit)
		if err != nil {
			return err
		}
		var ids []fileset.ID
		// if the commit has a parent, then include the parents fileset in the compaction
		if parentFSID != nil {
			ids = append(ids, *parentFSID)
		}
		ids = append(ids, *id)
		compactedID, err := d.compact(m, ids)
		if err != nil {
			return err
		}
		if err := d.commitStore.SetTotalFileset(ctx, commit, *compactedID); err != nil {
			return err
		}
		outputSize, err := d.storage.SizeOf(ctx, *compactedID)
		if err != nil {
			return err
		}
		commitInfo.SizeBytes = uint64(outputSize)
		commitInfo.Finished = types.TimestampNow()
		empty := strings.Contains(commitInfo.Description, pfs.EmptyStr)
		if err := d.updateProvenanceProgress(txnCtx, !empty, commitInfo); err != nil {
			return err
		}
		if err := d.writeFinishedCommit(txnCtx.Stm, commit, commitInfo); err != nil {
			return err
		}
		triggeredBranches, err := d.triggerCommit(txnCtx, commitInfo.Commit)
		if err != nil {
			return err
		}
		for _, b := range triggeredBranches {
			if err := txnCtx.PropagateCommit(b, false); err != nil {
				return err
			}
		}
		return nil
	})
}

func (d *driver) updateProvenanceProgress(txnCtx *txnenv.TransactionContext, success bool, ci *pfs.CommitInfo) error {
	if d.env.DisableCommitProgressCounter {
		return nil
	}
	for _, provC := range ci.Provenance {
		provCi := &pfs.CommitInfo{}
		if err := d.commits(provC.Commit.Repo.Name).ReadWrite(txnCtx.Stm).Update(provC.Commit.ID, provCi, func() error {
			if success {
				provCi.SubvenantCommitsSuccess++
			} else {
				provCi.SubvenantCommitsFailure++
			}
			return nil
		}); err != nil {
			return err
		}
	}
	return nil
}

// writeFinishedCommit writes these changes to etcd:
// 1) it closes the input commit (i.e., it writes any changes made to it and
//    removes it from the open commits)
// 2) if the commit is the new HEAD of master, it updates the repo size
func (d *driver) writeFinishedCommit(stm col.STM, commit *pfs.Commit, commitInfo *pfs.CommitInfo) error {
	commits := d.commits(commit.Repo.Name).ReadWrite(stm)
	if err := commits.Put(commit.ID, commitInfo); err != nil {
		return err
	}
	if err := d.openCommits.ReadWrite(stm).Delete(commit.ID); err != nil {
		return errors.Wrapf(err, "could not confirm that commit %s is open; this is likely a bug", commit.ID)
	}
	// update the repo size if this is the head of master
	repos := d.repos.ReadWrite(stm)
	repoInfo := new(pfs.RepoInfo)
	if err := repos.Get(commit.Repo.Name, repoInfo); err != nil {
		return err
	}
	for _, branch := range repoInfo.Branches {
		if branch.Name == "master" {
			branchInfo := &pfs.BranchInfo{}
			if err := d.branches(commit.Repo.Name).ReadWrite(stm).Get(branch.Name, branchInfo); err != nil {
				return err
			}
			// If the head commit of master has been deleted, we could get here if another branch
			// had shared its head commit with master, and then we created a new commit on that branch
			if branchInfo.Head != nil && branchInfo.Head.ID == commit.ID {
				repoInfo.SizeBytes = commitInfo.SizeBytes
				if err := repos.Put(commit.Repo.Name, repoInfo); err != nil {
					return err
				}
			}
		}
	}
	return nil
}

// propagateCommits selectively starts commits in or downstream of 'branches' in
// order to restore the invariant that branch provenance matches HEAD commit
// provenance:
//   B.Head is provenant on A.Head <=>
//   branch B is provenant on branch A and A.Head != nil
// The implementation assumes that the invariant already holds for all branches
// upstream of 'branches', but not necessarily for each 'branch' itself. Despite
// the name, 'branches' do not need a HEAD commit to propagate, though one may be
// created.
//
// In other words, propagateCommits scans all branches b_downstream that are
// equal to or downstream of 'branches', and if the HEAD of b_downstream isn't
// provenant on the HEADs of b_downstream's provenance, propagateCommits starts
// a new HEAD commit in b_downstream that is. For example, propagateCommits
// starts downstream output commits (which trigger PPS jobs) when new input
// commits arrive on 'branch', when 'branches's HEAD is deleted, or when
// 'branches' are newly created (i.e. in CreatePipeline).
//
// The isNewCommit flag indicates whether propagateCommits was called during the creation of a new commit.
func (d *driver) propagateCommits(stm col.STM, branches []*pfs.Branch, isNewCommit bool) error {
	key := path.Join
	// subvBIMap = ( ⋃{b.subvenance | b ∈ branches} ) ∪ branches
	subvBIMap := map[string]*pfs.BranchInfo{}
	for _, branch := range branches {
		branchInfo, ok := subvBIMap[key(branch.Repo.Name, branch.Name)]
		if !ok {
			branchInfo = &pfs.BranchInfo{}
			if err := d.branches(branch.Repo.Name).ReadWrite(stm).Get(branch.Name, branchInfo); err != nil {
				return err
			}
			subvBIMap[key(branch.Repo.Name, branch.Name)] = branchInfo
		}
		for _, subvBranch := range branchInfo.Subvenance {
			_, ok := subvBIMap[key(subvBranch.Repo.Name, subvBranch.Name)]
			if !ok {
				subvInfo := &pfs.BranchInfo{}
				if err := d.branches(subvBranch.Repo.Name).ReadWrite(stm).Get(subvBranch.Name, subvInfo); err != nil {
					return err
				}
				subvBIMap[key(subvBranch.Repo.Name, subvBranch.Name)] = subvInfo
			}
		}
	}

	// 'subvBIs' is the collection of downstream branches that may get a new
	// commit. Populate subvBIs and sort it so that upstream branches are
	// processed before their descendants (this guarantees that if branch B is
	// provenant on branch A, we create a new commit in A before creating a new
	// commit in B provenant on the new HEAD of A).
	var subvBIs []*pfs.BranchInfo
	for _, branchData := range subvBIMap {
		subvBIs = append(subvBIs, branchData)
	}
	sort.Slice(subvBIs, func(i, j int) bool {
		return len(subvBIs[i].Provenance) < len(subvBIs[j].Provenance)
	})

	// Iterate through downstream branches and determine which need a new commit.
nextSubvBI:
	for _, subvBI := range subvBIs {
		subvB := subvBI.Branch
		stmCommits := d.commits(subvB.Repo.Name).ReadWrite(stm)
		stmBranches := d.branches(subvB.Repo.Name).ReadWrite(stm)

		// Compute the full provenance of hypothetical new output commit to decide
		// if we need it.
		newCommitProvMap := make(map[string]*pfs.CommitProvenance)
		for _, provOfSubvB := range subvBI.Provenance {
			// get the branch info from the provenance branch
			provOfSubvBI := &pfs.BranchInfo{}
			if err := d.branches(provOfSubvB.Repo.Name).ReadWrite(stm).Get(provOfSubvB.Name, provOfSubvBI); err != nil && !col.IsErrNotFound(err) {
				return errors.Wrapf(err, "could not read branch %s/%s", provOfSubvB.Repo.Name, provOfSubvB.Name)
			}
			// if provOfSubvB has no head commit, then it doesn't contribute to newCommit
			if provOfSubvBI.Head == nil {
				continue
			}
			// - Add provOfSubvBI.Head to the new commit's provenance
			// - Since we want the new commit's provenance to be a transitive closure,
			//   we add provOfSubvBI.Head's *provenance* to newCommit's provenance.
			//   - Note: In most cases, every commit in there will be the Head of some
			//     other provOfSubvBI, but not when e.g. deferred downstream
			//     processing, where an upstream branch has no branch provenance but
			//     its head commit has commit provenance.
			// - We need to key on both the commit id and the branch name, so that
			//   branches with a shared commit are both represented in the provenance
			newCommitProvMap[key(provOfSubvBI.Head.ID, provOfSubvB.Name)] = &pfs.CommitProvenance{
				Commit: provOfSubvBI.Head,
				Branch: provOfSubvB,
			}
			provOfSubvBHeadInfo := &pfs.CommitInfo{}
			if err := d.commits(provOfSubvB.Repo.Name).ReadWrite(stm).Get(provOfSubvBI.Head.ID, provOfSubvBHeadInfo); err != nil {
				return err
			}
			for _, provProv := range provOfSubvBHeadInfo.Provenance {
				newProvProv, err := d.resolveCommitProvenance(stm, provProv)
				if err != nil {
					return errors.Wrapf(err, "could not resolve provenant commit %s@%s (%s)",
						provProv.Commit.Repo.Name, provProv.Commit.ID, provProv.Branch.Name)
				}
				provProv = newProvProv
				newCommitProvMap[key(provProv.Commit.ID, provProv.Branch.Name)] = provProv
			}
		}
		if len(newCommitProvMap) == 0 {
			// no input commits to process; don't create a new output commit
			continue nextSubvBI
		}

		// 'subvB' may already have a HEAD commit, so compute whether the new output
		// commit's provenance would be a subset of the existing HEAD commit's
		// provenance. If so, a new output commit would be a duplicate, so don't
		// create it.
		if subvBI.Head != nil {
			// get the info for subvB's HEAD commit
			subvBHeadInfo := &pfs.CommitInfo{}
			if err := stmCommits.Get(subvBI.Head.ID, subvBHeadInfo); err != nil {
				return pfsserver.ErrCommitNotFound{subvBI.Head}
			}
			provIntersection := make(map[string]struct{})
			for _, p := range subvBHeadInfo.Provenance {
				if _, ok := newCommitProvMap[key(p.Commit.ID, p.Branch.Name)]; ok {
					provIntersection[key(p.Commit.ID, p.Branch.Name)] = struct{}{}
				}
			}
			if len(newCommitProvMap) == len(provIntersection) {
				// newCommit's provenance is subset of existing HEAD's provenance
				continue nextSubvBI
			}
		}

		// If the only branches in the hypothetical output commit's provenance are
		// in the 'spec' repo, creating it would mean creating a confusing "dummy"
		// job with no non-spec input data. If this is the case, don't create a new
		// output commit
		allSpec := true
		for _, p := range newCommitProvMap {
			if p.Branch.Repo.Name != ppsconsts.SpecRepo {
				allSpec = false
				break
			}
		}
		if allSpec {
			// Only input data is PipelineInfo; don't create new output commit
			continue nextSubvBI
		}

		// if a commit was just created and this is the same branch as the one being
		// propagated, we don't need to do anything
		if isNewCommit && len(branches) == 1 &&
			branches[0].Repo.Name == subvB.Repo.Name && branches[0].Name == subvB.Name {
			continue nextSubvBI
		}

		// *All checks passed* start a new output commit in 'subvB'
		newCommit := &pfs.Commit{
			Repo: subvB.Repo,
			ID:   uuid.NewWithoutDashes(),
		}
		newCommitInfo := &pfs.CommitInfo{
			Commit:  newCommit,
			Origin:  &pfs.CommitOrigin{Kind: pfs.OriginKind_AUTO},
			Started: types.TimestampNow(),
		}

		// Set 'newCommit's ParentCommit, 'branch.Head's ChildCommits and 'branch.Head'
		newCommitInfo.ParentCommit = subvBI.Head
		if subvBI.Head != nil {
			parentCommitInfo := &pfs.CommitInfo{}
			if err := stmCommits.Update(newCommitInfo.ParentCommit.ID, parentCommitInfo, func() error {
				parentCommitInfo.ChildCommits = append(parentCommitInfo.ChildCommits, newCommit)
				return nil
			}); err != nil {
				return err
			}
		}
		subvBI.Head = newCommit
		newCommitInfo.Branch = subvB
		if err := stmBranches.Put(subvB.Name, subvBI); err != nil {
			return err
		}

		// Set provenance and upstream subvenance (appendSubvenance needs
		// newCommitInfo.ParentCommit to extend the correct subvenance range)
		for _, prov := range newCommitProvMap {
			// set provenance of 'newCommit'
			newCommitInfo.Provenance = append(newCommitInfo.Provenance, prov)

			// update subvenance of 'prov'
			provCommitInfo := &pfs.CommitInfo{}
			if err := d.commits(prov.Commit.Repo.Name).ReadWrite(stm).Update(prov.Commit.ID, provCommitInfo, func() error {
				d.appendSubvenance(provCommitInfo, newCommitInfo)
				return nil
			}); err != nil {
				return err
			}
		}

		// this ensures that the job's output commit uses the latest commit on the branch, by ensuring it is the
		// last commit to appear in the provenance slice
		var sortErr error
		sort.SliceStable(newCommitInfo.Provenance, func(i, j int) bool {
			// to make sure the parent relationship is respected during sort, we need to make sure that we organize
			// the provenance by repo name and branch name
			if newCommitInfo.Provenance[i].Commit.Repo.Name != newCommitInfo.Provenance[j].Commit.Repo.Name {
				return newCommitInfo.Provenance[i].Commit.Repo.Name < newCommitInfo.Provenance[j].Commit.Repo.Name
			} else if newCommitInfo.Provenance[i].Branch.Name != newCommitInfo.Provenance[j].Branch.Name {
				return newCommitInfo.Provenance[i].Branch.Name < newCommitInfo.Provenance[j].Branch.Name
			}

			// we need to check the commit info of the 'j' provenance commit to get the parent
			provCommitInfo, err := d.resolveCommit(stm, newCommitInfo.Provenance[j].Commit)
			if err != nil {
				// capture error
				sortErr = err
				return true
			}
			// the parent commit of 'j' should precede it
			if provCommitInfo.ParentCommit != nil &&
				newCommitInfo.Provenance[i].Commit.ID == provCommitInfo.ParentCommit.ID {
				return true
			}
			return false
		})
		// capture any errors during sorting
		if sortErr != nil {
			return sortErr
		}

		// finally create open 'commit'
		if err := stmCommits.Create(newCommit.ID, newCommitInfo); err != nil {
			return err
		}
		if err := d.openCommits.ReadWrite(stm).Put(newCommit.ID, newCommit); err != nil {
			return err
		}
	}
	return nil
}

// inspectCommit takes a Commit and returns the corresponding CommitInfo.
//
// As a side effect, this function also replaces the ID in the given commit
// with a real commit ID.
func (d *driver) inspectCommit(pachClient *client.APIClient, commit *pfs.Commit, blockState pfs.CommitState) (*pfs.CommitInfo, error) {
	if commit.GetRepo().GetName() == fileSetsRepo {
		cinfo := &pfs.CommitInfo{
			Commit:      commit,
			Description: "FileSet - Virtual Commit",
			Finished:    &types.Timestamp{}, // it's always been finished. How did you get the id if it wasn't finished?
		}
		return cinfo, nil
	}
	ctx := pachClient.Ctx()
	if commit == nil {
		return nil, errors.Errorf("cannot inspect nil commit")
	}
	if err := authserver.CheckRepoIsAuthorized(pachClient, commit.Repo.Name, auth.Permission_REPO_INSPECT_COMMIT); err != nil {
		return nil, err
	}

	// Check if the commitID is a branch name
	var commitInfo *pfs.CommitInfo
	if err := col.NewDryrunSTM(ctx, d.etcdClient, func(stm col.STM) error {
		var err error
		commitInfo, err = d.resolveCommit(stm, commit)
		return err
	}); err != nil {
		return nil, err
	}

	commits := d.commits(commit.Repo.Name).ReadOnly(ctx)
	if blockState == pfs.CommitState_READY {
		// Wait for each provenant commit to be finished
		for _, p := range commitInfo.Provenance {
			d.inspectCommit(pachClient, p.Commit, pfs.CommitState_FINISHED)
		}
	}
	if blockState == pfs.CommitState_FINISHED {
		// Watch the CommitInfo until the commit has been finished
		if err := func() error {
			commitInfoWatcher, err := commits.WatchOne(commit.ID)
			if err != nil {
				return err
			}
			defer commitInfoWatcher.Close()
			for {
				var commitID string
				_commitInfo := new(pfs.CommitInfo)
				event := <-commitInfoWatcher.Watch()
				switch event.Type {
				case watch.EventError:
					return event.Err
				case watch.EventPut:
					if err := event.Unmarshal(&commitID, _commitInfo); err != nil {
						return errors.Wrapf(err, "unmarshal")
					}
				case watch.EventDelete:
					return pfsserver.ErrCommitDeleted{commit}
				}
				if _commitInfo.Finished != nil {
					commitInfo = _commitInfo
					break
				}
			}
			return nil
		}(); err != nil {
			return nil, err
		}
	}
	return commitInfo, nil
}

// resolveCommit contains the essential implementation of inspectCommit: it converts 'commit' (which may
// be a commit ID or branch reference, plus '~' and/or '^') to a repo + commit
// ID. It accepts an STM so that it can be used in a transaction and avoids an
// inconsistent call to d.inspectCommit()
func (d *driver) resolveCommit(stm col.STM, userCommit *pfs.Commit) (*pfs.CommitInfo, error) {
	if userCommit == nil {
		return nil, errors.Errorf("cannot resolve nil commit")
	}
	if userCommit.Repo == nil {
		return nil, errors.Errorf("cannot resolve commit with no repo")
	}
	if userCommit.ID == "" {
		return nil, errors.Errorf("cannot resolve commit with no ID or branch")
	}
	commit := proto.Clone(userCommit).(*pfs.Commit) // back up user commit, for error reporting
	// Extract any ancestor tokens from 'commit.ID' (i.e. ~, ^ and .)
	var ancestryLength int
	var err error
	commit.ID, ancestryLength, err = ancestry.Parse(commit.ID)
	if err != nil {
		return nil, err
	}

	// Keep track of the commit branch, in case it isn't set in the commitInfo already
	var commitBranch *pfs.Branch
	// Check if commit.ID is already a commit ID (i.e. a UUID).
	if !uuid.IsUUIDWithoutDashes(commit.ID) {
		branches := d.branches(commit.Repo.Name).ReadWrite(stm)
		branchInfo := &pfs.BranchInfo{}
		// See if we are given a branch
		if err := branches.Get(commit.ID, branchInfo); err != nil {
			return nil, err
		}
		if branchInfo.Head == nil {
			return nil, pfsserver.ErrNoHead{branchInfo.Branch}
		}
		commitBranch = branchInfo.Branch
		commit.ID = branchInfo.Head.ID
	}

	// Traverse commits' parents until you've reached the right ancestor
	commits := d.commits(commit.Repo.Name).ReadWrite(stm)
	commitInfo := &pfs.CommitInfo{}
	if ancestryLength >= 0 {
		for i := 0; i <= ancestryLength; i++ {
			if commit == nil {
				return nil, pfsserver.ErrCommitNotFound{userCommit}
			}
			if err := commits.Get(commit.ID, commitInfo); err != nil {
				if col.IsErrNotFound(err) {
					if i == 0 {
						return nil, pfsserver.ErrCommitNotFound{userCommit}
					}
					return nil, pfsserver.ErrParentCommitNotFound{commit}
				}
				return nil, err
			}
			commit = commitInfo.ParentCommit
		}
	} else {
		cis := make([]pfs.CommitInfo, ancestryLength*-1)
		for i := 0; ; i++ {
			if commit == nil {
				if i >= len(cis) {
					commitInfo = &cis[i%len(cis)]
					break
				}
				return nil, pfsserver.ErrCommitNotFound{userCommit}
			}
			if err := commits.Get(commit.ID, &cis[i%len(cis)]); err != nil {
				if col.IsErrNotFound(err) {
					if i == 0 {
						return nil, pfsserver.ErrCommitNotFound{userCommit}
					}
					return nil, pfsserver.ErrParentCommitNotFound{commit}
				}
			}
			commit = cis[i%len(cis)].ParentCommit
		}
	}
	if commitInfo.Branch == nil {
		commitInfo.Branch = commitBranch
	}
	userCommit.ID = commitInfo.Commit.ID
	return commitInfo, nil
}

func (d *driver) listCommit(pachClient *client.APIClient, repo *pfs.Repo, to *pfs.Commit, from *pfs.Commit, number uint64, reverse bool, cb func(*pfs.CommitInfo) error) error {
	// Validate arguments
	if repo == nil {
		return errors.New("repo cannot be nil")
	}

	ctx := pachClient.Ctx()
	if err := authserver.CheckRepoIsAuthorized(pachClient, repo.Name, auth.Permission_REPO_LIST_COMMIT); err != nil {
		return err
	}
	if from != nil && from.Repo.Name != repo.Name || to != nil && to.Repo.Name != repo.Name {
		return errors.Errorf("`from` and `to` commits need to be from repo %s", repo.Name)
	}

	// Make sure that the repo exists
	if repo.Name != "" {
		err := d.txnEnv.WithReadContext(ctx, func(txnCtx *txnenv.TransactionContext) error {
			_, err := d.inspectRepo(txnCtx, repo, !includeAuth)
			return err
		})
		if err != nil {
			return err
		}
	}

	// Make sure that both from and to are valid commits
	if from != nil {
		_, err := d.inspectCommit(pachClient, from, pfs.CommitState_STARTED)
		if err != nil {
			return err
		}
	}
	if to != nil {
		_, err := d.inspectCommit(pachClient, to, pfs.CommitState_STARTED)
		if err != nil {
			if isNoHeadErr(err) {
				return nil
			}
			return err
		}
	}

	// if number is 0, we return all commits that match the criteria
	if number == 0 {
		number = math.MaxUint64
	}
	commits := d.commits(repo.Name).ReadOnly(ctx)
	ci := &pfs.CommitInfo{}

	if from != nil && to == nil {
		return errors.Errorf("cannot use `from` commit without `to` commit")
	} else if from == nil && to == nil {
		// if neither from and to is given, we list all commits in
		// the repo, sorted by revision timestamp (or reversed if so requested.)
		opts := col.DefaultOptions()
		if reverse {
			opts.Order = etcd.SortAscend
		}
		// we hold onto a revisions worth of cis so that we can sort them by provenance
		var cis []*pfs.CommitInfo
		// sendCis sorts cis and passes them to f
		sendCis := func() error {
			// Sort in reverse provenance order, i.e. commits come before their provenance
			sort.Slice(cis, func(i, j int) bool { return len(cis[i].Provenance) > len(cis[j].Provenance) })
			for i, ci := range cis {
				if number == 0 {
					return errutil.ErrBreak
				}
				number--

				if reverse {
					ci = cis[len(cis)-1-i]
				}
				if err := cb(ci); err != nil {
					return err
				}
			}
			cis = nil
			return nil
		}
		lastRev := int64(-1)
		if err := commits.ListRev(ci, opts, func(commitID string, createRev int64) error {
			if createRev != lastRev {
				if err := sendCis(); err != nil {
					if errors.Is(err, errutil.ErrBreak) {
						return nil
					}
					return err
				}
				lastRev = createRev
			}
			cis = append(cis, proto.Clone(ci).(*pfs.CommitInfo))
			return nil
		}); err != nil {
			return err
		}
		// Call sendCis one last time to send whatever's pending in 'cis'
		if err := sendCis(); err != nil && !errors.Is(err, errutil.ErrBreak) {
			return err
		}
	} else {
		if reverse {
			return errors.Errorf("cannot use 'Reverse' while also using 'From' or 'To'")
		}
		cursor := to
		for number != 0 && cursor != nil && (from == nil || cursor.ID != from.ID) {
			var commitInfo pfs.CommitInfo
			if err := commits.Get(cursor.ID, &commitInfo); err != nil {
				return err
			}
			if err := cb(&commitInfo); err != nil {
				if errors.Is(err, errutil.ErrBreak) {
					return nil
				}
				return err
			}
			cursor = commitInfo.ParentCommit
			number--
		}
	}
	return nil
}

func (d *driver) squashCommit(txnCtx *txnenv.TransactionContext, userCommit *pfs.Commit) error {
	// Main txn: Delete all downstream commits, and update subvenance of upstream commits
	// TODO update branches inside this txn, by storing a repo's branches in its
	// RepoInfo or its HEAD commit
	deleted := make(map[string]*pfs.CommitInfo) // deleted commits
	affectedRepos := make(map[string]struct{})  // repos containing deleted commits

	// 1) re-read CommitInfo inside txn
	userCommitInfo, err := d.resolveCommit(txnCtx.Stm, userCommit)
	if err != nil {
		return errors.Wrapf(err, "resolveCommit")
	}

	// 2) Define helper for deleting commits. 'lower' corresponds to
	// pfs.CommitRange.Lower, and is an ancestor of 'upper'
	deleteCommit := func(lower, upper *pfs.Commit) error {
		// Validate arguments
		if lower.Repo.Name != upper.Repo.Name {
			return errors.Errorf("cannot delete commit range with mismatched repos \"%s\" and \"%s\"", lower.Repo.Name, upper.Repo.Name)
		}
		affectedRepos[lower.Repo.Name] = struct{}{}
		commits := d.commits(lower.Repo.Name).ReadWrite(txnCtx.Stm)

		// delete commits on path upper -> ... -> lower (traverse ParentCommits)
		commit := upper
		for {
			if commit == nil {
				return errors.Errorf("encountered nil parent commit in %s/%s...%s", lower.Repo.Name, lower.ID, upper.ID)
			}
			// Store commitInfo in 'deleted' and remove commit from etcd
			commitInfo := &pfs.CommitInfo{}
			if err := commits.Get(commit.ID, commitInfo); err != nil {
				return err
			}
			// If a commit has already been deleted, we don't want to overwrite the existing information, since commitInfo will be nil
			if _, ok := deleted[commit.ID]; !ok {
				deleted[commit.ID] = commitInfo
			}
			if err := commits.Delete(commit.ID); err != nil {
				return err
			}
			// Delete the commit's filesets
			if err := d.commitStore.DropFilesets(txnCtx.Client.Ctx(), commit); err != nil {
				return err
			}
			if commit.ID == lower.ID {
				break // check after deletion so we delete 'lower' (inclusive range)
			}
			commit = commitInfo.ParentCommit
		}

		return nil
	}

	// 3) Validate the commit (check that it has no provenance) and delete it
	if provenantOnInput(userCommitInfo.Provenance) {
		return errors.Errorf("cannot delete the commit \"%s/%s\" because it has non-empty provenance", userCommit.Repo.Name, userCommit.ID)
	}
	deleteCommit(userCommitInfo.Commit, userCommitInfo.Commit)

	// 4) Delete all of the downstream commits of 'commit'
	for _, subv := range userCommitInfo.Subvenance {
		deleteCommit(subv.Lower, subv.Upper)
	}

	// 5) Remove the commits in 'deleted' from all remaining upstream commits'
	// subvenance.
	// While 'commit' is required to be an input commit (no provenance),
	// downstream commits from 'commit' may have multiple inputs, and those
	// other inputs must have their subvenance updated
	visited := make(map[string]bool) // visitied upstream (provenant) commits
	for _, deletedInfo := range deleted {
		for _, prov := range deletedInfo.Provenance {
			// Check if we've fixed provCommit already (or if it's deleted and
			// doesn't need to be fixed
			if _, isDeleted := deleted[prov.Commit.ID]; isDeleted || visited[prov.Commit.ID] {
				continue
			}
			visited[prov.Commit.ID] = true

			// fix provCommit's subvenance
			provCI := &pfs.CommitInfo{}
			if err := d.commits(prov.Commit.Repo.Name).ReadWrite(txnCtx.Stm).Update(prov.Commit.ID, provCI, func() error {
				subvTo := 0 // copy subvFrom to subvTo, excepting subv ranges to delete (so that they're overwritten)
			nextSubvRange:
				for subvFrom, subv := range provCI.Subvenance {
					// Compute path (of commit IDs) connecting subv.Upper to subv.Lower
					cur := subv.Upper.ID
					path := []string{cur}
					for cur != subv.Lower.ID {
						// Get CommitInfo for 'cur' (either in 'deleted' or from etcd)
						// and traverse parent
						curInfo, ok := deleted[cur]
						if !ok {
							curInfo = &pfs.CommitInfo{}
							if err := d.commits(subv.Lower.Repo.Name).ReadWrite(txnCtx.Stm).Get(cur, curInfo); err != nil {
								return errors.Wrapf(err, "error reading commitInfo for subvenant \"%s/%s\"", subv.Lower.Repo.Name, cur)
							}
						}
						if curInfo.ParentCommit == nil {
							break
						}
						cur = curInfo.ParentCommit.ID
						path = append(path, cur)
					}

					// move 'subv.Upper' through parents until it points to a non-deleted commit
					for j := range path {
						if _, ok := deleted[subv.Upper.ID]; !ok {
							break
						}
						if j+1 >= len(path) {
							// All commits in subvRange are deleted. Remove entire Range
							// from provCI.Subvenance
							continue nextSubvRange
						}
						subv.Upper.ID = path[j+1]
					}

					// move 'subv.Lower' through children until it points to a non-deleted commit
					for j := len(path) - 1; j >= 0; j-- {
						if _, ok := deleted[subv.Lower.ID]; !ok {
							break
						}
						// We'll eventually get to a non-deleted commit because the
						// 'upper' block didn't exit
						subv.Lower.ID = path[j-1]
					}
					provCI.Subvenance[subvTo] = provCI.Subvenance[subvFrom]
					subvTo++
				}
				provCI.Subvenance = provCI.Subvenance[:subvTo]
				return nil
			}); err != nil {
				return errors.Wrapf(err, "err fixing subvenance of upstream commit %s/%s", prov.Commit.Repo.Name, prov.Commit.ID)
			}
		}
	}

	// 6) Rewrite ParentCommit of deleted commits' children, and
	// ChildCommits of deleted commits' parents
	visited = make(map[string]bool) // visited child/parent commits
	for deletedID, deletedInfo := range deleted {
		if visited[deletedID] {
			continue
		}

		// Traverse downwards until we find the lowest (most ancestral)
		// non-nil, deleted commit
		lowestCommitInfo := deletedInfo
		for {
			if lowestCommitInfo.ParentCommit == nil {
				break // parent is nil
			}
			parentInfo, ok := deleted[lowestCommitInfo.ParentCommit.ID]
			if !ok {
				break // parent is not deleted
			}
			lowestCommitInfo = parentInfo // parent exists and is deleted--go down
		}

		// BFS upwards through graph for all non-deleted children
		var next *pfs.Commit                            // next vertex to search
		queue := []*pfs.Commit{lowestCommitInfo.Commit} // queue of vertices to explore
		liveChildren := make(map[string]struct{})       // live children discovered so far
		for len(queue) > 0 {
			next, queue = queue[0], queue[1:]
			if visited[next.ID] {
				continue
			}
			visited[next.ID] = true
			nextInfo, ok := deleted[next.ID]
			if !ok {
				liveChildren[next.ID] = struct{}{}
				continue
			}
			queue = append(queue, nextInfo.ChildCommits...)
		}

		// Point all non-deleted children at the first valid parent (or nil),
		// and point first non-deleted parent at all non-deleted children
		commits := d.commits(deletedInfo.Commit.Repo.Name).ReadWrite(txnCtx.Stm)
		parent := lowestCommitInfo.ParentCommit
		for child := range liveChildren {
			commitInfo := &pfs.CommitInfo{}
			if err := commits.Update(child, commitInfo, func() error {
				commitInfo.ParentCommit = parent
				return nil
			}); err != nil {
				return errors.Wrapf(err, "err updating child commit %v", lowestCommitInfo.Commit)
			}
		}
		if parent != nil {
			commitInfo := &pfs.CommitInfo{}
			if err := commits.Update(parent.ID, commitInfo, func() error {
				// Add existing live commits in commitInfo.ChildCommits to the
				// live children above lowestCommitInfo, then put them all in
				// 'parent'
				for _, child := range commitInfo.ChildCommits {
					if _, ok := deleted[child.ID]; ok {
						continue
					}
					liveChildren[child.ID] = struct{}{}
				}
				commitInfo.ChildCommits = make([]*pfs.Commit, 0, len(liveChildren))
				for child := range liveChildren {
					commitInfo.ChildCommits = append(commitInfo.ChildCommits, client.NewCommit(parent.Repo.Name, child))
				}
				return nil
			}); err != nil {
				return errors.Wrapf(err, "err rewriting children of ancestor commit %v", lowestCommitInfo.Commit)
			}
		}
	}

	// 7) Traverse affected repos and rewrite all branches so that no branch
	// points to a deleted commit
	var affectedBranches []*pfs.BranchInfo
	repos := d.repos.ReadWrite(txnCtx.Stm)
	for repo := range affectedRepos {
		repoInfo := &pfs.RepoInfo{}
		if err := repos.Get(repo, repoInfo); err != nil {
			return err
		}
		for _, brokenBranch := range repoInfo.Branches {
			// Traverse HEAD commit until we find a non-deleted parent or nil;
			// rewrite branch
			var branchInfo pfs.BranchInfo
			if err := d.branches(brokenBranch.Repo.Name).ReadWrite(txnCtx.Stm).Update(brokenBranch.Name, &branchInfo, func() error {
				prevHead := branchInfo.Head
				for {
					if branchInfo.Head == nil {
						return nil // no commits left in branch
					}
					headCommitInfo, headIsDeleted := deleted[branchInfo.Head.ID]
					if !headIsDeleted {
						break
					}
					branchInfo.Head = headCommitInfo.ParentCommit
				}
				if prevHead != nil && prevHead.ID != branchInfo.Head.ID {
					affectedBranches = append(affectedBranches, &branchInfo)
				}
				return err
			}); err != nil && !col.IsErrNotFound(err) {
				// If err is NotFound, branch is in downstream provenance but
				// doesn't exist yet--nothing to update
				return errors.Wrapf(err, "error updating branch %v/%v", brokenBranch.Repo.Name, brokenBranch.Name)
			}

			// Update repo size if this is the master branch
			if branchInfo.Name == "master" {
				if branchInfo.Head != nil {
					headCommitInfo, err := d.resolveCommit(txnCtx.Stm, branchInfo.Head)
					if err != nil {
						return err
					}
					repoInfo.SizeBytes = headCommitInfo.SizeBytes
				} else {
					// No HEAD commit, set the repo size to 0
					repoInfo.SizeBytes = 0
				}

				if err := repos.Put(repo, repoInfo); err != nil {
					return err
				}
			}
		}
	}

	// 8) propagate the changes to 'branch' and its subvenance. This may start
	// new HEAD commits downstream, if the new branch heads haven't been
	// processed yet
	for _, afBranch := range affectedBranches {
		if err := txnCtx.PropagateCommit(afBranch.Branch, false); err != nil {
			return err
		}
	}

	return nil
}

// this is a helper function to check if the given provenance has provenance on an input branch
func provenantOnInput(provenance []*pfs.CommitProvenance) bool {
	provenanceCount := len(provenance)
	for _, p := range provenance {
		// in particular, we want to exclude provenance on the spec repo (used e.g. for spouts)
		if p.Commit.Repo.Name == ppsconsts.SpecRepo {
			provenanceCount--
			break
		}
	}
	return provenanceCount > 0
}

func (d *driver) subscribeCommit(pachClient *client.APIClient, repo *pfs.Repo, branch string, prov *pfs.CommitProvenance, from *pfs.Commit, state pfs.CommitState, cb func(*pfs.CommitInfo) error) error {
	// Validate arguments
	if repo == nil {
		return errors.New("repo cannot be nil")
	}
	if from != nil && from.Repo.Name != repo.Name {
		return errors.Errorf("the `from` commit needs to be from repo %s", repo.Name)
	}

	commits := d.commits(repo.Name).ReadOnly(pachClient.Ctx())
	newCommitWatcher, err := commits.Watch(watch.WithSort(etcd.SortByCreateRevision, etcd.SortAscend))
	if err != nil {
		return err
	}
	defer newCommitWatcher.Close()
	// keep track of the commits that have been sent
	seen := make(map[string]bool)
	for {
		var commitID string
		commitInfo := &pfs.CommitInfo{}
		var event *watch.Event
		var ok bool
		event, ok = <-newCommitWatcher.Watch()
		if !ok {
			return nil
		}
		switch event.Type {
		case watch.EventError:
			return event.Err
		case watch.EventPut:
			if err := event.Unmarshal(&commitID, commitInfo); err != nil {
				return errors.Wrapf(err, "unmarshal")
			}
			if commitInfo == nil {
				return errors.Errorf("commit info is empty for id: %v", commitID)
			}

			// if provenance is provided, ensure that the returned commits have the commit in their provenance
			if prov != nil {
				valid := false
				for _, cProv := range commitInfo.Provenance {
					valid = valid || proto.Equal(cProv, prov)
				}
				if !valid {
					continue
				}
			}

			if commitInfo.Branch != nil {
				// if branch is provided, make sure the commit was created on that branch
				if branch != "" && commitInfo.Branch.Name != branch {
					continue
				}
				// For now, we don't want stats branches to have jobs triggered on them
				// and this is the simplest way to achieve that. Once we have labels,
				// we'll use those instead for a more principled approach.
				// TODO: Address this sooner rather than later...
				if commitInfo.Branch.Name == "stats" {
					continue
				}
			}

			// We don't want to include the `from` commit itself
			if !(seen[commitID] || (from != nil && from.ID == commitID)) {
				commitInfo, err := d.inspectCommit(pachClient, client.NewCommit(repo.Name, commitID), state)
				if err != nil {
					return err
				}
				if err := cb(commitInfo); err != nil {
					return err
				}
				seen[commitInfo.Commit.ID] = true
			}
		case watch.EventDelete:
			continue
		}
	}
}

func (d *driver) flushCommit(pachClient *client.APIClient, fromCommits []*pfs.Commit, toRepos []*pfs.Repo, cb func(*pfs.CommitInfo) error) error {
	if len(fromCommits) == 0 {
		return errors.Errorf("fromCommits cannot be empty")
	}

	// First compute intersection of the fromCommits subvenant commits, those
	// are the commits we're interested in. Iterate over all commits and keep a
	// running intersection (in commitsToWatch) of the subvenance of all commits
	// processed so far
	commitsToWatch := make(map[string]*pfs.Commit)
	for i, commit := range fromCommits {
		commitInfo, err := d.inspectCommit(pachClient, commit, pfs.CommitState_STARTED)
		if err != nil {
			return err
		}
		if i == 0 {
			for _, subvCommit := range commitInfo.Subvenance {
				commitsToWatch[commitKey(subvCommit.Upper)] = subvCommit.Upper
			}
		} else {
			newCommitsToWatch := make(map[string]*pfs.Commit)
			for _, subvCommit := range commitInfo.Subvenance {
				if _, ok := commitsToWatch[commitKey(subvCommit.Upper)]; ok {
					newCommitsToWatch[commitKey(subvCommit.Upper)] = subvCommit.Upper
				}
			}
			commitsToWatch = newCommitsToWatch
		}
	}

	// Compute a map of repos we're flushing to.
	toRepoMap := make(map[string]*pfs.Repo)
	for _, toRepo := range toRepos {
		toRepoMap[toRepo.Name] = toRepo
	}

	// Wait for each of the commitsToWatch to be finished.

	// It's possible that downstream commits will create more downstream
	// commits when they finish due to a trigger firing. To deal with this we
	// loop while we watch commits and add newly discovered commits to the
	// commitsToWatch map.
	watchedCommits := make(map[string]bool)
	for {
		if len(watchedCommits) == len(commitsToWatch) {
			// We've watched every commit so it's time to break.
			break
		}
		additionalCommitsToWatch := make(map[string]*pfs.Commit)
		for key, commitToWatch := range commitsToWatch {
			if watchedCommits[key] {
				continue
			}
			watchedCommits[key] = true
			if len(toRepoMap) > 0 {
				if _, ok := toRepoMap[commitToWatch.Repo.Name]; !ok {
					continue
				}
			}
			finishedCommitInfo, err := d.inspectCommit(pachClient, commitToWatch, pfs.CommitState_FINISHED)
			if err != nil {
				if errors.As(err, &pfsserver.ErrCommitNotFound{}) {
					continue // just skip this
				} else if auth.IsErrNotAuthorized(err) {
					continue // again, just skip (we can't wait on commits we can't access)
				}
				return err
			}
			if err := cb(finishedCommitInfo); err != nil {
				return err
			}
			for _, subvCommit := range finishedCommitInfo.Subvenance {
				additionalCommitsToWatch[commitKey(subvCommit.Upper)] = subvCommit.Upper
			}
		}
		for key, additionalCommit := range additionalCommitsToWatch {
			commitsToWatch[key] = additionalCommit
		}
	}
	// Now wait for the root commits to finish. These are not passed to `f`
	// because it's expecting to just get downstream commits.
	for _, commit := range fromCommits {
		_, err := d.inspectCommit(pachClient, commit, pfs.CommitState_FINISHED)
		if err != nil {
			if errors.As(err, &pfsserver.ErrCommitNotFound{}) {
				continue // just skip this
			}
			return err
		}
	}

	return nil
}

func (d *driver) clearCommit(pachClient *client.APIClient, commit *pfs.Commit) error {
	ctx := pachClient.Ctx()
	commitInfo, err := d.inspectCommit(pachClient, commit, pfs.CommitState_STARTED)
	if err != nil {
		return err
	}
	if commitInfo.Finished != nil {
		return errors.Errorf("cannot clear finished commit")
	}
	return d.commitStore.DropFilesets(ctx, commit)
}

// createBranch creates a new branch or updates an existing branch (must be one
// or the other). Most importantly, it sets 'branch.DirectProvenance' to
// 'provenance' and then for all (downstream) branches, restores the invariant:
//   ∀ b . b.Provenance = ∪ b'.Provenance (where b' ∈ b.DirectProvenance)
//
// This invariant is assumed to hold for all branches upstream of 'branch', but not
// for 'branch' itself once 'b.Provenance' has been set.
func (d *driver) createBranch(txnCtx *txnenv.TransactionContext, branch *pfs.Branch, commit *pfs.Commit, provenance []*pfs.Branch, trigger *pfs.Trigger) error {
	// Validate arguments
	if branch == nil {
		return errors.New("branch cannot be nil")
	}
	if branch.Repo == nil {
		return errors.New("branch repo cannot be nil")
	}
	if err := d.validateTrigger(txnCtx, branch, trigger); err != nil {
		return err
	}

	var err error
	if err := authserver.CheckRepoIsAuthorizedInTransaction(txnCtx, branch.Repo.Name, auth.Permission_REPO_CREATE_BRANCH); err != nil {
		return err
	}
	// Validate request
	if err := ancestry.ValidateName(branch.Name); err != nil {
		return err
	}
	// The request must do exactly one of:
	// 1) updating 'branch's provenance (commit is nil OR commit == branch)
	// 2) re-pointing 'branch' at a new commit
	var ci *pfs.CommitInfo
	if commit != nil {
		// Determine if this is a provenance update
		sameTarget := branch.Repo.Name == commit.Repo.Name && branch.Name == commit.ID
		if !sameTarget && provenance != nil {
			ci, err = d.resolveCommit(txnCtx.Stm, commit)
			if err != nil {
				return err
			}
			for _, provBranch := range provenance {
				provBranchInfo := &pfs.BranchInfo{}
				if err := d.branches(provBranch.Repo.Name).ReadWrite(txnCtx.Stm).Get(provBranch.Name, provBranchInfo); err != nil {
					// If the branch doesn't exist no need to count it in provenance
					if col.IsErrNotFound(err) {
						continue
					}
					return err
				}
				for _, provC := range ci.Provenance {
					if proto.Equal(provBranch, provC.Branch) && !proto.Equal(provBranchInfo.Head, provC.Commit) {
						return errors.Errorf("cannot create branch %q with commit %q as head because commit has \"%s/%s\" as provenance but that commit is not the head of branch \"%s/%s\"", branch.Name, commit.ID, provC.Commit.Repo.Name, provC.Commit.ID, provC.Branch.Repo.Name, provC.Branch.Name)
					}
				}
			}
		}
	}

	// if 'commit' is a branch, resolve it
	if commit != nil {
		_, err = d.resolveCommit(txnCtx.Stm, commit) // if 'commit' is a branch, resolve it
		if err != nil {
			// possible that branch exists but has no head commit. This is fine, but
			// branchInfo.Head must also be nil
			if !isNoHeadErr(err) {
				return errors.Wrapf(err, "unable to inspect %s@%s", commit.Repo.Name, commit.ID)
			}
			commit = nil
		}
	}

	// Retrieve (and create, if necessary) the current version of this branch
	branches := d.branches(branch.Repo.Name).ReadWrite(txnCtx.Stm)
	branchInfo := &pfs.BranchInfo{}
	if err := branches.Upsert(branch.Name, branchInfo, func() error {
		branchInfo.Name = branch.Name // set in case 'branch' is new
		branchInfo.Branch = branch
		branchInfo.Head = commit
		branchInfo.DirectProvenance = nil
		for _, provBranch := range provenance {
			if provBranch.Repo.Name == branch.Repo.Name && provBranch.Name == branch.Name {
				return errors.Errorf("branch %s@%s cannot be in its own provenance", branch.Repo.Name, branch.Name)
			}
			add(&branchInfo.DirectProvenance, provBranch)
		}
		if trigger != nil && trigger.Branch != "" {
			branchInfo.Trigger = trigger
		}
		return nil
	}); err != nil {
		return err
	}
	repos := d.repos.ReadWrite(txnCtx.Stm)
	repoInfo := &pfs.RepoInfo{}
	if err := repos.Update(branch.Repo.Name, repoInfo, func() error {
		add(&repoInfo.Branches, branch)
		if branch.Name == "master" && commit != nil {
			ci, err := d.resolveCommit(txnCtx.Stm, commit)
			if err != nil {
				return err
			}
			repoInfo.SizeBytes = ci.SizeBytes
		}
		return nil
	}); err != nil {
		return err
	}

	// Update (or create)
	// 1) 'branch's Provenance
	// 2) the Provenance of all branches in 'branch's Subvenance (in the case of an update), and
	// 3) the Subvenance of all branches in the *old* provenance of 'branch's Subvenance
	toUpdate := []*pfs.BranchInfo{branchInfo}
	for _, subvBranch := range branchInfo.Subvenance {
		subvBranchInfo := &pfs.BranchInfo{}
		if err := d.branches(subvBranch.Repo.Name).ReadWrite(txnCtx.Stm).Get(subvBranch.Name, subvBranchInfo); err != nil {
			return err
		}
		toUpdate = append(toUpdate, subvBranchInfo)
	}
	// Sorting is important here because it sorts topologically. This means
	// that when evaluating element i of `toUpdate` all elements < i will
	// have already been evaluated and thus we can safely use their
	// Provenance field.
	sort.Slice(toUpdate, func(i, j int) bool { return len(toUpdate[i].Provenance) < len(toUpdate[j].Provenance) })
	for _, branchInfo := range toUpdate {
		oldProvenance := branchInfo.Provenance
		branchInfo.Provenance = nil
		// Re-compute Provenance
		for _, provBranch := range branchInfo.DirectProvenance {
			if err := d.addBranchProvenance(branchInfo, provBranch, txnCtx.Stm); err != nil {
				return err
			}
			provBranchInfo := &pfs.BranchInfo{}
			if err := d.branches(provBranch.Repo.Name).ReadWrite(txnCtx.Stm).Get(provBranch.Name, provBranchInfo); err != nil {
				return errors.Wrapf(err, "error getting prov branch")
			}
			for _, provBranch := range provBranchInfo.Provenance {
				// add provBranch to branchInfo.Provenance, and branchInfo.Branch to
				// provBranch subvenance
				if err := d.addBranchProvenance(branchInfo, provBranch, txnCtx.Stm); err != nil {
					return err
				}
			}
		}
		// If we have a commit use it to set head of this branch info
		if ci != nil {
			for _, provC := range ci.Provenance {
				if proto.Equal(provC.Branch, branchInfo.Branch) {
					branchInfo.Head = provC.Commit
				}
			}
		}
		if err := d.branches(branchInfo.Branch.Repo.Name).ReadWrite(txnCtx.Stm).Put(branchInfo.Branch.Name, branchInfo); err != nil {
			return err
		}
		// Update Subvenance of 'branchInfo's Provenance (incl. all Subvenance)
		for _, oldProvBranch := range oldProvenance {
			if !has(&branchInfo.Provenance, oldProvBranch) {
				// Provenance was deleted, so we delete ourselves from their subvenance
				oldProvBranchInfo := &pfs.BranchInfo{}
				if err := d.branches(oldProvBranch.Repo.Name).ReadWrite(txnCtx.Stm).Update(oldProvBranch.Name, oldProvBranchInfo, func() error {
					del(&oldProvBranchInfo.Subvenance, branchInfo.Branch)
					return nil
				}); err != nil {
					return err
				}
			}
		}
	}

	// propagate the head commit to 'branch'. This may also modify 'branch', by
	// creating a new HEAD commit if 'branch's provenance was changed and its
	// current HEAD commit has old provenance
	var triggeredBranches []*pfs.Branch
	if commit != nil {
		if ci == nil {
			ci, err = d.resolveCommit(txnCtx.Stm, commit)
			if err != nil {
				return err
			}
		}
		if ci.Finished != nil {
			triggeredBranches, err = d.triggerCommit(txnCtx, ci.Commit)
			if err != nil {
				return err
			}
		}
	}
	for _, b := range append(triggeredBranches, branch) {
		if err := txnCtx.PropagateCommit(b, false); err != nil {
			return err
		}
	}
	return nil
}

func (d *driver) inspectBranch(txnCtx *txnenv.TransactionContext, branch *pfs.Branch) (*pfs.BranchInfo, error) {
	// Validate arguments
	if branch == nil {
		return nil, errors.New("branch cannot be nil")
	}
	if branch.Repo == nil {
		return nil, errors.New("branch repo cannot be nil")
	}

	// Check that the user is logged in, but don't require any access level
	if _, err := txnCtx.Client.WhoAmI(txnCtx.ClientContext, &auth.WhoAmIRequest{}); err != nil {
		if !auth.IsErrNotActivated(err) {
			return nil, errors.Wrapf(grpcutil.ScrubGRPC(err), "error authenticating (must log in to run fsck)")
		}
	}

	result := &pfs.BranchInfo{}
	if err := d.branches(branch.Repo.Name).ReadWrite(txnCtx.Stm).Get(branch.Name, result); err != nil {
		return nil, err
	}
	return result, nil
}

func (d *driver) listBranch(pachClient *client.APIClient, repo *pfs.Repo, reverse bool) ([]*pfs.BranchInfo, error) {
	// Validate arguments
	if repo == nil {
		return nil, errors.New("repo cannot be nil")
	}

	if err := authserver.CheckRepoIsAuthorized(pachClient, repo.Name, auth.Permission_REPO_LIST_BRANCH); err != nil {
		return nil, err
	}

	// Make sure that the repo exists
	if repo.Name != "" {
		err := d.txnEnv.WithReadContext(pachClient.Ctx(), func(txnCtx *txnenv.TransactionContext) error {
			_, err := d.inspectRepo(txnCtx, repo, !includeAuth)
			return err
		})
		if err != nil {
			return nil, err
		}
	}

	var result []*pfs.BranchInfo
	branchInfo := &pfs.BranchInfo{}
	branches := d.branches(repo.Name).ReadOnly(pachClient.Ctx())
	opts := col.DefaultOptions()
	if reverse {
		opts.Order = etcd.SortAscend
	}
	var bis []*pfs.BranchInfo
	sendBis := func() {
		if !reverse {
			sort.Slice(bis, func(i, j int) bool { return len(bis[i].Provenance) < len(bis[j].Provenance) })
		} else {
			sort.Slice(bis, func(i, j int) bool { return len(bis[i].Provenance) > len(bis[j].Provenance) })
		}
		result = append(result, bis...)
		bis = nil
	}
	lastRev := int64(-1)
	if err := branches.ListRev(branchInfo, opts, func(branch string, createRev int64) error {
		if createRev != lastRev {
			sendBis()
			lastRev = createRev
		}
		bis = append(bis, proto.Clone(branchInfo).(*pfs.BranchInfo))
		return nil
	}); err != nil {
		return nil, err
	}
	sendBis()
	return result, nil
}

func (d *driver) deleteBranch(txnCtx *txnenv.TransactionContext, branch *pfs.Branch, force bool) error {
	// Validate arguments
	if branch == nil {
		return errors.New("branch cannot be nil")
	}
	if branch.Repo == nil {
		return errors.New("branch repo cannot be nil")
	}

	if err := authserver.CheckRepoIsAuthorizedInTransaction(txnCtx, branch.Repo.Name, auth.Permission_REPO_DELETE_BRANCH); err != nil {
		return err
	}

	branches := d.branches(branch.Repo.Name).ReadWrite(txnCtx.Stm)
	branchInfo := &pfs.BranchInfo{}
	if err := branches.Get(branch.Name, branchInfo); err != nil {
		if !col.IsErrNotFound(err) {
			return errors.Wrapf(err, "branches.Get")
		}
	}
	if branchInfo.Branch != nil {
		if !force {
			if len(branchInfo.Subvenance) > 0 {
				return errors.Errorf("branch %s has %v as subvenance, deleting it would break those branches", branch.Name, branchInfo.Subvenance)
			}
		}
		if err := branches.Delete(branch.Name); err != nil {
			return errors.Wrapf(err, "branches.Delete")
		}
		for _, provBranch := range branchInfo.Provenance {
			provBranchInfo := &pfs.BranchInfo{}
			if err := d.branches(provBranch.Repo.Name).ReadWrite(txnCtx.Stm).Update(provBranch.Name, provBranchInfo, func() error {
				del(&provBranchInfo.Subvenance, branch)
				return nil
			}); err != nil && !isNotFoundErr(err) {
				return errors.Wrapf(err, "error deleting subvenance")
			}
		}
	}
	repoInfo := &pfs.RepoInfo{}
	if err := d.repos.ReadWrite(txnCtx.Stm).Update(branch.Repo.Name, repoInfo, func() error {
		del(&repoInfo.Branches, branch)
		return nil
	}); err != nil {
		if !col.IsErrNotFound(err) || !force {
			return err
		}
	}
	return nil
}

func isNotFoundErr(err error) bool {
	return err != nil && strings.Contains(err.Error(), "not found")
}

func isNoHeadErr(err error) bool {
	return errors.As(err, &pfsserver.ErrNoHead{})
}

func commitKey(commit *pfs.Commit) string {
	return fmt.Sprintf("%s/%s", commit.Repo.Name, commit.ID)
}

func branchKey(branch *pfs.Branch) string {
	return fmt.Sprintf("%s/%s", branch.Repo.Name, branch.Name)
}

func (d *driver) addBranchProvenance(branchInfo *pfs.BranchInfo, provBranch *pfs.Branch, stm col.STM) error {
	if provBranch.Repo.Name == branchInfo.Branch.Repo.Name && provBranch.Name == branchInfo.Branch.Name {
		return errors.Errorf("provenance loop, branch %s/%s cannot be provenance for itself", provBranch.Repo.Name, provBranch.Name)
	}
	add(&branchInfo.Provenance, provBranch)
	provBranchInfo := &pfs.BranchInfo{}
	if err := d.branches(provBranch.Repo.Name).ReadWrite(stm).Upsert(provBranch.Name, provBranchInfo, func() error {
		// Set provBranch, we may be creating this branch for the first time
		provBranchInfo.Name = provBranch.Name
		provBranchInfo.Branch = provBranch
		add(&provBranchInfo.Subvenance, branchInfo.Branch)
		return nil
	}); err != nil {
		return err
	}
	repoInfo := &pfs.RepoInfo{}
	return d.repos.ReadWrite(stm).Update(provBranch.Repo.Name, repoInfo, func() error {
		add(&repoInfo.Branches, provBranch)
		return nil
	})
}

func (d *driver) appendSubvenance(commitInfo *pfs.CommitInfo, subvCommitInfo *pfs.CommitInfo) {
	if subvCommitInfo.ParentCommit != nil {
		for _, subvCommitRange := range commitInfo.Subvenance {
			if subvCommitRange.Upper.ID == subvCommitInfo.ParentCommit.ID {
				subvCommitRange.Upper = subvCommitInfo.Commit
				return
			}
		}
	}
<<<<<<< HEAD
	return nil
}

func (d *driver) putFile(pachClient *client.APIClient, file *pfs.File, delimiter pfs.Delimiter,
	targetFileDatums, targetFileBytes, headerRecords int64, overwriteIndex *pfs.OverwriteIndex,
	del bool, reader io.Reader) (*pfs.PutFileRecords, error) {
	if err := authserver.CheckIsAuthorized(pachClient, file.Commit.Repo, auth.Scope_WRITER); err != nil {
		return nil, err
	}
	//  validation -- make sure the various putFileSplit options are coherent
	hasPutFileOptions := targetFileBytes != 0 || targetFileDatums != 0 || headerRecords != 0
	if hasPutFileOptions && delimiter == pfs.Delimiter_NONE {
		return nil, errors.Errorf("cannot set split options--targetFileBytes, targetFileDatums, or headerRecords--with delimiter == NONE, split disabled")
	}
	records := &pfs.PutFileRecords{}
	if del {
		records.Tombstone = true
		return records, nil
	}
	if overwriteIndex != nil && overwriteIndex.Index == 0 {
		records.Tombstone = true
	}
	if err := checkFilePath(file.Path); err != nil {
		return nil, err
	}
	if err := ppath.ValidatePath(file.Path); err != nil {
		return nil, err
	}

	if delimiter == pfs.Delimiter_NONE {
		d.putObjectLimiter.Acquire()
		defer d.putObjectLimiter.Release()
		objects, size, err := pachClient.PutObjectSplit(reader)
		if err != nil {
			return nil, err
		}

		// Here we use the invariant that every one but the last object
		// should have a size of ChunkSize.
		for i, object := range objects {
			record := &pfs.PutFileRecord{
				ObjectHash: object.Hash,
			}

			if size > pfs.ChunkSize {
				record.SizeBytes = pfs.ChunkSize
			} else {
				record.SizeBytes = size
			}
			size -= pfs.ChunkSize

			// The first record takes care of the overwriting
			if i == 0 && overwriteIndex != nil && overwriteIndex.Index != 0 {
				record.OverwriteIndex = overwriteIndex
			}

			records.Records = append(records.Records, record)
		}
	} else {
		var (
			buffer        = &bytes.Buffer{}
			datumsWritten int64
			bytesWritten  int64
			filesPut      int
			// Note: this code generally distinguishes between nil header/footer (no
			// header) and empty header/footer. To create a header-enabled directory
			// with an empty header, allocate an empty slice & store it here
			header    []byte
			footer    []byte
			EOF       = false
			eg        errgroup.Group
			bufioR    = bufio.NewReader(reader)
			decoder   = json.NewDecoder(bufioR)
			sqlReader = sql.NewPGDumpReader(bufioR)
			csvReader = csv.NewReader(bufioR)
			csvBuffer bytes.Buffer
			csvWriter = csv.NewWriter(&csvBuffer)
			// indexToRecord serves as a de-facto slice of PutFileRecords. We can't
			// use a real slice of PutFileRecords b/c indexToRecord has data appended
			// to it by concurrent processes, and you can't append() to a slice
			// concurrently (append() might allocate a new slice while a goro holds an
			// stale pointer)
			indexToRecord = make(map[int]*pfs.PutFileRecord)
			mu            sync.Mutex
		)
		csvReader.FieldsPerRecord = -1 // ignore unexpected # of fields, for now
		csvReader.ReuseRecord = true   // returned rows are written to buffer immediately
		for !EOF {
			var err error
			var value []byte
			var csvRow []string // only used if delimiter == CSV
			switch delimiter {
			case pfs.Delimiter_JSON:
				var jsonValue json.RawMessage
				err = decoder.Decode(&jsonValue)
				value = jsonValue
			case pfs.Delimiter_LINE:
				value, err = bufioR.ReadBytes('\n')
			case pfs.Delimiter_SQL:
				value, err = sqlReader.ReadRow()
				if errors.Is(err, io.EOF) {
					if header == nil {
						header = sqlReader.Header
					} else {
						// header contains SQL records if anything, which should come after
						// the sqlReader header, which creates tables & initializes the DB
						header = append(sqlReader.Header, header...)
					}
					footer = sqlReader.Footer
				}
			case pfs.Delimiter_CSV:
				csvBuffer.Reset()
				if csvRow, err = csvReader.Read(); err == nil {
					if err := csvWriter.Write(csvRow); err != nil {
						return nil, errors.Wrapf(err, "error parsing csv record")
					}
					if csvWriter.Flush(); csvWriter.Error() != nil {
						return nil, errors.Wrapf(csvWriter.Error(), "error copying csv record")
					}
					value = csvBuffer.Bytes()
				}
			default:
				return nil, errors.Errorf("unrecognized delimiter %s", delimiter.String())
			}
			if err != nil {
				if errors.Is(err, io.EOF) {
					EOF = true
				} else {
					return nil, err
				}
			}
			buffer.Write(value)
			bytesWritten += int64(len(value))
			datumsWritten++
			var (
				headerDone         = headerRecords == 0 || header != nil
				headerReady        = !headerDone && datumsWritten >= headerRecords
				hitFileBytesLimit  = headerDone && targetFileBytes != 0 && bytesWritten >= targetFileBytes
				hitFileDatumsLimit = headerDone && targetFileDatums != 0 && datumsWritten >= targetFileDatums
				noLimitsSet        = headerDone && targetFileBytes == 0 && targetFileDatums == 0
			)
			if buffer.Len() != 0 &&
				(headerReady || hitFileBytesLimit || hitFileDatumsLimit || noLimitsSet || EOF) {
				_buffer := buffer
				if !headerDone /* implies headerReady || EOF */ {
					header = _buffer.Bytes() // record header
				} else {
					// put contents
					_bufferLen := int64(_buffer.Len())
					index := filesPut
					filesPut++
					d.memoryLimiter.Acquire(pachClient.Ctx(), _bufferLen)
					d.putObjectLimiter.Acquire()
					eg.Go(func() error {
						defer d.putObjectLimiter.Release()
						defer d.memoryLimiter.Release(_bufferLen)
						object, size, err := pachClient.PutObject(_buffer)
						if err != nil {
							return err
						}
						mu.Lock()
						defer mu.Unlock()
						indexToRecord[index] = &pfs.PutFileRecord{
							SizeBytes:  size,
							ObjectHash: object.Hash,
						}
						return nil
					})
				}
				buffer = &bytes.Buffer{} // can't reset buffer b/c _buffer still in use
				datumsWritten = 0
				bytesWritten = 0
			}
		}
		if err := eg.Wait(); err != nil {
			return nil, err
		}

		records.Split = true
		for i := 0; i < len(indexToRecord); i++ {
			records.Records = append(records.Records, indexToRecord[i])
		}

		// Put 'header' and 'footer' in PutFileRecords
		setHeaderFooter := func(value []byte, hf **pfs.PutFileRecord) {
			// always put empty header, even if 'value' is empty, so
			// that the parent dir is a header/footer dir
			*hf = &pfs.PutFileRecord{}
			if len(value) > 0 {
				d.putObjectLimiter.Acquire()
				eg.Go(func() error {
					defer d.putObjectLimiter.Release()
					object, size, err := pachClient.PutObject(bytes.NewReader(value))
					if err != nil {
						return err
					}
					(*hf).SizeBytes = size
					(*hf).ObjectHash = object.Hash
					return nil
				})
			}
		}
		if header != nil {
			setHeaderFooter(header, &records.Header)
		}
		if footer != nil {
			setHeaderFooter(footer, &records.Footer)
		}
		if err := eg.Wait(); err != nil {
			return nil, err
		}
	}
	return records, nil
}

func appendRecords(pfr *pfs.PutFileRecords, node *hashtree.NodeProto) {
	for i, object := range node.FileNode.Objects {
		// We only have the whole file size in src file, so mark the first object
		// as the size of the whole file and all the rest as size 0; applyWrite
		// will compute the right sum size for the target file
		// TODO(msteffen): this is a bit of a hack--either PutFileRecords should
		// only record the sum size of all PutFileRecord messages as well, or
		// FileNodeProto should record the size of every object
		var size int64
		if i == 0 {
			size = node.SubtreeSize
		}
		pfr.Records = append(pfr.Records, &pfs.PutFileRecord{
			SizeBytes:  size,
			ObjectHash: object.Hash,
		})
	}
	for _, blockRef := range node.FileNode.BlockRefs {
		pfr.Records = append(pfr.Records, &pfs.PutFileRecord{
			BlockRef:  blockRef,
			SizeBytes: int64(blockRef.Range.Upper - blockRef.Range.Lower),
		})
	}
}

// headerDirToPutFileRecords is a helper for copyFile that handles copying
// header/footer directories.
//
// Copy uses essentially the same codepath as putFile--it converts hashtree
// node(s) to PutFileRecords and then uses applyWrite to put the records back
// in the target hashtree. In putFile, the only way to create a headerDir is
// with PutFileSplit (PutFileRecord with Split==true). Rather than split the
// putFile codepath by adding a special case to applyWrite that was valid for
// copyFile but invalid for putFile, we use heaaderDirToPutFileRecords to
// convert a DirectoryNode to a PutFileRecord+Split==true, which applyWrite
// will correctly convert back to a header dir in the target hashtree via the
// regular putFile codepath.
func headerDirToPutFileRecords(tree hashtree.HashTree, path string, node *hashtree.NodeProto) (*pfs.PutFileRecords, error) {
	if tree == nil {
		return nil, errors.Errorf("called headerDirToPutFileRecords with nil tree (this is likely a bug)")
	}
	if node.DirNode == nil || node.DirNode.Shared == nil {
		return nil, errors.Errorf("headerDirToPutFileRecords only works on header/footer dirs")
	}
	s := node.DirNode.Shared
	pfr := &pfs.PutFileRecords{
		Split: true,
	}
	if s.Header != nil {
		pfr.Header = &pfs.PutFileRecord{
			SizeBytes:  s.HeaderSize,
			ObjectHash: s.Header.Hash,
		}
	}
	if s.Footer != nil {
		pfr.Footer = &pfs.PutFileRecord{
			SizeBytes:  s.FooterSize,
			ObjectHash: s.Footer.Hash,
		}
	}
	if err := tree.List(path, func(child *hashtree.NodeProto) error {
		if child.FileNode == nil {
			return errors.Errorf("header/footer dir contains child subdirectory, " +
				"which is invalid--header/footer dirs must be created by PutFileSplit")
		}
		appendRecords(pfr, child)
		return nil
	}); err != nil {
		return nil, err
	}
	return pfr, nil // TODO(msteffen) put something real here
}

func (d *driver) copyFile(pachClient *client.APIClient, src *pfs.File, dst *pfs.File, overwrite bool) (retErr error) {
	// Validate arguments
	if src == nil {
		return errors.New("src cannot be nil")
	}
	if src.Commit == nil {
		return errors.New("src commit cannot be nil")
	}
	if src.Commit.Repo == nil {
		return errors.New("src commit repo cannot be nil")
	}
	if dst == nil {
		return errors.New("dst cannot be nil")
	}
	if dst.Commit == nil {
		return errors.New("dst commit cannot be nil")
	}
	if dst.Commit.Repo == nil {
		return errors.New("dst commit repo cannot be nil")
	}

	if err := authserver.CheckIsAuthorized(pachClient, src.Commit.Repo, auth.Scope_READER); err != nil {
		return err
	}
	if err := authserver.CheckIsAuthorized(pachClient, dst.Commit.Repo, auth.Scope_WRITER); err != nil {
		return err
	}
	if err := checkFilePath(dst.Path); err != nil {
		return err
	}
	if err := ppath.ValidatePath(dst.Path); err != nil {
		return err
	}
	branch := ""
	if !uuid.IsUUIDWithoutDashes(dst.Commit.ID) {
		branch = dst.Commit.ID
	}
	var dstIsOpenCommit bool
	if ci, err := d.inspectCommit(pachClient, dst.Commit, pfs.CommitState_STARTED); err != nil {
		if !isNoHeadErr(err) {
			return err
		}
	} else if ci.Finished == nil {
		dstIsOpenCommit = true
	}
	if !dstIsOpenCommit && branch == "" {
		return pfsserver.ErrCommitFinished{dst.Commit}
	}
	var paths []string
	var records []*pfs.PutFileRecords // used if 'dst' is finished (atomic 'put file')
	if overwrite {
		if dstIsOpenCommit {
			if err := d.deleteFile(pachClient, dst); err != nil {
				return err
			}
		} else {
			paths = append(paths, dst.Path)
			records = append(records, &pfs.PutFileRecords{Tombstone: true})
		}
	}
	var eg errgroup.Group
	var srcTree hashtree.HashTree
	cb := func(walkPath string, node *hashtree.NodeProto) error {
		relPath, err := filepath.Rel(src.Path, walkPath)
		if err != nil {
			return errors.Wrapf(err, "error from filepath.Rel (likely a bug)")
		}
		target := client.NewFile(dst.Commit.Repo.Name, dst.Commit.ID, path.Clean(path.Join(dst.Path, relPath)))
		// Populate 'record' appropriately for this node (or skip it)
		record := &pfs.PutFileRecords{}
		if node.DirNode != nil && node.DirNode.Shared != nil {
			var err error
			record, err = headerDirToPutFileRecords(srcTree, walkPath, node)
			if err != nil {
				return err
			}
		} else if node.FileNode == nil {
			return nil
		} else if node.FileNode.HasHeaderFooter {
			return nil // parent dir will be copied as a PutFileRecord w/ Split==true
		} else {
			appendRecords(record, node)
		}

		// Either upsert 'record' to etcd (if 'dst' is in an open commit) or add it
		// to 'records' to be put at the end
		if dstIsOpenCommit {
			eg.Go(func() error {
				return d.upsertPutFileRecords(pachClient, target, record)
			})
		} else {
			paths = append(paths, target.Path)
			records = append(records, record)
		}
		return nil
	}
	// This is necessary so we can call filepath.Rel
	if !strings.HasPrefix(src.Path, "/") {
		src.Path = "/" + src.Path
	}
	srcCi, err := d.inspectCommit(pachClient, src.Commit, pfs.CommitState_STARTED)
	if err != nil {
		return err
	}
	if !provenantOnInput(srcCi.Provenance) || srcCi.Tree != nil {
		// handle input commits
		srcTree, err = d.getTreeForFile(pachClient, src)
		if err != nil {
			return err
		}
		defer destroyHashtree(srcTree)
		if err := srcTree.Walk(src.Path, cb); err != nil {
			return err
		}
	} else {
		rs, err := d.getTree(pachClient, srcCi, src.Path)
		if err != nil {
			return err
		}
		defer func() {
			for _, r := range rs {
				if err := r.Close(); err != nil && retErr != nil {
					retErr = err
				}
			}
		}()
		if err := hashtree.Walk(rs, src.Path, cb); err != nil {
			return err
		}
	}
	if err := eg.Wait(); err != nil {
		return err
	}
	// dst is finished => all PutFileRecords are in 'records'--put in a new commit
	if !dstIsOpenCommit {
		return d.txnEnv.WithWriteContext(pachClient.Ctx(), func(txnCtx *txnenv.TransactionContext) error {
			_, err = d.makeCommit(txnCtx, "", client.NewCommit(dst.Commit.Repo.Name, ""), branch, nil, nil, nil, nil, nil, paths, records, "", time.Time{}, time.Time{}, 0)
			return err
		})
	}
	return nil
}

func (d *driver) getTreeForCommit(txnCtx *txnenv.TransactionContext, commit *pfs.Commit) (hashtree.HashTree, error) {
	if commit == nil || commit.ID == "" {
		return d.treeCache.GetOrAdd("nil", func() (hashtree.HashTree, error) {
			return hashtree.NewDBHashTree(d.storageRoot)
		})
	}

	return d.treeCache.GetOrAdd(commit.ID, func() (hashtree.HashTree, error) {
		if _, err := d.resolveCommit(txnCtx.Stm, commit); err != nil {
			return nil, err
		}

		commits := d.commits(commit.Repo.Name).ReadWrite(txnCtx.Stm)
		commitInfo := &pfs.CommitInfo{}
		if err := commits.Get(commit.ID, commitInfo); err != nil {
			return nil, err
		}
		if commitInfo.Finished == nil {
			return nil, errors.Errorf("cannot read from an open commit")
		}
		treeRef := commitInfo.Tree

		if treeRef == nil {
			return hashtree.NewDBHashTree(d.storageRoot)
		}

		// read the tree from the block store
		h, err := hashtree.GetHashTreeObject(txnCtx.Client, d.storageRoot, treeRef)
		if err != nil {
			return nil, err
		}

		return h, nil
	})
}

func (d *driver) getTree(pachClient *client.APIClient, commitInfo *pfs.CommitInfo, path string) (rs []io.ReadCloser, retErr error) {
	// Determine the hashtree in which the path is located and download the chunk it is in
	idx := hashtree.PathToTree(path, int64(len(commitInfo.Trees)))
	r, err := d.downloadTree(pachClient, commitInfo.Trees[idx], path)
	if err != nil {
		return nil, err
	}
	return []io.ReadCloser{r}, nil
}

func (d *driver) getTrees(pachClient *client.APIClient, commitInfo *pfs.CommitInfo, pattern string) (rs []io.ReadCloser, retErr error) {
	prefix := ppath.GlobLiteralPrefix(pattern)
	limiter := limit.New(hashtree.DefaultMergeConcurrency)
	var eg errgroup.Group
	var mu sync.Mutex
	// Download each hashtree chunk based on the literal prefix of the pattern
	for _, object := range commitInfo.Trees {
		object := object
		limiter.Acquire()
		eg.Go(func() (retErr error) {
			defer limiter.Release()
			r, err := d.downloadTree(pachClient, object, prefix)
			if err != nil {
				return err
			}
			mu.Lock()
			defer mu.Unlock()
			rs = append(rs, r)
			return nil
		})
	}
	if err := eg.Wait(); err != nil {
		return nil, err
	}
	return rs, nil
}

func getTreeRange(ctx context.Context, objClient obj.Client, path string, prefix string) (_ uint64, _ uint64, retErr error) {
	p := path + hashtree.IndexPath
	r, err := objClient.Reader(ctx, p, 0, 0)
	if err != nil {
		return 0, 0, err
	}
	defer func() {
		if err := r.Close(); err != nil && retErr == nil {
			retErr = err
		}
	}()
	idx, err := ioutil.ReadAll(r)
	if err != nil {
		return 0, 0, err
	}
	return hashtree.GetRangeFromIndex(bytes.NewBuffer(idx), prefix)
}

// getTreeForFile is like getTreeForCommit except that it can handle open commits.
// It takes a file instead of a commit so that it can apply the changes for
// that path to the tree before it returns it. The returned hash tree is not in
// the treeCache and must be cleaned up by the caller.
func (d *driver) getTreeForFile(pachClient *client.APIClient, file *pfs.File) (hashtree.HashTree, error) {
	ctx := pachClient.Ctx()
	if file.Commit == nil {
		t, err := hashtree.NewDBHashTree(d.storageRoot)
		if err != nil {
			return nil, err
		}
		return t, nil
	}

	var result hashtree.HashTree
	err := d.txnEnv.WithReadContext(ctx, func(txnCtx *txnenv.TransactionContext) error {
		commitInfo, err := d.resolveCommit(txnCtx.Stm, file.Commit)
		if err != nil {
			return err
		}
		if commitInfo.Finished != nil {
			t, err := d.getTreeForCommit(txnCtx, file.Commit)
			if err != nil {
				return err
			}

			result, err = t.Copy()
			return err
		}

		parentTree, err := d.getTreeForCommit(txnCtx, commitInfo.ParentCommit)
		if err != nil {
			return err
		}
		result, err = d.getTreeForOpenCommit(txnCtx.Client, file, parentTree)
		return err
	})
	if err != nil {
		return nil, err
	}
	return result, nil
}

// getTreeForOpenCommit obtains the resulting hashtree made by applying the
// given file to the hashtree of a parent commit. The returned hash tree is not
// in the treeCache and must be cleaned up by the caller.
func (d *driver) getTreeForOpenCommit(pachClient *client.APIClient, file *pfs.File, parentTree hashtree.HashTree) (result hashtree.HashTree, retErr error) {
	prefix, err := d.scratchFilePrefix(file)
	if err != nil {
		return nil, err
	}
	tree, err := parentTree.Copy()
	if err != nil {
		return nil, err
	}

	defer func() {
		if retErr != nil {
			destroyHashtree(tree)
		}
	}()

	recordsCol := d.putFileRecords.ReadOnly(pachClient.Ctx())
	putFileRecords := &pfs.PutFileRecords{}
	opts := &col.Options{etcd.SortByModRevision, etcd.SortAscend}
	err = recordsCol.ListPrefix(prefix, putFileRecords, opts, func(key string) error {
		return d.applyWrite(path.Join(file.Path, key), putFileRecords, tree)
	})
	if err != nil {
		return nil, err
	}
	if err := tree.Hash(); err != nil {
		return nil, err
	}
	return tree, nil
}

// this is a helper function to check if the given provenance has provenance on an input branch
func provenantOnInput(provenance []*pfs.CommitProvenance) bool {
	provenanceCount := len(provenance)
	for _, p := range provenance {
		// in particular, we want to exclude provenance on the spec repo (used e.g. for spouts)
		if p.Commit.Repo.Name == ppsconsts.SpecRepo {
			provenanceCount--
			break
		}
	}
	return provenanceCount > 0
}

func (d *driver) getFile(pachClient *client.APIClient, file *pfs.File, offset int64, size int64) (r io.Reader, retErr error) {
	// Validate arguments
	if file == nil {
		return nil, errors.New("file cannot be nil")
	}
	if file.Commit == nil {
		return nil, errors.New("file commit cannot be nil")
	}
	if file.Commit.Repo == nil {
		return nil, errors.New("file commit repo cannot be nil")
	}

	ctx := pachClient.Ctx()
	if err := authserver.CheckIsAuthorized(pachClient, file.Commit.Repo, auth.Scope_READER); err != nil {
		return nil, err
	}
	commitInfo, err := d.inspectCommit(pachClient, file.Commit, pfs.CommitState_STARTED)
	if err != nil {
		return nil, err
	}
	// Handle commits that use the old hashtree format.
	if !provenantOnInput(commitInfo.Provenance) || commitInfo.Tree != nil {
		tree, err := d.getTreeForFile(pachClient, client.NewFile(file.Commit.Repo.Name, file.Commit.ID, ""))
		if err != nil {
			return nil, err
		}
		defer destroyHashtree(tree)
		var (
			pathsFound int
			objects    []*pfs.Object
			brs        []*pfs.BlockRef
			totalSize  uint64
			footer     *pfs.Object
			prevDir    string
		)
		if err := tree.Glob(file.Path, func(p string, node *hashtree.NodeProto) error {
			pathsFound++
			if node.FileNode == nil {
				return nil
			}

			// add footer + header for next dir. If a user calls e.g.
			// 'GetFile("/*/*")', then the output looks like:
			// [d1 header][d1/1]...[d1/n][d1 footer] [d2 header]...[d2 footer] ...
			parentPath := path.Dir(p)
			if parentPath != prevDir {
				if footer != nil {
					objects = append(objects, footer)
				}
				footer = nil // don't apply footer twice if next dir has no footer
				prevDir = parentPath
				if node.FileNode.HasHeaderFooter {
					// if any child of 'node's parent directory has HasHeaderFooter set,
					// then they all should
					parentNode, err := tree.Get(parentPath)
					if err != nil {
						return errors.Wrapf(err, "file %q has a header, but could not "+
							"retrieve parent node at %q to get header content", p, parentPath)
					}
					if parentNode.DirNode == nil {
						return errors.Errorf("parent of %q is not a directory—this is "+
							"likely an internal error", p)
					}
					if parentNode.DirNode.Shared == nil {
						return errors.Errorf("file %q has a shared header or footer, "+
							"but parent directory does not permit shared data", p)
					}
					if parentNode.DirNode.Shared.Header != nil {
						objects = append(objects, parentNode.DirNode.Shared.Header)
					}
					if parentNode.DirNode.Shared.Footer != nil {
						footer = parentNode.DirNode.Shared.Footer
					}
				}
			}
			objects = append(objects, node.FileNode.Objects...)
			brs = append(brs, node.FileNode.BlockRefs...)
			totalSize += uint64(node.SubtreeSize)
			return nil
		}); err != nil {
			return nil, err
		}
		if footer != nil {
			objects = append(objects, footer) // apply final footer
		}
		if pathsFound == 0 {
			return nil, pfsserver.ErrFileNotFound{file}
		}

		// retrieve the content of all objects in 'objects'
		if len(brs) > 0 {
			getBlocksClient, err := pachClient.ObjectAPIClient.GetBlocks(
				ctx,
				&pfs.GetBlocksRequest{
					BlockRefs:   brs,
					OffsetBytes: uint64(offset),
					SizeBytes:   uint64(size),
					TotalSize:   uint64(totalSize),
				})
			if err != nil {
				return nil, err
			}
			return grpcutil.NewStreamingBytesReader(getBlocksClient, nil), nil
		}
		getObjectsClient, err := pachClient.ObjectAPIClient.GetObjects(
			ctx,
			&pfs.GetObjectsRequest{
				Objects:     objects,
				OffsetBytes: uint64(offset),
				SizeBytes:   uint64(size),
				TotalSize:   uint64(totalSize),
			})
		if err != nil {
			return nil, err
		}
		return grpcutil.NewStreamingBytesReader(getObjectsClient, nil), nil
	}
	// Handle commits that use the newer hashtree format.
	if commitInfo.Finished == nil {
		return nil, pfsserver.ErrOutputCommitNotFinished{commitInfo.Commit}
	}
	if commitInfo.Trees == nil {
		return nil, pfsserver.ErrFileNotFound{file}
	}
	var rs []io.ReadCloser
	// Handles the case when looking for a specific file/directory
	if !ppath.IsGlob(file.Path) {
		rs, err = d.getTree(pachClient, commitInfo, file.Path)
	} else {
		rs, err = d.getTrees(pachClient, commitInfo, file.Path)
	}
	if err != nil {
		return nil, err
	}
	defer func() {
		for _, r := range rs {
			if err := r.Close(); err != nil && retErr != nil {
				retErr = err
			}
		}
	}()
	blockRefs := []*pfs.BlockRef{}
	var totalSize int64
	var found bool
	if err := hashtree.Glob(rs, file.Path, func(path string, node *hashtree.NodeProto) error {
		if node.FileNode == nil {
			return nil
		}
		blockRefs = append(blockRefs, node.FileNode.BlockRefs...)
		totalSize += node.SubtreeSize
		found = true
		return nil
	}); err != nil {
		return nil, err
	}
	if !found {
		return nil, pfsserver.ErrFileNotFound{file}
	}
	getBlocksClient, err := pachClient.ObjectAPIClient.GetBlocks(
		ctx,
		&pfs.GetBlocksRequest{
			BlockRefs:   blockRefs,
			OffsetBytes: uint64(offset),
			SizeBytes:   uint64(size),
			TotalSize:   uint64(totalSize),
		},
	)
	if err != nil {
		return nil, err
	}
	return grpcutil.NewStreamingBytesReader(getBlocksClient, nil), nil
}

// If full is false, exclude potentially large fields such as `Objects`
// and `Children`
func nodeToFileInfo(ci *pfs.CommitInfo, path string, node *hashtree.NodeProto, full bool) *pfs.FileInfo {
	fileInfo := &pfs.FileInfo{
		File: &pfs.File{
			Commit: ci.Commit,
			Path:   path,
		},
		SizeBytes: uint64(node.SubtreeSize),
		Hash:      node.Hash,
		Committed: ci.Finished,
	}
	if node.FileNode != nil {
		fileInfo.FileType = pfs.FileType_FILE
		if full {
			fileInfo.Objects = node.FileNode.Objects
			fileInfo.BlockRefs = node.FileNode.BlockRefs
		}
	} else if node.DirNode != nil {
		fileInfo.FileType = pfs.FileType_DIR
		if full {
			fileInfo.Children = node.DirNode.Children
		}
	}
	return fileInfo
}

// nodeToFileInfoHeaderFooter is like nodeToFileInfo, but handles the case (which
// currently only occurs in input commits) where files have a header that is
// stored in their parent directory
func nodeToFileInfoHeaderFooter(ci *pfs.CommitInfo, filePath string,
	node *hashtree.NodeProto, tree hashtree.HashTree, full bool) (*pfs.FileInfo, error) {
	if node.FileNode == nil || !node.FileNode.HasHeaderFooter {
		return nodeToFileInfo(ci, filePath, node, full), nil
	}
	node = proto.Clone(node).(*hashtree.NodeProto)
	// validate baseFileInfo for logic below--if input hashtrees start using
	// blockrefs instead of objects, this logic will need to be adjusted
	if node.FileNode.Objects == nil {
		return nil, errors.Errorf("input commit node uses blockrefs; cannot apply header")
	}

	// 'file' includes header from parent—construct synthetic file info that
	// includes header in list of objects & hash
	parentPath := path.Dir(filePath)
	parentNode, err := tree.Get(parentPath)
	if err != nil {
		return nil, errors.Wrapf(err, "file %q has a header, but could not "+
			"retrieve parent node at %q to get header content", filePath,
			parentPath)
	}
	if parentNode.DirNode == nil {
		return nil, errors.Errorf("parent of %q is not a directory; this is "+
			"likely an internal error", filePath)
	}
	if parentNode.DirNode.Shared == nil {
		return nil, errors.Errorf("file %q has a shared header or footer, "+
			"but parent directory does not permit shared data", filePath)
	}

	s := parentNode.DirNode.Shared
	var newObjects []*pfs.Object
	if s.Header != nil {
		// cap := len+1 => newObjects is right whether or not we append() a footer
		newL := len(node.FileNode.Objects) + 1
		newObjects = make([]*pfs.Object, newL, newL+1)

		newObjects[0] = s.Header
		copy(newObjects[1:], node.FileNode.Objects)
	} else {
		newObjects = node.FileNode.Objects
	}
	if s.Footer != nil {
		newObjects = append(newObjects, s.Footer)
	}
	node.FileNode.Objects = newObjects
	node.SubtreeSize += s.HeaderSize + s.FooterSize
	node.Hash = hashtree.HashFileNode(node.FileNode)
	return nodeToFileInfo(ci, filePath, node, full), nil
}

func (d *driver) inspectFile(pachClient *client.APIClient, file *pfs.File) (fi *pfs.FileInfo, retErr error) {
	if err := validateFile(file); err != nil {
		return nil, err
	}

	if err := authserver.CheckIsAuthorized(pachClient, file.Commit.Repo, auth.Scope_READER); err != nil {
		return nil, err
	}
	commitInfo, err := d.inspectCommit(pachClient, file.Commit, pfs.CommitState_STARTED)
	if err != nil {
		return nil, err
	}
	// Handle commits that use the old hashtree format.
	if !provenantOnInput(commitInfo.Provenance) || commitInfo.Tree != nil {
		tree, err := d.getTreeForFile(pachClient, file)
		if err != nil {
			return nil, err
		}
		defer destroyHashtree(tree)
		node, err := tree.Get(file.Path)
		if err != nil {
			return nil, pfsserver.ErrFileNotFound{file}
		}
		return nodeToFileInfoHeaderFooter(commitInfo, file.Path, node, tree, true)
	}
	// Handle commits that use the newer hashtree format.
	if commitInfo.Finished == nil {
		return nil, pfsserver.ErrOutputCommitNotFinished{commitInfo.Commit}
	}
	if commitInfo.Trees == nil {
		return nil, pfsserver.ErrFileNotFound{file}
	}
	rs, err := d.getTree(pachClient, commitInfo, file.Path)
	if err != nil {
		return nil, err
	}
	defer func() {
		for _, r := range rs {
			if err := r.Close(); err != nil && retErr != nil {
				retErr = err
			}
		}
	}()
	node, err := hashtree.Get(rs, file.Path)
	if err != nil {
		return nil, pfsserver.ErrFileNotFound{file}
	}
	return nodeToFileInfo(commitInfo, file.Path, node, true), nil
}

func (d *driver) listFile(pachClient *client.APIClient, file *pfs.File, full bool, history int64, f func(*pfs.FileInfo) error) (retErr error) {
	if err := validateFile(file); err != nil {
		return err
	}
	if err := authserver.CheckIsAuthorized(pachClient, file.Commit.Repo, auth.Scope_READER); err != nil {
		return err
	}
	commitInfo, err := d.inspectCommit(pachClient, file.Commit, pfs.CommitState_STARTED)
	if err != nil {
		return err
	}
	g, err := globlib.Compile(file.Path, '/')
	if err != nil {
		// TODO this should be a MalformedGlob error like the hashtree returns
		return err
	}

	// Handle commits that use the old hashtree format.
	if !provenantOnInput(commitInfo.Provenance) || commitInfo.Tree != nil {
		tree, err := d.getTreeForFile(pachClient, client.NewFile(file.Commit.Repo.Name, file.Commit.ID, ""))
		if err != nil {
			return err
		}
		defer destroyHashtree(tree)
		return tree.Glob(file.Path, func(rootPath string, rootNode *hashtree.NodeProto) error {
			if rootNode.DirNode == nil {
				if history != 0 {
					return d.fileHistory(pachClient, client.NewFile(file.Commit.Repo.Name, file.Commit.ID, rootPath), history, f)
				}
				fi, err := nodeToFileInfoHeaderFooter(commitInfo, rootPath, rootNode, tree, full)
				if err != nil {
					return err
				}
				return f(fi)
			}
			return tree.List(rootPath, func(node *hashtree.NodeProto) error {
				path := filepath.Join(rootPath, node.Name)
				if g.Match(path) {
					// Don't return the file now, it will be returned later by Glob
					return nil
				}
				if history != 0 {
					return d.fileHistory(pachClient, client.NewFile(file.Commit.Repo.Name, file.Commit.ID, path), history, f)
				}
				fi, err := nodeToFileInfoHeaderFooter(commitInfo, path, node, tree, full)
				if err != nil {
					return err
				}
				return f(fi)
			})
		})
	}
	// Handle commits that use the newer hashtree format.
	if commitInfo.Finished == nil {
		return pfsserver.ErrOutputCommitNotFinished{commitInfo.Commit}
	}
	if commitInfo.Trees == nil {
		return nil
	}
	rs, err := d.getTrees(pachClient, commitInfo, file.Path)
	if err != nil {
		return err
	}
	defer func() {
		for _, r := range rs {
			if err := r.Close(); err != nil && retErr != nil {
				retErr = err
			}
		}
	}()
	return hashtree.List(rs, file.Path, func(path string, node *hashtree.NodeProto) error {
		if history != 0 {
			return d.fileHistory(pachClient, client.NewFile(file.Commit.Repo.Name, file.Commit.ID, path), history, f)
		}
		return f(nodeToFileInfo(commitInfo, path, node, full))
	})
}

func validateFile(file *pfs.File) error {
	if file == nil {
		return errors.New("file cannot be nil")
	}
	if file.Commit == nil {
		return errors.New("file commit cannot be nil")
	}
	if file.Commit.Repo == nil {
		return errors.New("file commit repo cannot be nil")
	}
	return nil
}

// fileHistory calls f with FileInfos for the file, starting with how it looked
// at the referenced commit and then all past versions that are different.
func (d *driver) fileHistory(pachClient *client.APIClient, file *pfs.File, history int64, f func(*pfs.FileInfo) error) error {
	var fi *pfs.FileInfo
	for {
		_fi, err := d.inspectFile(pachClient, file)
		if err != nil {
			if errors.As(err, &pfsserver.ErrFileNotFound{}) {
				return f(fi)
			}
			return err
		}
		if fi != nil && !bytes.Equal(fi.Hash, _fi.Hash) {
			if err := f(fi); err != nil {
				return err
			}
			if history > 0 {
				history--
				if history == 0 {
					return nil
				}
			}
		}
		fi = _fi
		ci, err := d.inspectCommit(pachClient, file.Commit, pfs.CommitState_STARTED)
		if err != nil {
			return err
		}
		if ci.ParentCommit == nil {
			return f(fi)
		}
		file.Commit = ci.ParentCommit
	}
}

func (d *driver) walkFile(pachClient *client.APIClient, file *pfs.File, f func(*pfs.FileInfo) error) (retErr error) {
	// Validate arguments
	if file == nil {
		return errors.New("file cannot be nil")
	}
	if file.Commit == nil {
		return errors.New("file commit cannot be nil")
	}
	if file.Commit.Repo == nil {
		return errors.New("file commit repo cannot be nil")
	}

	if err := authserver.CheckIsAuthorized(pachClient, file.Commit.Repo, auth.Scope_READER); err != nil {
		return err
	}
	commitInfo, err := d.inspectCommit(pachClient, file.Commit, pfs.CommitState_STARTED)
	if err != nil {
		return err
	}
	// Handle commits that use the old hashtree format.
	if !provenantOnInput(commitInfo.Provenance) || commitInfo.Tree != nil {
		tree, err := d.getTreeForFile(pachClient, client.NewFile(file.Commit.Repo.Name, file.Commit.ID, file.Path))
		if err != nil {
			return err
		}
		defer destroyHashtree(tree)
		return tree.Walk(file.Path, func(path string, node *hashtree.NodeProto) error {
			fi, err := nodeToFileInfoHeaderFooter(commitInfo, path, node, tree, false)
			if err != nil {
				return err
			}
			return f(fi)
		})
	}
	// Handle commits that use the newer hashtree format.
	if commitInfo.Finished == nil {
		return pfsserver.ErrOutputCommitNotFinished{commitInfo.Commit}
	}
	if commitInfo.Trees == nil {
		return nil
	}
	rs, err := d.getTrees(pachClient, commitInfo, file.Path)
	if err != nil {
		return err
	}
	defer func() {
		for _, r := range rs {
			if err := r.Close(); err != nil && retErr != nil {
				retErr = err
			}
		}
	}()
	return hashtree.Walk(rs, file.Path, func(path string, node *hashtree.NodeProto) error {
		return f(nodeToFileInfo(commitInfo, path, node, false))
	})
}

func (d *driver) globFile(pachClient *client.APIClient, commit *pfs.Commit, pattern string, f func(*pfs.FileInfo) error) (retErr error) {
	// Validate arguments
	if commit == nil {
		return errors.New("commit cannot be nil")
	}
	if commit.Repo == nil {
		return errors.New("commit repo cannot be nil")
	}

	if err := authserver.CheckIsAuthorized(pachClient, commit.Repo, auth.Scope_READER); err != nil {
		return err
	}
	commitInfo, err := d.inspectCommit(pachClient, commit, pfs.CommitState_STARTED)
	if err != nil {
		return err
	}
	// Handle commits that use the old hashtree format.
	if !provenantOnInput(commitInfo.Provenance) || commitInfo.Tree != nil {
		tree, err := d.getTreeForFile(pachClient, client.NewFile(commit.Repo.Name, commit.ID, ""))
		if err != nil {
			return err
		}
		defer destroyHashtree(tree)
		globErr := tree.Glob(pattern, func(path string, node *hashtree.NodeProto) error {
			fi, err := nodeToFileInfoHeaderFooter(commitInfo, path, node, tree, false)
			if err != nil {
				return err
			}
			return f(fi)
		})
		if hashtree.Code(globErr) == hashtree.PathNotFound {
			// glob pattern is for a file that doesn't exist, no match
			return nil
		}
		return globErr
	}
	// Handle commits that use the newer hashtree format.
	if commitInfo.Finished == nil {
		return pfsserver.ErrOutputCommitNotFinished{commitInfo.Commit}
	}
	if commitInfo.Trees == nil {
		return nil
	}
	var rs []io.ReadCloser
	// Handles the case when looking for a specific file/directory
	if !ppath.IsGlob(pattern) {
		rs, err = d.getTree(pachClient, commitInfo, pattern)
	} else {
		rs, err = d.getTrees(pachClient, commitInfo, pattern)
	}
	if err != nil {
		return err
	}
	defer func() {
		for _, r := range rs {
			if err := r.Close(); err != nil && retErr != nil {
				retErr = err
			}
		}
	}()
	return hashtree.Glob(rs, pattern, func(rootPath string, rootNode *hashtree.NodeProto) error {
		return f(nodeToFileInfo(commitInfo, rootPath, rootNode, false))
	})
}

func (d *driver) diffFile(pachClient *client.APIClient, newFile *pfs.File, oldFile *pfs.File, shallow bool) ([]*pfs.FileInfo, []*pfs.FileInfo, error) {
	// Validate arguments
	if newFile == nil {
		return nil, nil, errors.New("file cannot be nil")
	}
	if newFile.Commit == nil {
		return nil, nil, errors.New("file commit cannot be nil")
	}
	if newFile.Commit.Repo == nil {
		return nil, nil, errors.New("file commit repo cannot be nil")
	}

	// Do READER authorization check for both newFile and oldFile
	if oldFile != nil && oldFile.Commit != nil {
		if err := authserver.CheckIsAuthorized(pachClient, oldFile.Commit.Repo, auth.Scope_READER); err != nil {
			return nil, nil, err
		}
	}
	if newFile != nil && newFile.Commit != nil {
		if err := authserver.CheckIsAuthorized(pachClient, newFile.Commit.Repo, auth.Scope_READER); err != nil {
			return nil, nil, err
		}
	}
	newTree, err := d.getTreeForFile(pachClient, newFile)
	if err != nil {
		return nil, nil, err
	}
	defer destroyHashtree(newTree)
	newCommitInfo, err := d.inspectCommit(pachClient, newFile.Commit, pfs.CommitState_STARTED)
	if err != nil {
		return nil, nil, err
	}
	// if oldFile is nil we use the parent of newFile
	if oldFile == nil {
		oldFile = &pfs.File{}
		// ParentCommit may be nil, that's fine because getTreeForCommit
		// handles nil
		oldFile.Commit = newCommitInfo.ParentCommit
		oldFile.Path = newFile.Path
	}
	// `oldCommitInfo` may be nil. While `nodeToFileInfoHeaderFooter` called
	// below expects `oldCommitInfo` to not be nil, it's okay because
	// `newTree.Diff` won't call its callback unless `oldCommitInfo` is not
	// `nil`.
	var oldCommitInfo *pfs.CommitInfo
	if oldFile.Commit != nil {
		oldCommitInfo, err = d.inspectCommit(pachClient, oldFile.Commit, pfs.CommitState_STARTED)
		if err != nil {
			return nil, nil, err
		}
	}
	oldTree, err := d.getTreeForFile(pachClient, oldFile)
	if err != nil {
		return nil, nil, err
	}
	defer destroyHashtree(oldTree)
	var newFileInfos []*pfs.FileInfo
	var oldFileInfos []*pfs.FileInfo
	recursiveDepth := -1
	if shallow {
		recursiveDepth = 1
	}
	if err := newTree.Diff(oldTree, newFile.Path, oldFile.Path, int64(recursiveDepth), func(path string, node *hashtree.NodeProto, isNewFile bool) error {
		if isNewFile {
			fi, err := nodeToFileInfoHeaderFooter(newCommitInfo, path, node, newTree, false)
			if err != nil {
				return err
			}
			newFileInfos = append(newFileInfos, fi)
		} else {
			fi, err := nodeToFileInfoHeaderFooter(oldCommitInfo, path, node, oldTree, false)
			if err != nil {
				return err
			}
			oldFileInfos = append(oldFileInfos, fi)
		}
		return nil
	}); err != nil {
		return nil, nil, err
	}
	return newFileInfos, oldFileInfos, nil
}

func (d *driver) deleteFile(pachClient *client.APIClient, file *pfs.File) error {
	// Validate arguments
	if file == nil {
		return errors.New("file cannot be nil")
	}
	if file.Commit == nil {
		return errors.New("file commit cannot be nil")
	}
	if file.Commit.Repo == nil {
		return errors.New("file commit repo cannot be nil")
	}

	if err := authserver.CheckIsAuthorized(pachClient, file.Commit.Repo, auth.Scope_WRITER); err != nil {
		return err
	}
	if err := checkFilePath(file.Path); err != nil {
		return err
	}
	branch := ""
	if !uuid.IsUUIDWithoutDashes(file.Commit.ID) {
		branch = file.Commit.ID
	}
	commitInfo, err := d.inspectCommit(pachClient, file.Commit, pfs.CommitState_STARTED)
	if err != nil {
		return err
	}
	if commitInfo.Finished != nil {
		if branch == "" {
			return pfsserver.ErrCommitFinished{file.Commit}
		}
		return d.txnEnv.WithWriteContext(pachClient.Ctx(), func(txnCtx *txnenv.TransactionContext) error {
			_, err := d.makeCommit(txnCtx, "", client.NewCommit(file.Commit.Repo.Name, ""), branch, nil, nil, nil, nil, nil, []string{file.Path}, []*pfs.PutFileRecords{&pfs.PutFileRecords{Tombstone: true}}, "", time.Time{}, time.Time{}, 0)
			return err
		})
	}

	return d.upsertPutFileRecords(pachClient, file, &pfs.PutFileRecords{Tombstone: true})
=======
	commitInfo.Subvenance = append(commitInfo.Subvenance, &pfs.CommitRange{
		Lower: subvCommitInfo.Commit,
		Upper: subvCommitInfo.Commit,
	})
	if !d.env.DisableCommitProgressCounter {
		commitInfo.SubvenantCommitsTotal++
	}
>>>>>>> 348986a5
}

func (d *driver) deleteAll(txnCtx *txnenv.TransactionContext) error {
	// Note: d.listRepo() doesn't return the 'spec' repo, so it doesn't get
	// deleted here. Instead, PPS is responsible for deleting and re-creating it
	repoInfos, err := d.listRepo(txnCtx.Client, !includeAuth)
	if err != nil {
		return err
	}
	for _, repoInfo := range repoInfos.RepoInfo {
		if err := d.deleteRepo(txnCtx, repoInfo.Repo, true); err != nil && !auth.IsErrNotAuthorized(err) {
			return err
		}
	}
	return nil
}

// TODO: Is this really necessary?
type branchSet []*pfs.Branch

func (b *branchSet) search(branch *pfs.Branch) (int, bool) {
	key := branchKey(branch)
	i := sort.Search(len(*b), func(i int) bool {
		return branchKey((*b)[i]) >= key
	})
	if i == len(*b) {
		return i, false
	}
	return i, branchKey((*b)[i]) == branchKey(branch)
}

func (b *branchSet) add(branch *pfs.Branch) {
	i, ok := b.search(branch)
	if !ok {
		*b = append(*b, nil)
		copy((*b)[i+1:], (*b)[i:])
		(*b)[i] = branch
	}
}

func add(bs *[]*pfs.Branch, branch *pfs.Branch) {
	(*branchSet)(bs).add(branch)
}

func (b *branchSet) del(branch *pfs.Branch) {
	i, ok := b.search(branch)
	if ok {
		copy((*b)[i:], (*b)[i+1:])
		(*b)[len((*b))-1] = nil
		*b = (*b)[:len((*b))-1]
	}
}

func del(bs *[]*pfs.Branch, branch *pfs.Branch) {
	(*branchSet)(bs).del(branch)
}

func (b *branchSet) has(branch *pfs.Branch) bool {
	_, ok := b.search(branch)
	return ok
}

func has(bs *[]*pfs.Branch, branch *pfs.Branch) bool {
	return (*branchSet)(bs).has(branch)
}<|MERGE_RESOLUTION|>--- conflicted
+++ resolved
@@ -259,404 +259,7 @@
 		},
 	})
 	if err != nil {
-<<<<<<< HEAD
-		return auth.Scope_NONE, err
-	}
-	if len(resp.Scopes) != 1 {
-		return auth.Scope_NONE, errors.Errorf("too many results from GetScope: %#v", resp)
-	}
-	return resp.Scopes[0], nil
-}
-
-func equalBranches(a, b []*pfs.Branch) bool {
-	aMap := make(map[string]bool)
-	bMap := make(map[string]bool)
-	key := path.Join
-	for _, branch := range a {
-		aMap[key(branch.Repo.Name, branch.Name)] = true
-	}
-	for _, branch := range b {
-		bMap[key(branch.Repo.Name, branch.Name)] = true
-	}
-	if len(aMap) != len(bMap) {
-		return false
-	}
-
-	for k := range aMap {
-		if !bMap[k] {
-			return false
-		}
-	}
-	return true
-}
-
-func equalCommits(a, b []*pfs.Commit) bool {
-	aMap := make(map[string]bool)
-	bMap := make(map[string]bool)
-	key := path.Join
-	for _, commit := range a {
-		aMap[key(commit.Repo.Name, commit.ID)] = true
-	}
-	for _, commit := range b {
-		bMap[key(commit.Repo.Name, commit.ID)] = true
-	}
-	if len(aMap) != len(bMap) {
-		return false
-	}
-
-	for k := range aMap {
-		if !bMap[k] {
-			return false
-		}
-	}
-	return true
-}
-
-// ErrBranchProvenanceTransitivity Branch provenance is not transitively closed.
-// This struct contains all the information that was used to demonstrate that this invariant is not being satisfied.
-type ErrBranchProvenanceTransitivity struct {
-	BranchInfo     *pfs.BranchInfo
-	FullProvenance []*pfs.Branch
-}
-
-func (e ErrBranchProvenanceTransitivity) Error() string {
-	var msg strings.Builder
-	msg.WriteString("consistency error: branch provenance was not transitive\n")
-	msg.WriteString("on branch " + e.BranchInfo.Name + " in repo " + e.BranchInfo.Branch.Repo.Name + "\n")
-	fullMap := make(map[string]*pfs.Branch)
-	provMap := make(map[string]*pfs.Branch)
-	key := path.Join
-	for _, branch := range e.FullProvenance {
-		fullMap[key(branch.Repo.Name, branch.Name)] = branch
-	}
-	provMap[key(e.BranchInfo.Branch.Repo.Name, e.BranchInfo.Name)] = e.BranchInfo.Branch
-	for _, branch := range e.BranchInfo.Provenance {
-		provMap[key(branch.Repo.Name, branch.Name)] = branch
-	}
-	msg.WriteString("the following branches are missing from the provenance:\n")
-	for k, v := range fullMap {
-		if _, ok := provMap[k]; !ok {
-			msg.WriteString(v.Name + " in repo " + v.Repo.Name + "\n")
-		}
-	}
-	return msg.String()
-}
-
-// ErrBranchInfoNotFound Branch info could not be found. Typically because of an incomplete deletion of a branch.
-// This struct contains all the information that was used to demonstrate that this invariant is not being satisfied.
-type ErrBranchInfoNotFound struct {
-	Branch *pfs.Branch
-}
-
-func (e ErrBranchInfoNotFound) Error() string {
-	return fmt.Sprintf("consistency error: the branch %v on repo %v could not be found\n", e.Branch.Name, e.Branch.Repo.Name)
-}
-
-// ErrCommitInfoNotFound Commit info could not be found. Typically because of an incomplete deletion of a commit.
-// This struct contains all the information that was used to demonstrate that this invariant is not being satisfied.
-type ErrCommitInfoNotFound struct {
-	Location string
-	Commit   *pfs.Commit
-}
-
-func (e ErrCommitInfoNotFound) Error() string {
-	return fmt.Sprintf("consistency error: the commit %v in repo %v could not be found while checking %v",
-		e.Commit.ID, e.Commit.Repo.Name, e.Location)
-}
-
-// ErrInconsistentCommitProvenance Commit provenance somehow has a branch and commit from different repos.
-// This struct contains all the information that was used to demonstrate that this invariant is not being satisfied.
-type ErrInconsistentCommitProvenance struct {
-	CommitProvenance *pfs.CommitProvenance
-}
-
-func (e ErrInconsistentCommitProvenance) Error() string {
-	return fmt.Sprintf("consistency error: the commit provenance has repo %v for the branch but repo %v for the commit",
-		e.CommitProvenance.Branch.Repo.Name, e.CommitProvenance.Commit.Repo.Name)
-}
-
-// ErrHeadProvenanceInconsistentWithBranch The head provenance of a branch does not match the branch's provenance
-// This struct contains all the information that was used to demonstrate that this invariant is not being satisfied.
-type ErrHeadProvenanceInconsistentWithBranch struct {
-	BranchInfo     *pfs.BranchInfo
-	ProvBranchInfo *pfs.BranchInfo
-	HeadCommitInfo *pfs.CommitInfo
-}
-
-func (e ErrHeadProvenanceInconsistentWithBranch) Error() string {
-	var msg strings.Builder
-	msg.WriteString("consistency error: head provenance is not consistent with branch provenance\n")
-	msg.WriteString("on branch " + e.BranchInfo.Name + " in repo " + e.BranchInfo.Branch.Repo.Name + "\n")
-	msg.WriteString("which has head commit " + e.HeadCommitInfo.Commit.ID + "\n")
-	msg.WriteString("this branch is provenant on the branch " +
-		e.ProvBranchInfo.Name + " in repo " + e.ProvBranchInfo.Branch.Repo.Name + "\n")
-	msg.WriteString("which has head commit " + e.ProvBranchInfo.Head.ID + "\n")
-	msg.WriteString("but this commit is missing from the head commit provenance\n")
-	return msg.String()
-}
-
-// ErrProvenanceTransitivity Commit provenance is not transitively closed.
-// This struct contains all the information that was used to demonstrate that this invariant is not being satisfied.
-type ErrProvenanceTransitivity struct {
-	CommitInfo     *pfs.CommitInfo
-	FullProvenance []*pfs.Commit
-}
-
-func (e ErrProvenanceTransitivity) Error() string {
-	var msg strings.Builder
-	msg.WriteString("consistency error: commit provenance was not transitive\n")
-	msg.WriteString("on commit " + e.CommitInfo.Commit.ID + " in repo " + e.CommitInfo.Commit.Repo.Name + "\n")
-	fullMap := make(map[string]*pfs.Commit)
-	provMap := make(map[string]*pfs.Commit)
-	key := path.Join
-	for _, prov := range e.FullProvenance {
-		fullMap[key(prov.Repo.Name, prov.ID)] = prov
-	}
-	for _, prov := range e.CommitInfo.Provenance {
-		provMap[key(prov.Commit.Repo.Name, prov.Commit.ID)] = prov.Commit
-	}
-	msg.WriteString("the following commit provenances are missing from the full provenance:\n")
-	for k, v := range fullMap {
-		if _, ok := provMap[k]; !ok {
-			msg.WriteString(v.ID + " in repo " + v.Repo.Name + "\n")
-		}
-	}
-	return msg.String()
-}
-
-// ErrNilCommitInSubvenance Commit provenance somehow has a branch and commit from different repos.
-// This struct contains all the information that was used to demonstrate that this invariant is not being satisfied.
-type ErrNilCommitInSubvenance struct {
-	CommitInfo      *pfs.CommitInfo
-	SubvenanceRange *pfs.CommitRange
-}
-
-func (e ErrNilCommitInSubvenance) Error() string {
-	upper := "<nil>"
-	if e.SubvenanceRange.Upper != nil {
-		upper = e.SubvenanceRange.Upper.ID
-	}
-	lower := "<nil>"
-	if e.SubvenanceRange.Lower != nil {
-		lower = e.SubvenanceRange.Lower.ID
-	}
-	return fmt.Sprintf("consistency error: the commit %v has nil subvenance in the %v - %v range",
-		e.CommitInfo.Commit.ID, lower, upper)
-}
-
-// ErrSubvenanceOfProvenance The commit was not found in its provenance's subvenance
-// This struct contains all the information that was used to demonstrate that this invariant is not being satisfied.
-type ErrSubvenanceOfProvenance struct {
-	CommitInfo     *pfs.CommitInfo
-	ProvCommitInfo *pfs.CommitInfo
-}
-
-func (e ErrSubvenanceOfProvenance) Error() string {
-	var msg strings.Builder
-	msg.WriteString("consistency error: the commit was not in its provenance's subvenance\n")
-	msg.WriteString("commit " + e.CommitInfo.Commit.ID + " in repo " + e.CommitInfo.Commit.Repo.Name + "\n")
-	msg.WriteString("provenance commit " + e.ProvCommitInfo.Commit.ID + " in repo " + e.ProvCommitInfo.Commit.Repo.Name + "\n")
-	return msg.String()
-}
-
-// ErrProvenanceOfSubvenance The commit was not found in its subvenance's provenance
-// This struct contains all the information that was used to demonstrate that this invariant is not being satisfied.
-type ErrProvenanceOfSubvenance struct {
-	CommitInfo     *pfs.CommitInfo
-	SubvCommitInfo *pfs.CommitInfo
-}
-
-func (e ErrProvenanceOfSubvenance) Error() string {
-	var msg strings.Builder
-	msg.WriteString("consistency error: the commit was not in its subvenance's provenance\n")
-	msg.WriteString("commit " + e.CommitInfo.Commit.ID + " in repo " + e.CommitInfo.Commit.Repo.Name + "\n")
-	msg.WriteString("subvenance commit " + e.SubvCommitInfo.Commit.ID + " in repo " + e.SubvCommitInfo.Commit.Repo.Name + "\n")
-	return msg.String()
-}
-
-// fsck verifies that pfs satisfies the following invariants:
-// 1. Branch provenance is transitive
-// 2. Head commit provenance has heads of branch's branch provenance
-// 3. Commit provenance is transitive
-// 4. Commit provenance and commit subvenance are dual relations
-// If fix is true it will attempt to fix as many of these issues as it can.
-func (d *driver) fsck(pachClient *client.APIClient, fix bool, cb func(*pfs.FsckResponse) error) error {
-	ctx := pachClient.Ctx()
-	repos := d.repos.ReadOnly(ctx)
-	key := path.Join
-
-	onError := func(err error) error { return cb(&pfs.FsckResponse{Error: err.Error()}) }
-	onFix := func(fix string) error { return cb(&pfs.FsckResponse{Fix: fix}) }
-
-	// collect all the info for the branches and commits in pfs
-	branchInfos := make(map[string]*pfs.BranchInfo)
-	commitInfos := make(map[string]*pfs.CommitInfo)
-	newCommitInfos := make(map[string]*pfs.CommitInfo)
-	repoInfo := &pfs.RepoInfo{}
-	if err := repos.List(repoInfo, col.DefaultOptions(), func(repoName string) error {
-		commits := d.commits(repoName).ReadOnly(ctx)
-		commitInfo := &pfs.CommitInfo{}
-		if err := commits.List(commitInfo, col.DefaultOptions(), func(commitID string) error {
-			commitInfos[key(repoName, commitID)] = proto.Clone(commitInfo).(*pfs.CommitInfo)
-			return nil
-		}); err != nil {
-			return err
-		}
-		branches := d.branches(repoName).ReadOnly(ctx)
-		branchInfo := &pfs.BranchInfo{}
-		return branches.List(branchInfo, col.DefaultOptions(), func(branchName string) error {
-			branchInfos[key(repoName, branchName)] = proto.Clone(branchInfo).(*pfs.BranchInfo)
-			return nil
-		})
-	}); err != nil {
-		return err
-	}
-
-	// for each branch
-	for _, bi := range branchInfos {
-		// we expect the branch's provenance to equal the union of the provenances of the branch's direct provenances
-		// i.e. union(branch, branch.Provenance) = union(branch, branch.DirectProvenance, branch.DirectProvenance.Provenance)
-		direct := bi.DirectProvenance
-		union := []*pfs.Branch{bi.Branch}
-		for _, directProvenance := range direct {
-			directProvenanceInfo := branchInfos[key(directProvenance.Repo.Name, directProvenance.Name)]
-			union = append(union, directProvenance)
-			if directProvenanceInfo != nil {
-				union = append(union, directProvenanceInfo.Provenance...)
-			}
-		}
-
-		if !equalBranches(append(bi.Provenance, bi.Branch), union) {
-			if err := onError(ErrBranchProvenanceTransitivity{
-				BranchInfo:     bi,
-				FullProvenance: union,
-			}); err != nil {
-				return err
-			}
-		}
-
-		// 	if there is a HEAD commit
-		if bi.Head != nil {
-			// we expect the branch's provenance to equal the HEAD commit's provenance
-			// i.e branch.Provenance contains the branch provBranch and provBranch.Head != nil implies branch.Head.Provenance contains provBranch.Head
-			// =>
-			for _, provBranch := range bi.Provenance {
-				provBranchInfo, ok := branchInfos[key(provBranch.Repo.Name, provBranch.Name)]
-				if !ok {
-					if err := onError(ErrBranchInfoNotFound{Branch: provBranch}); err != nil {
-						return err
-					}
-					continue
-				}
-				if provBranchInfo.Head != nil {
-					// in this case, the headCommit Provenance should contain provBranch.Head
-					headCommitInfo, ok := commitInfos[key(bi.Head.Repo.Name, bi.Head.ID)]
-					if !ok {
-						if !fix {
-							if err := onError(ErrCommitInfoNotFound{
-								Location: "head commit provenance (=>)",
-								Commit:   bi.Head,
-							}); err != nil {
-								return err
-							}
-							continue
-						}
-						headCommitInfo = &pfs.CommitInfo{
-							Commit: bi.Head,
-							Origin: &pfs.CommitOrigin{Kind: pfs.OriginKind_FSCK},
-						}
-						commitInfos[key(bi.Head.Repo.Name, bi.Head.ID)] = headCommitInfo
-						newCommitInfos[key(bi.Head.Repo.Name, bi.Head.ID)] = headCommitInfo
-						if err := onFix(fmt.Sprintf(
-							"creating commit %s@%s which was missing, but referenced by %s@%s",
-							bi.Head.Repo.Name, bi.Head.ID,
-							bi.Branch.Repo.Name, bi.Branch.Name),
-						); err != nil {
-							return err
-						}
-					}
-					// If this commit was created on an output branch, then we don't expect it to satisfy this invariant
-					// due to the nature of the RunPipeline functionality.
-					if headCommitInfo.Origin != nil && headCommitInfo.Origin.Kind == pfs.OriginKind_AUTO && len(headCommitInfo.Provenance) > 0 {
-						continue
-					}
-					contains := false
-					for _, headProv := range headCommitInfo.Provenance {
-						if provBranchInfo.Head.Repo.Name == headProv.Commit.Repo.Name &&
-							provBranchInfo.Branch.Repo.Name == headProv.Branch.Repo.Name &&
-							provBranchInfo.Name == headProv.Branch.Name &&
-							provBranchInfo.Head.ID == headProv.Commit.ID {
-							contains = true
-						}
-					}
-					if !contains {
-						if err := onError(ErrHeadProvenanceInconsistentWithBranch{
-							BranchInfo:     bi,
-							ProvBranchInfo: provBranchInfo,
-							HeadCommitInfo: headCommitInfo,
-						}); err != nil {
-							return err
-						}
-					}
-				}
-			}
-		}
-	}
-
-	// for each commit
-	for _, ci := range commitInfos {
-		// ensure that the provenance is transitive
-		directProvenance := make([]*pfs.Commit, 0, len(ci.Provenance))
-		transitiveProvenance := make([]*pfs.Commit, 0, len(ci.Provenance))
-		for _, prov := range ci.Provenance {
-			// not part of the above invariant, but we want to make sure provenance is self-consistent
-			if prov.Commit.Repo.Name != prov.Branch.Repo.Name {
-				if err := onError(ErrInconsistentCommitProvenance{CommitProvenance: prov}); err != nil {
-					return err
-				}
-			}
-			directProvenance = append(directProvenance, prov.Commit)
-			transitiveProvenance = append(transitiveProvenance, prov.Commit)
-			provCommitInfo, ok := commitInfos[key(prov.Commit.Repo.Name, prov.Commit.ID)]
-			if !ok {
-				if !fix {
-					if err := onError(ErrCommitInfoNotFound{
-						Location: "provenance transitivity",
-						Commit:   prov.Commit,
-					}); err != nil {
-						return err
-					}
-					continue
-				}
-				provCommitInfo = &pfs.CommitInfo{
-					Commit: prov.Commit,
-					Origin: &pfs.CommitOrigin{Kind: pfs.OriginKind_FSCK},
-				}
-				commitInfos[key(prov.Commit.Repo.Name, prov.Commit.ID)] = provCommitInfo
-				newCommitInfos[key(prov.Commit.Repo.Name, prov.Commit.ID)] = provCommitInfo
-				if err := onFix(fmt.Sprintf(
-					"creating commit %s@%s which was missing, but referenced by %s@%s",
-					prov.Commit.Repo.Name, prov.Commit.ID,
-					ci.Commit.Repo.Name, ci.Commit.ID),
-				); err != nil {
-					return err
-				}
-			}
-			for _, provProv := range provCommitInfo.Provenance {
-				transitiveProvenance = append(transitiveProvenance, provProv.Commit)
-			}
-		}
-		if !equalCommits(directProvenance, transitiveProvenance) {
-			if err := onError(ErrProvenanceTransitivity{
-				CommitInfo:     ci,
-				FullProvenance: transitiveProvenance,
-			}); err != nil {
-				return err
-			}
-		}
-=======
 		return nil, err
->>>>>>> 348986a5
 	}
 
 	return resp.Satisfied, nil
@@ -2677,1292 +2280,6 @@
 			}
 		}
 	}
-<<<<<<< HEAD
-	return nil
-}
-
-func (d *driver) putFile(pachClient *client.APIClient, file *pfs.File, delimiter pfs.Delimiter,
-	targetFileDatums, targetFileBytes, headerRecords int64, overwriteIndex *pfs.OverwriteIndex,
-	del bool, reader io.Reader) (*pfs.PutFileRecords, error) {
-	if err := authserver.CheckIsAuthorized(pachClient, file.Commit.Repo, auth.Scope_WRITER); err != nil {
-		return nil, err
-	}
-	//  validation -- make sure the various putFileSplit options are coherent
-	hasPutFileOptions := targetFileBytes != 0 || targetFileDatums != 0 || headerRecords != 0
-	if hasPutFileOptions && delimiter == pfs.Delimiter_NONE {
-		return nil, errors.Errorf("cannot set split options--targetFileBytes, targetFileDatums, or headerRecords--with delimiter == NONE, split disabled")
-	}
-	records := &pfs.PutFileRecords{}
-	if del {
-		records.Tombstone = true
-		return records, nil
-	}
-	if overwriteIndex != nil && overwriteIndex.Index == 0 {
-		records.Tombstone = true
-	}
-	if err := checkFilePath(file.Path); err != nil {
-		return nil, err
-	}
-	if err := ppath.ValidatePath(file.Path); err != nil {
-		return nil, err
-	}
-
-	if delimiter == pfs.Delimiter_NONE {
-		d.putObjectLimiter.Acquire()
-		defer d.putObjectLimiter.Release()
-		objects, size, err := pachClient.PutObjectSplit(reader)
-		if err != nil {
-			return nil, err
-		}
-
-		// Here we use the invariant that every one but the last object
-		// should have a size of ChunkSize.
-		for i, object := range objects {
-			record := &pfs.PutFileRecord{
-				ObjectHash: object.Hash,
-			}
-
-			if size > pfs.ChunkSize {
-				record.SizeBytes = pfs.ChunkSize
-			} else {
-				record.SizeBytes = size
-			}
-			size -= pfs.ChunkSize
-
-			// The first record takes care of the overwriting
-			if i == 0 && overwriteIndex != nil && overwriteIndex.Index != 0 {
-				record.OverwriteIndex = overwriteIndex
-			}
-
-			records.Records = append(records.Records, record)
-		}
-	} else {
-		var (
-			buffer        = &bytes.Buffer{}
-			datumsWritten int64
-			bytesWritten  int64
-			filesPut      int
-			// Note: this code generally distinguishes between nil header/footer (no
-			// header) and empty header/footer. To create a header-enabled directory
-			// with an empty header, allocate an empty slice & store it here
-			header    []byte
-			footer    []byte
-			EOF       = false
-			eg        errgroup.Group
-			bufioR    = bufio.NewReader(reader)
-			decoder   = json.NewDecoder(bufioR)
-			sqlReader = sql.NewPGDumpReader(bufioR)
-			csvReader = csv.NewReader(bufioR)
-			csvBuffer bytes.Buffer
-			csvWriter = csv.NewWriter(&csvBuffer)
-			// indexToRecord serves as a de-facto slice of PutFileRecords. We can't
-			// use a real slice of PutFileRecords b/c indexToRecord has data appended
-			// to it by concurrent processes, and you can't append() to a slice
-			// concurrently (append() might allocate a new slice while a goro holds an
-			// stale pointer)
-			indexToRecord = make(map[int]*pfs.PutFileRecord)
-			mu            sync.Mutex
-		)
-		csvReader.FieldsPerRecord = -1 // ignore unexpected # of fields, for now
-		csvReader.ReuseRecord = true   // returned rows are written to buffer immediately
-		for !EOF {
-			var err error
-			var value []byte
-			var csvRow []string // only used if delimiter == CSV
-			switch delimiter {
-			case pfs.Delimiter_JSON:
-				var jsonValue json.RawMessage
-				err = decoder.Decode(&jsonValue)
-				value = jsonValue
-			case pfs.Delimiter_LINE:
-				value, err = bufioR.ReadBytes('\n')
-			case pfs.Delimiter_SQL:
-				value, err = sqlReader.ReadRow()
-				if errors.Is(err, io.EOF) {
-					if header == nil {
-						header = sqlReader.Header
-					} else {
-						// header contains SQL records if anything, which should come after
-						// the sqlReader header, which creates tables & initializes the DB
-						header = append(sqlReader.Header, header...)
-					}
-					footer = sqlReader.Footer
-				}
-			case pfs.Delimiter_CSV:
-				csvBuffer.Reset()
-				if csvRow, err = csvReader.Read(); err == nil {
-					if err := csvWriter.Write(csvRow); err != nil {
-						return nil, errors.Wrapf(err, "error parsing csv record")
-					}
-					if csvWriter.Flush(); csvWriter.Error() != nil {
-						return nil, errors.Wrapf(csvWriter.Error(), "error copying csv record")
-					}
-					value = csvBuffer.Bytes()
-				}
-			default:
-				return nil, errors.Errorf("unrecognized delimiter %s", delimiter.String())
-			}
-			if err != nil {
-				if errors.Is(err, io.EOF) {
-					EOF = true
-				} else {
-					return nil, err
-				}
-			}
-			buffer.Write(value)
-			bytesWritten += int64(len(value))
-			datumsWritten++
-			var (
-				headerDone         = headerRecords == 0 || header != nil
-				headerReady        = !headerDone && datumsWritten >= headerRecords
-				hitFileBytesLimit  = headerDone && targetFileBytes != 0 && bytesWritten >= targetFileBytes
-				hitFileDatumsLimit = headerDone && targetFileDatums != 0 && datumsWritten >= targetFileDatums
-				noLimitsSet        = headerDone && targetFileBytes == 0 && targetFileDatums == 0
-			)
-			if buffer.Len() != 0 &&
-				(headerReady || hitFileBytesLimit || hitFileDatumsLimit || noLimitsSet || EOF) {
-				_buffer := buffer
-				if !headerDone /* implies headerReady || EOF */ {
-					header = _buffer.Bytes() // record header
-				} else {
-					// put contents
-					_bufferLen := int64(_buffer.Len())
-					index := filesPut
-					filesPut++
-					d.memoryLimiter.Acquire(pachClient.Ctx(), _bufferLen)
-					d.putObjectLimiter.Acquire()
-					eg.Go(func() error {
-						defer d.putObjectLimiter.Release()
-						defer d.memoryLimiter.Release(_bufferLen)
-						object, size, err := pachClient.PutObject(_buffer)
-						if err != nil {
-							return err
-						}
-						mu.Lock()
-						defer mu.Unlock()
-						indexToRecord[index] = &pfs.PutFileRecord{
-							SizeBytes:  size,
-							ObjectHash: object.Hash,
-						}
-						return nil
-					})
-				}
-				buffer = &bytes.Buffer{} // can't reset buffer b/c _buffer still in use
-				datumsWritten = 0
-				bytesWritten = 0
-			}
-		}
-		if err := eg.Wait(); err != nil {
-			return nil, err
-		}
-
-		records.Split = true
-		for i := 0; i < len(indexToRecord); i++ {
-			records.Records = append(records.Records, indexToRecord[i])
-		}
-
-		// Put 'header' and 'footer' in PutFileRecords
-		setHeaderFooter := func(value []byte, hf **pfs.PutFileRecord) {
-			// always put empty header, even if 'value' is empty, so
-			// that the parent dir is a header/footer dir
-			*hf = &pfs.PutFileRecord{}
-			if len(value) > 0 {
-				d.putObjectLimiter.Acquire()
-				eg.Go(func() error {
-					defer d.putObjectLimiter.Release()
-					object, size, err := pachClient.PutObject(bytes.NewReader(value))
-					if err != nil {
-						return err
-					}
-					(*hf).SizeBytes = size
-					(*hf).ObjectHash = object.Hash
-					return nil
-				})
-			}
-		}
-		if header != nil {
-			setHeaderFooter(header, &records.Header)
-		}
-		if footer != nil {
-			setHeaderFooter(footer, &records.Footer)
-		}
-		if err := eg.Wait(); err != nil {
-			return nil, err
-		}
-	}
-	return records, nil
-}
-
-func appendRecords(pfr *pfs.PutFileRecords, node *hashtree.NodeProto) {
-	for i, object := range node.FileNode.Objects {
-		// We only have the whole file size in src file, so mark the first object
-		// as the size of the whole file and all the rest as size 0; applyWrite
-		// will compute the right sum size for the target file
-		// TODO(msteffen): this is a bit of a hack--either PutFileRecords should
-		// only record the sum size of all PutFileRecord messages as well, or
-		// FileNodeProto should record the size of every object
-		var size int64
-		if i == 0 {
-			size = node.SubtreeSize
-		}
-		pfr.Records = append(pfr.Records, &pfs.PutFileRecord{
-			SizeBytes:  size,
-			ObjectHash: object.Hash,
-		})
-	}
-	for _, blockRef := range node.FileNode.BlockRefs {
-		pfr.Records = append(pfr.Records, &pfs.PutFileRecord{
-			BlockRef:  blockRef,
-			SizeBytes: int64(blockRef.Range.Upper - blockRef.Range.Lower),
-		})
-	}
-}
-
-// headerDirToPutFileRecords is a helper for copyFile that handles copying
-// header/footer directories.
-//
-// Copy uses essentially the same codepath as putFile--it converts hashtree
-// node(s) to PutFileRecords and then uses applyWrite to put the records back
-// in the target hashtree. In putFile, the only way to create a headerDir is
-// with PutFileSplit (PutFileRecord with Split==true). Rather than split the
-// putFile codepath by adding a special case to applyWrite that was valid for
-// copyFile but invalid for putFile, we use heaaderDirToPutFileRecords to
-// convert a DirectoryNode to a PutFileRecord+Split==true, which applyWrite
-// will correctly convert back to a header dir in the target hashtree via the
-// regular putFile codepath.
-func headerDirToPutFileRecords(tree hashtree.HashTree, path string, node *hashtree.NodeProto) (*pfs.PutFileRecords, error) {
-	if tree == nil {
-		return nil, errors.Errorf("called headerDirToPutFileRecords with nil tree (this is likely a bug)")
-	}
-	if node.DirNode == nil || node.DirNode.Shared == nil {
-		return nil, errors.Errorf("headerDirToPutFileRecords only works on header/footer dirs")
-	}
-	s := node.DirNode.Shared
-	pfr := &pfs.PutFileRecords{
-		Split: true,
-	}
-	if s.Header != nil {
-		pfr.Header = &pfs.PutFileRecord{
-			SizeBytes:  s.HeaderSize,
-			ObjectHash: s.Header.Hash,
-		}
-	}
-	if s.Footer != nil {
-		pfr.Footer = &pfs.PutFileRecord{
-			SizeBytes:  s.FooterSize,
-			ObjectHash: s.Footer.Hash,
-		}
-	}
-	if err := tree.List(path, func(child *hashtree.NodeProto) error {
-		if child.FileNode == nil {
-			return errors.Errorf("header/footer dir contains child subdirectory, " +
-				"which is invalid--header/footer dirs must be created by PutFileSplit")
-		}
-		appendRecords(pfr, child)
-		return nil
-	}); err != nil {
-		return nil, err
-	}
-	return pfr, nil // TODO(msteffen) put something real here
-}
-
-func (d *driver) copyFile(pachClient *client.APIClient, src *pfs.File, dst *pfs.File, overwrite bool) (retErr error) {
-	// Validate arguments
-	if src == nil {
-		return errors.New("src cannot be nil")
-	}
-	if src.Commit == nil {
-		return errors.New("src commit cannot be nil")
-	}
-	if src.Commit.Repo == nil {
-		return errors.New("src commit repo cannot be nil")
-	}
-	if dst == nil {
-		return errors.New("dst cannot be nil")
-	}
-	if dst.Commit == nil {
-		return errors.New("dst commit cannot be nil")
-	}
-	if dst.Commit.Repo == nil {
-		return errors.New("dst commit repo cannot be nil")
-	}
-
-	if err := authserver.CheckIsAuthorized(pachClient, src.Commit.Repo, auth.Scope_READER); err != nil {
-		return err
-	}
-	if err := authserver.CheckIsAuthorized(pachClient, dst.Commit.Repo, auth.Scope_WRITER); err != nil {
-		return err
-	}
-	if err := checkFilePath(dst.Path); err != nil {
-		return err
-	}
-	if err := ppath.ValidatePath(dst.Path); err != nil {
-		return err
-	}
-	branch := ""
-	if !uuid.IsUUIDWithoutDashes(dst.Commit.ID) {
-		branch = dst.Commit.ID
-	}
-	var dstIsOpenCommit bool
-	if ci, err := d.inspectCommit(pachClient, dst.Commit, pfs.CommitState_STARTED); err != nil {
-		if !isNoHeadErr(err) {
-			return err
-		}
-	} else if ci.Finished == nil {
-		dstIsOpenCommit = true
-	}
-	if !dstIsOpenCommit && branch == "" {
-		return pfsserver.ErrCommitFinished{dst.Commit}
-	}
-	var paths []string
-	var records []*pfs.PutFileRecords // used if 'dst' is finished (atomic 'put file')
-	if overwrite {
-		if dstIsOpenCommit {
-			if err := d.deleteFile(pachClient, dst); err != nil {
-				return err
-			}
-		} else {
-			paths = append(paths, dst.Path)
-			records = append(records, &pfs.PutFileRecords{Tombstone: true})
-		}
-	}
-	var eg errgroup.Group
-	var srcTree hashtree.HashTree
-	cb := func(walkPath string, node *hashtree.NodeProto) error {
-		relPath, err := filepath.Rel(src.Path, walkPath)
-		if err != nil {
-			return errors.Wrapf(err, "error from filepath.Rel (likely a bug)")
-		}
-		target := client.NewFile(dst.Commit.Repo.Name, dst.Commit.ID, path.Clean(path.Join(dst.Path, relPath)))
-		// Populate 'record' appropriately for this node (or skip it)
-		record := &pfs.PutFileRecords{}
-		if node.DirNode != nil && node.DirNode.Shared != nil {
-			var err error
-			record, err = headerDirToPutFileRecords(srcTree, walkPath, node)
-			if err != nil {
-				return err
-			}
-		} else if node.FileNode == nil {
-			return nil
-		} else if node.FileNode.HasHeaderFooter {
-			return nil // parent dir will be copied as a PutFileRecord w/ Split==true
-		} else {
-			appendRecords(record, node)
-		}
-
-		// Either upsert 'record' to etcd (if 'dst' is in an open commit) or add it
-		// to 'records' to be put at the end
-		if dstIsOpenCommit {
-			eg.Go(func() error {
-				return d.upsertPutFileRecords(pachClient, target, record)
-			})
-		} else {
-			paths = append(paths, target.Path)
-			records = append(records, record)
-		}
-		return nil
-	}
-	// This is necessary so we can call filepath.Rel
-	if !strings.HasPrefix(src.Path, "/") {
-		src.Path = "/" + src.Path
-	}
-	srcCi, err := d.inspectCommit(pachClient, src.Commit, pfs.CommitState_STARTED)
-	if err != nil {
-		return err
-	}
-	if !provenantOnInput(srcCi.Provenance) || srcCi.Tree != nil {
-		// handle input commits
-		srcTree, err = d.getTreeForFile(pachClient, src)
-		if err != nil {
-			return err
-		}
-		defer destroyHashtree(srcTree)
-		if err := srcTree.Walk(src.Path, cb); err != nil {
-			return err
-		}
-	} else {
-		rs, err := d.getTree(pachClient, srcCi, src.Path)
-		if err != nil {
-			return err
-		}
-		defer func() {
-			for _, r := range rs {
-				if err := r.Close(); err != nil && retErr != nil {
-					retErr = err
-				}
-			}
-		}()
-		if err := hashtree.Walk(rs, src.Path, cb); err != nil {
-			return err
-		}
-	}
-	if err := eg.Wait(); err != nil {
-		return err
-	}
-	// dst is finished => all PutFileRecords are in 'records'--put in a new commit
-	if !dstIsOpenCommit {
-		return d.txnEnv.WithWriteContext(pachClient.Ctx(), func(txnCtx *txnenv.TransactionContext) error {
-			_, err = d.makeCommit(txnCtx, "", client.NewCommit(dst.Commit.Repo.Name, ""), branch, nil, nil, nil, nil, nil, paths, records, "", time.Time{}, time.Time{}, 0)
-			return err
-		})
-	}
-	return nil
-}
-
-func (d *driver) getTreeForCommit(txnCtx *txnenv.TransactionContext, commit *pfs.Commit) (hashtree.HashTree, error) {
-	if commit == nil || commit.ID == "" {
-		return d.treeCache.GetOrAdd("nil", func() (hashtree.HashTree, error) {
-			return hashtree.NewDBHashTree(d.storageRoot)
-		})
-	}
-
-	return d.treeCache.GetOrAdd(commit.ID, func() (hashtree.HashTree, error) {
-		if _, err := d.resolveCommit(txnCtx.Stm, commit); err != nil {
-			return nil, err
-		}
-
-		commits := d.commits(commit.Repo.Name).ReadWrite(txnCtx.Stm)
-		commitInfo := &pfs.CommitInfo{}
-		if err := commits.Get(commit.ID, commitInfo); err != nil {
-			return nil, err
-		}
-		if commitInfo.Finished == nil {
-			return nil, errors.Errorf("cannot read from an open commit")
-		}
-		treeRef := commitInfo.Tree
-
-		if treeRef == nil {
-			return hashtree.NewDBHashTree(d.storageRoot)
-		}
-
-		// read the tree from the block store
-		h, err := hashtree.GetHashTreeObject(txnCtx.Client, d.storageRoot, treeRef)
-		if err != nil {
-			return nil, err
-		}
-
-		return h, nil
-	})
-}
-
-func (d *driver) getTree(pachClient *client.APIClient, commitInfo *pfs.CommitInfo, path string) (rs []io.ReadCloser, retErr error) {
-	// Determine the hashtree in which the path is located and download the chunk it is in
-	idx := hashtree.PathToTree(path, int64(len(commitInfo.Trees)))
-	r, err := d.downloadTree(pachClient, commitInfo.Trees[idx], path)
-	if err != nil {
-		return nil, err
-	}
-	return []io.ReadCloser{r}, nil
-}
-
-func (d *driver) getTrees(pachClient *client.APIClient, commitInfo *pfs.CommitInfo, pattern string) (rs []io.ReadCloser, retErr error) {
-	prefix := ppath.GlobLiteralPrefix(pattern)
-	limiter := limit.New(hashtree.DefaultMergeConcurrency)
-	var eg errgroup.Group
-	var mu sync.Mutex
-	// Download each hashtree chunk based on the literal prefix of the pattern
-	for _, object := range commitInfo.Trees {
-		object := object
-		limiter.Acquire()
-		eg.Go(func() (retErr error) {
-			defer limiter.Release()
-			r, err := d.downloadTree(pachClient, object, prefix)
-			if err != nil {
-				return err
-			}
-			mu.Lock()
-			defer mu.Unlock()
-			rs = append(rs, r)
-			return nil
-		})
-	}
-	if err := eg.Wait(); err != nil {
-		return nil, err
-	}
-	return rs, nil
-}
-
-func getTreeRange(ctx context.Context, objClient obj.Client, path string, prefix string) (_ uint64, _ uint64, retErr error) {
-	p := path + hashtree.IndexPath
-	r, err := objClient.Reader(ctx, p, 0, 0)
-	if err != nil {
-		return 0, 0, err
-	}
-	defer func() {
-		if err := r.Close(); err != nil && retErr == nil {
-			retErr = err
-		}
-	}()
-	idx, err := ioutil.ReadAll(r)
-	if err != nil {
-		return 0, 0, err
-	}
-	return hashtree.GetRangeFromIndex(bytes.NewBuffer(idx), prefix)
-}
-
-// getTreeForFile is like getTreeForCommit except that it can handle open commits.
-// It takes a file instead of a commit so that it can apply the changes for
-// that path to the tree before it returns it. The returned hash tree is not in
-// the treeCache and must be cleaned up by the caller.
-func (d *driver) getTreeForFile(pachClient *client.APIClient, file *pfs.File) (hashtree.HashTree, error) {
-	ctx := pachClient.Ctx()
-	if file.Commit == nil {
-		t, err := hashtree.NewDBHashTree(d.storageRoot)
-		if err != nil {
-			return nil, err
-		}
-		return t, nil
-	}
-
-	var result hashtree.HashTree
-	err := d.txnEnv.WithReadContext(ctx, func(txnCtx *txnenv.TransactionContext) error {
-		commitInfo, err := d.resolveCommit(txnCtx.Stm, file.Commit)
-		if err != nil {
-			return err
-		}
-		if commitInfo.Finished != nil {
-			t, err := d.getTreeForCommit(txnCtx, file.Commit)
-			if err != nil {
-				return err
-			}
-
-			result, err = t.Copy()
-			return err
-		}
-
-		parentTree, err := d.getTreeForCommit(txnCtx, commitInfo.ParentCommit)
-		if err != nil {
-			return err
-		}
-		result, err = d.getTreeForOpenCommit(txnCtx.Client, file, parentTree)
-		return err
-	})
-	if err != nil {
-		return nil, err
-	}
-	return result, nil
-}
-
-// getTreeForOpenCommit obtains the resulting hashtree made by applying the
-// given file to the hashtree of a parent commit. The returned hash tree is not
-// in the treeCache and must be cleaned up by the caller.
-func (d *driver) getTreeForOpenCommit(pachClient *client.APIClient, file *pfs.File, parentTree hashtree.HashTree) (result hashtree.HashTree, retErr error) {
-	prefix, err := d.scratchFilePrefix(file)
-	if err != nil {
-		return nil, err
-	}
-	tree, err := parentTree.Copy()
-	if err != nil {
-		return nil, err
-	}
-
-	defer func() {
-		if retErr != nil {
-			destroyHashtree(tree)
-		}
-	}()
-
-	recordsCol := d.putFileRecords.ReadOnly(pachClient.Ctx())
-	putFileRecords := &pfs.PutFileRecords{}
-	opts := &col.Options{etcd.SortByModRevision, etcd.SortAscend}
-	err = recordsCol.ListPrefix(prefix, putFileRecords, opts, func(key string) error {
-		return d.applyWrite(path.Join(file.Path, key), putFileRecords, tree)
-	})
-	if err != nil {
-		return nil, err
-	}
-	if err := tree.Hash(); err != nil {
-		return nil, err
-	}
-	return tree, nil
-}
-
-// this is a helper function to check if the given provenance has provenance on an input branch
-func provenantOnInput(provenance []*pfs.CommitProvenance) bool {
-	provenanceCount := len(provenance)
-	for _, p := range provenance {
-		// in particular, we want to exclude provenance on the spec repo (used e.g. for spouts)
-		if p.Commit.Repo.Name == ppsconsts.SpecRepo {
-			provenanceCount--
-			break
-		}
-	}
-	return provenanceCount > 0
-}
-
-func (d *driver) getFile(pachClient *client.APIClient, file *pfs.File, offset int64, size int64) (r io.Reader, retErr error) {
-	// Validate arguments
-	if file == nil {
-		return nil, errors.New("file cannot be nil")
-	}
-	if file.Commit == nil {
-		return nil, errors.New("file commit cannot be nil")
-	}
-	if file.Commit.Repo == nil {
-		return nil, errors.New("file commit repo cannot be nil")
-	}
-
-	ctx := pachClient.Ctx()
-	if err := authserver.CheckIsAuthorized(pachClient, file.Commit.Repo, auth.Scope_READER); err != nil {
-		return nil, err
-	}
-	commitInfo, err := d.inspectCommit(pachClient, file.Commit, pfs.CommitState_STARTED)
-	if err != nil {
-		return nil, err
-	}
-	// Handle commits that use the old hashtree format.
-	if !provenantOnInput(commitInfo.Provenance) || commitInfo.Tree != nil {
-		tree, err := d.getTreeForFile(pachClient, client.NewFile(file.Commit.Repo.Name, file.Commit.ID, ""))
-		if err != nil {
-			return nil, err
-		}
-		defer destroyHashtree(tree)
-		var (
-			pathsFound int
-			objects    []*pfs.Object
-			brs        []*pfs.BlockRef
-			totalSize  uint64
-			footer     *pfs.Object
-			prevDir    string
-		)
-		if err := tree.Glob(file.Path, func(p string, node *hashtree.NodeProto) error {
-			pathsFound++
-			if node.FileNode == nil {
-				return nil
-			}
-
-			// add footer + header for next dir. If a user calls e.g.
-			// 'GetFile("/*/*")', then the output looks like:
-			// [d1 header][d1/1]...[d1/n][d1 footer] [d2 header]...[d2 footer] ...
-			parentPath := path.Dir(p)
-			if parentPath != prevDir {
-				if footer != nil {
-					objects = append(objects, footer)
-				}
-				footer = nil // don't apply footer twice if next dir has no footer
-				prevDir = parentPath
-				if node.FileNode.HasHeaderFooter {
-					// if any child of 'node's parent directory has HasHeaderFooter set,
-					// then they all should
-					parentNode, err := tree.Get(parentPath)
-					if err != nil {
-						return errors.Wrapf(err, "file %q has a header, but could not "+
-							"retrieve parent node at %q to get header content", p, parentPath)
-					}
-					if parentNode.DirNode == nil {
-						return errors.Errorf("parent of %q is not a directory—this is "+
-							"likely an internal error", p)
-					}
-					if parentNode.DirNode.Shared == nil {
-						return errors.Errorf("file %q has a shared header or footer, "+
-							"but parent directory does not permit shared data", p)
-					}
-					if parentNode.DirNode.Shared.Header != nil {
-						objects = append(objects, parentNode.DirNode.Shared.Header)
-					}
-					if parentNode.DirNode.Shared.Footer != nil {
-						footer = parentNode.DirNode.Shared.Footer
-					}
-				}
-			}
-			objects = append(objects, node.FileNode.Objects...)
-			brs = append(brs, node.FileNode.BlockRefs...)
-			totalSize += uint64(node.SubtreeSize)
-			return nil
-		}); err != nil {
-			return nil, err
-		}
-		if footer != nil {
-			objects = append(objects, footer) // apply final footer
-		}
-		if pathsFound == 0 {
-			return nil, pfsserver.ErrFileNotFound{file}
-		}
-
-		// retrieve the content of all objects in 'objects'
-		if len(brs) > 0 {
-			getBlocksClient, err := pachClient.ObjectAPIClient.GetBlocks(
-				ctx,
-				&pfs.GetBlocksRequest{
-					BlockRefs:   brs,
-					OffsetBytes: uint64(offset),
-					SizeBytes:   uint64(size),
-					TotalSize:   uint64(totalSize),
-				})
-			if err != nil {
-				return nil, err
-			}
-			return grpcutil.NewStreamingBytesReader(getBlocksClient, nil), nil
-		}
-		getObjectsClient, err := pachClient.ObjectAPIClient.GetObjects(
-			ctx,
-			&pfs.GetObjectsRequest{
-				Objects:     objects,
-				OffsetBytes: uint64(offset),
-				SizeBytes:   uint64(size),
-				TotalSize:   uint64(totalSize),
-			})
-		if err != nil {
-			return nil, err
-		}
-		return grpcutil.NewStreamingBytesReader(getObjectsClient, nil), nil
-	}
-	// Handle commits that use the newer hashtree format.
-	if commitInfo.Finished == nil {
-		return nil, pfsserver.ErrOutputCommitNotFinished{commitInfo.Commit}
-	}
-	if commitInfo.Trees == nil {
-		return nil, pfsserver.ErrFileNotFound{file}
-	}
-	var rs []io.ReadCloser
-	// Handles the case when looking for a specific file/directory
-	if !ppath.IsGlob(file.Path) {
-		rs, err = d.getTree(pachClient, commitInfo, file.Path)
-	} else {
-		rs, err = d.getTrees(pachClient, commitInfo, file.Path)
-	}
-	if err != nil {
-		return nil, err
-	}
-	defer func() {
-		for _, r := range rs {
-			if err := r.Close(); err != nil && retErr != nil {
-				retErr = err
-			}
-		}
-	}()
-	blockRefs := []*pfs.BlockRef{}
-	var totalSize int64
-	var found bool
-	if err := hashtree.Glob(rs, file.Path, func(path string, node *hashtree.NodeProto) error {
-		if node.FileNode == nil {
-			return nil
-		}
-		blockRefs = append(blockRefs, node.FileNode.BlockRefs...)
-		totalSize += node.SubtreeSize
-		found = true
-		return nil
-	}); err != nil {
-		return nil, err
-	}
-	if !found {
-		return nil, pfsserver.ErrFileNotFound{file}
-	}
-	getBlocksClient, err := pachClient.ObjectAPIClient.GetBlocks(
-		ctx,
-		&pfs.GetBlocksRequest{
-			BlockRefs:   blockRefs,
-			OffsetBytes: uint64(offset),
-			SizeBytes:   uint64(size),
-			TotalSize:   uint64(totalSize),
-		},
-	)
-	if err != nil {
-		return nil, err
-	}
-	return grpcutil.NewStreamingBytesReader(getBlocksClient, nil), nil
-}
-
-// If full is false, exclude potentially large fields such as `Objects`
-// and `Children`
-func nodeToFileInfo(ci *pfs.CommitInfo, path string, node *hashtree.NodeProto, full bool) *pfs.FileInfo {
-	fileInfo := &pfs.FileInfo{
-		File: &pfs.File{
-			Commit: ci.Commit,
-			Path:   path,
-		},
-		SizeBytes: uint64(node.SubtreeSize),
-		Hash:      node.Hash,
-		Committed: ci.Finished,
-	}
-	if node.FileNode != nil {
-		fileInfo.FileType = pfs.FileType_FILE
-		if full {
-			fileInfo.Objects = node.FileNode.Objects
-			fileInfo.BlockRefs = node.FileNode.BlockRefs
-		}
-	} else if node.DirNode != nil {
-		fileInfo.FileType = pfs.FileType_DIR
-		if full {
-			fileInfo.Children = node.DirNode.Children
-		}
-	}
-	return fileInfo
-}
-
-// nodeToFileInfoHeaderFooter is like nodeToFileInfo, but handles the case (which
-// currently only occurs in input commits) where files have a header that is
-// stored in their parent directory
-func nodeToFileInfoHeaderFooter(ci *pfs.CommitInfo, filePath string,
-	node *hashtree.NodeProto, tree hashtree.HashTree, full bool) (*pfs.FileInfo, error) {
-	if node.FileNode == nil || !node.FileNode.HasHeaderFooter {
-		return nodeToFileInfo(ci, filePath, node, full), nil
-	}
-	node = proto.Clone(node).(*hashtree.NodeProto)
-	// validate baseFileInfo for logic below--if input hashtrees start using
-	// blockrefs instead of objects, this logic will need to be adjusted
-	if node.FileNode.Objects == nil {
-		return nil, errors.Errorf("input commit node uses blockrefs; cannot apply header")
-	}
-
-	// 'file' includes header from parent—construct synthetic file info that
-	// includes header in list of objects & hash
-	parentPath := path.Dir(filePath)
-	parentNode, err := tree.Get(parentPath)
-	if err != nil {
-		return nil, errors.Wrapf(err, "file %q has a header, but could not "+
-			"retrieve parent node at %q to get header content", filePath,
-			parentPath)
-	}
-	if parentNode.DirNode == nil {
-		return nil, errors.Errorf("parent of %q is not a directory; this is "+
-			"likely an internal error", filePath)
-	}
-	if parentNode.DirNode.Shared == nil {
-		return nil, errors.Errorf("file %q has a shared header or footer, "+
-			"but parent directory does not permit shared data", filePath)
-	}
-
-	s := parentNode.DirNode.Shared
-	var newObjects []*pfs.Object
-	if s.Header != nil {
-		// cap := len+1 => newObjects is right whether or not we append() a footer
-		newL := len(node.FileNode.Objects) + 1
-		newObjects = make([]*pfs.Object, newL, newL+1)
-
-		newObjects[0] = s.Header
-		copy(newObjects[1:], node.FileNode.Objects)
-	} else {
-		newObjects = node.FileNode.Objects
-	}
-	if s.Footer != nil {
-		newObjects = append(newObjects, s.Footer)
-	}
-	node.FileNode.Objects = newObjects
-	node.SubtreeSize += s.HeaderSize + s.FooterSize
-	node.Hash = hashtree.HashFileNode(node.FileNode)
-	return nodeToFileInfo(ci, filePath, node, full), nil
-}
-
-func (d *driver) inspectFile(pachClient *client.APIClient, file *pfs.File) (fi *pfs.FileInfo, retErr error) {
-	if err := validateFile(file); err != nil {
-		return nil, err
-	}
-
-	if err := authserver.CheckIsAuthorized(pachClient, file.Commit.Repo, auth.Scope_READER); err != nil {
-		return nil, err
-	}
-	commitInfo, err := d.inspectCommit(pachClient, file.Commit, pfs.CommitState_STARTED)
-	if err != nil {
-		return nil, err
-	}
-	// Handle commits that use the old hashtree format.
-	if !provenantOnInput(commitInfo.Provenance) || commitInfo.Tree != nil {
-		tree, err := d.getTreeForFile(pachClient, file)
-		if err != nil {
-			return nil, err
-		}
-		defer destroyHashtree(tree)
-		node, err := tree.Get(file.Path)
-		if err != nil {
-			return nil, pfsserver.ErrFileNotFound{file}
-		}
-		return nodeToFileInfoHeaderFooter(commitInfo, file.Path, node, tree, true)
-	}
-	// Handle commits that use the newer hashtree format.
-	if commitInfo.Finished == nil {
-		return nil, pfsserver.ErrOutputCommitNotFinished{commitInfo.Commit}
-	}
-	if commitInfo.Trees == nil {
-		return nil, pfsserver.ErrFileNotFound{file}
-	}
-	rs, err := d.getTree(pachClient, commitInfo, file.Path)
-	if err != nil {
-		return nil, err
-	}
-	defer func() {
-		for _, r := range rs {
-			if err := r.Close(); err != nil && retErr != nil {
-				retErr = err
-			}
-		}
-	}()
-	node, err := hashtree.Get(rs, file.Path)
-	if err != nil {
-		return nil, pfsserver.ErrFileNotFound{file}
-	}
-	return nodeToFileInfo(commitInfo, file.Path, node, true), nil
-}
-
-func (d *driver) listFile(pachClient *client.APIClient, file *pfs.File, full bool, history int64, f func(*pfs.FileInfo) error) (retErr error) {
-	if err := validateFile(file); err != nil {
-		return err
-	}
-	if err := authserver.CheckIsAuthorized(pachClient, file.Commit.Repo, auth.Scope_READER); err != nil {
-		return err
-	}
-	commitInfo, err := d.inspectCommit(pachClient, file.Commit, pfs.CommitState_STARTED)
-	if err != nil {
-		return err
-	}
-	g, err := globlib.Compile(file.Path, '/')
-	if err != nil {
-		// TODO this should be a MalformedGlob error like the hashtree returns
-		return err
-	}
-
-	// Handle commits that use the old hashtree format.
-	if !provenantOnInput(commitInfo.Provenance) || commitInfo.Tree != nil {
-		tree, err := d.getTreeForFile(pachClient, client.NewFile(file.Commit.Repo.Name, file.Commit.ID, ""))
-		if err != nil {
-			return err
-		}
-		defer destroyHashtree(tree)
-		return tree.Glob(file.Path, func(rootPath string, rootNode *hashtree.NodeProto) error {
-			if rootNode.DirNode == nil {
-				if history != 0 {
-					return d.fileHistory(pachClient, client.NewFile(file.Commit.Repo.Name, file.Commit.ID, rootPath), history, f)
-				}
-				fi, err := nodeToFileInfoHeaderFooter(commitInfo, rootPath, rootNode, tree, full)
-				if err != nil {
-					return err
-				}
-				return f(fi)
-			}
-			return tree.List(rootPath, func(node *hashtree.NodeProto) error {
-				path := filepath.Join(rootPath, node.Name)
-				if g.Match(path) {
-					// Don't return the file now, it will be returned later by Glob
-					return nil
-				}
-				if history != 0 {
-					return d.fileHistory(pachClient, client.NewFile(file.Commit.Repo.Name, file.Commit.ID, path), history, f)
-				}
-				fi, err := nodeToFileInfoHeaderFooter(commitInfo, path, node, tree, full)
-				if err != nil {
-					return err
-				}
-				return f(fi)
-			})
-		})
-	}
-	// Handle commits that use the newer hashtree format.
-	if commitInfo.Finished == nil {
-		return pfsserver.ErrOutputCommitNotFinished{commitInfo.Commit}
-	}
-	if commitInfo.Trees == nil {
-		return nil
-	}
-	rs, err := d.getTrees(pachClient, commitInfo, file.Path)
-	if err != nil {
-		return err
-	}
-	defer func() {
-		for _, r := range rs {
-			if err := r.Close(); err != nil && retErr != nil {
-				retErr = err
-			}
-		}
-	}()
-	return hashtree.List(rs, file.Path, func(path string, node *hashtree.NodeProto) error {
-		if history != 0 {
-			return d.fileHistory(pachClient, client.NewFile(file.Commit.Repo.Name, file.Commit.ID, path), history, f)
-		}
-		return f(nodeToFileInfo(commitInfo, path, node, full))
-	})
-}
-
-func validateFile(file *pfs.File) error {
-	if file == nil {
-		return errors.New("file cannot be nil")
-	}
-	if file.Commit == nil {
-		return errors.New("file commit cannot be nil")
-	}
-	if file.Commit.Repo == nil {
-		return errors.New("file commit repo cannot be nil")
-	}
-	return nil
-}
-
-// fileHistory calls f with FileInfos for the file, starting with how it looked
-// at the referenced commit and then all past versions that are different.
-func (d *driver) fileHistory(pachClient *client.APIClient, file *pfs.File, history int64, f func(*pfs.FileInfo) error) error {
-	var fi *pfs.FileInfo
-	for {
-		_fi, err := d.inspectFile(pachClient, file)
-		if err != nil {
-			if errors.As(err, &pfsserver.ErrFileNotFound{}) {
-				return f(fi)
-			}
-			return err
-		}
-		if fi != nil && !bytes.Equal(fi.Hash, _fi.Hash) {
-			if err := f(fi); err != nil {
-				return err
-			}
-			if history > 0 {
-				history--
-				if history == 0 {
-					return nil
-				}
-			}
-		}
-		fi = _fi
-		ci, err := d.inspectCommit(pachClient, file.Commit, pfs.CommitState_STARTED)
-		if err != nil {
-			return err
-		}
-		if ci.ParentCommit == nil {
-			return f(fi)
-		}
-		file.Commit = ci.ParentCommit
-	}
-}
-
-func (d *driver) walkFile(pachClient *client.APIClient, file *pfs.File, f func(*pfs.FileInfo) error) (retErr error) {
-	// Validate arguments
-	if file == nil {
-		return errors.New("file cannot be nil")
-	}
-	if file.Commit == nil {
-		return errors.New("file commit cannot be nil")
-	}
-	if file.Commit.Repo == nil {
-		return errors.New("file commit repo cannot be nil")
-	}
-
-	if err := authserver.CheckIsAuthorized(pachClient, file.Commit.Repo, auth.Scope_READER); err != nil {
-		return err
-	}
-	commitInfo, err := d.inspectCommit(pachClient, file.Commit, pfs.CommitState_STARTED)
-	if err != nil {
-		return err
-	}
-	// Handle commits that use the old hashtree format.
-	if !provenantOnInput(commitInfo.Provenance) || commitInfo.Tree != nil {
-		tree, err := d.getTreeForFile(pachClient, client.NewFile(file.Commit.Repo.Name, file.Commit.ID, file.Path))
-		if err != nil {
-			return err
-		}
-		defer destroyHashtree(tree)
-		return tree.Walk(file.Path, func(path string, node *hashtree.NodeProto) error {
-			fi, err := nodeToFileInfoHeaderFooter(commitInfo, path, node, tree, false)
-			if err != nil {
-				return err
-			}
-			return f(fi)
-		})
-	}
-	// Handle commits that use the newer hashtree format.
-	if commitInfo.Finished == nil {
-		return pfsserver.ErrOutputCommitNotFinished{commitInfo.Commit}
-	}
-	if commitInfo.Trees == nil {
-		return nil
-	}
-	rs, err := d.getTrees(pachClient, commitInfo, file.Path)
-	if err != nil {
-		return err
-	}
-	defer func() {
-		for _, r := range rs {
-			if err := r.Close(); err != nil && retErr != nil {
-				retErr = err
-			}
-		}
-	}()
-	return hashtree.Walk(rs, file.Path, func(path string, node *hashtree.NodeProto) error {
-		return f(nodeToFileInfo(commitInfo, path, node, false))
-	})
-}
-
-func (d *driver) globFile(pachClient *client.APIClient, commit *pfs.Commit, pattern string, f func(*pfs.FileInfo) error) (retErr error) {
-	// Validate arguments
-	if commit == nil {
-		return errors.New("commit cannot be nil")
-	}
-	if commit.Repo == nil {
-		return errors.New("commit repo cannot be nil")
-	}
-
-	if err := authserver.CheckIsAuthorized(pachClient, commit.Repo, auth.Scope_READER); err != nil {
-		return err
-	}
-	commitInfo, err := d.inspectCommit(pachClient, commit, pfs.CommitState_STARTED)
-	if err != nil {
-		return err
-	}
-	// Handle commits that use the old hashtree format.
-	if !provenantOnInput(commitInfo.Provenance) || commitInfo.Tree != nil {
-		tree, err := d.getTreeForFile(pachClient, client.NewFile(commit.Repo.Name, commit.ID, ""))
-		if err != nil {
-			return err
-		}
-		defer destroyHashtree(tree)
-		globErr := tree.Glob(pattern, func(path string, node *hashtree.NodeProto) error {
-			fi, err := nodeToFileInfoHeaderFooter(commitInfo, path, node, tree, false)
-			if err != nil {
-				return err
-			}
-			return f(fi)
-		})
-		if hashtree.Code(globErr) == hashtree.PathNotFound {
-			// glob pattern is for a file that doesn't exist, no match
-			return nil
-		}
-		return globErr
-	}
-	// Handle commits that use the newer hashtree format.
-	if commitInfo.Finished == nil {
-		return pfsserver.ErrOutputCommitNotFinished{commitInfo.Commit}
-	}
-	if commitInfo.Trees == nil {
-		return nil
-	}
-	var rs []io.ReadCloser
-	// Handles the case when looking for a specific file/directory
-	if !ppath.IsGlob(pattern) {
-		rs, err = d.getTree(pachClient, commitInfo, pattern)
-	} else {
-		rs, err = d.getTrees(pachClient, commitInfo, pattern)
-	}
-	if err != nil {
-		return err
-	}
-	defer func() {
-		for _, r := range rs {
-			if err := r.Close(); err != nil && retErr != nil {
-				retErr = err
-			}
-		}
-	}()
-	return hashtree.Glob(rs, pattern, func(rootPath string, rootNode *hashtree.NodeProto) error {
-		return f(nodeToFileInfo(commitInfo, rootPath, rootNode, false))
-	})
-}
-
-func (d *driver) diffFile(pachClient *client.APIClient, newFile *pfs.File, oldFile *pfs.File, shallow bool) ([]*pfs.FileInfo, []*pfs.FileInfo, error) {
-	// Validate arguments
-	if newFile == nil {
-		return nil, nil, errors.New("file cannot be nil")
-	}
-	if newFile.Commit == nil {
-		return nil, nil, errors.New("file commit cannot be nil")
-	}
-	if newFile.Commit.Repo == nil {
-		return nil, nil, errors.New("file commit repo cannot be nil")
-	}
-
-	// Do READER authorization check for both newFile and oldFile
-	if oldFile != nil && oldFile.Commit != nil {
-		if err := authserver.CheckIsAuthorized(pachClient, oldFile.Commit.Repo, auth.Scope_READER); err != nil {
-			return nil, nil, err
-		}
-	}
-	if newFile != nil && newFile.Commit != nil {
-		if err := authserver.CheckIsAuthorized(pachClient, newFile.Commit.Repo, auth.Scope_READER); err != nil {
-			return nil, nil, err
-		}
-	}
-	newTree, err := d.getTreeForFile(pachClient, newFile)
-	if err != nil {
-		return nil, nil, err
-	}
-	defer destroyHashtree(newTree)
-	newCommitInfo, err := d.inspectCommit(pachClient, newFile.Commit, pfs.CommitState_STARTED)
-	if err != nil {
-		return nil, nil, err
-	}
-	// if oldFile is nil we use the parent of newFile
-	if oldFile == nil {
-		oldFile = &pfs.File{}
-		// ParentCommit may be nil, that's fine because getTreeForCommit
-		// handles nil
-		oldFile.Commit = newCommitInfo.ParentCommit
-		oldFile.Path = newFile.Path
-	}
-	// `oldCommitInfo` may be nil. While `nodeToFileInfoHeaderFooter` called
-	// below expects `oldCommitInfo` to not be nil, it's okay because
-	// `newTree.Diff` won't call its callback unless `oldCommitInfo` is not
-	// `nil`.
-	var oldCommitInfo *pfs.CommitInfo
-	if oldFile.Commit != nil {
-		oldCommitInfo, err = d.inspectCommit(pachClient, oldFile.Commit, pfs.CommitState_STARTED)
-		if err != nil {
-			return nil, nil, err
-		}
-	}
-	oldTree, err := d.getTreeForFile(pachClient, oldFile)
-	if err != nil {
-		return nil, nil, err
-	}
-	defer destroyHashtree(oldTree)
-	var newFileInfos []*pfs.FileInfo
-	var oldFileInfos []*pfs.FileInfo
-	recursiveDepth := -1
-	if shallow {
-		recursiveDepth = 1
-	}
-	if err := newTree.Diff(oldTree, newFile.Path, oldFile.Path, int64(recursiveDepth), func(path string, node *hashtree.NodeProto, isNewFile bool) error {
-		if isNewFile {
-			fi, err := nodeToFileInfoHeaderFooter(newCommitInfo, path, node, newTree, false)
-			if err != nil {
-				return err
-			}
-			newFileInfos = append(newFileInfos, fi)
-		} else {
-			fi, err := nodeToFileInfoHeaderFooter(oldCommitInfo, path, node, oldTree, false)
-			if err != nil {
-				return err
-			}
-			oldFileInfos = append(oldFileInfos, fi)
-		}
-		return nil
-	}); err != nil {
-		return nil, nil, err
-	}
-	return newFileInfos, oldFileInfos, nil
-}
-
-func (d *driver) deleteFile(pachClient *client.APIClient, file *pfs.File) error {
-	// Validate arguments
-	if file == nil {
-		return errors.New("file cannot be nil")
-	}
-	if file.Commit == nil {
-		return errors.New("file commit cannot be nil")
-	}
-	if file.Commit.Repo == nil {
-		return errors.New("file commit repo cannot be nil")
-	}
-
-	if err := authserver.CheckIsAuthorized(pachClient, file.Commit.Repo, auth.Scope_WRITER); err != nil {
-		return err
-	}
-	if err := checkFilePath(file.Path); err != nil {
-		return err
-	}
-	branch := ""
-	if !uuid.IsUUIDWithoutDashes(file.Commit.ID) {
-		branch = file.Commit.ID
-	}
-	commitInfo, err := d.inspectCommit(pachClient, file.Commit, pfs.CommitState_STARTED)
-	if err != nil {
-		return err
-	}
-	if commitInfo.Finished != nil {
-		if branch == "" {
-			return pfsserver.ErrCommitFinished{file.Commit}
-		}
-		return d.txnEnv.WithWriteContext(pachClient.Ctx(), func(txnCtx *txnenv.TransactionContext) error {
-			_, err := d.makeCommit(txnCtx, "", client.NewCommit(file.Commit.Repo.Name, ""), branch, nil, nil, nil, nil, nil, []string{file.Path}, []*pfs.PutFileRecords{&pfs.PutFileRecords{Tombstone: true}}, "", time.Time{}, time.Time{}, 0)
-			return err
-		})
-	}
-
-	return d.upsertPutFileRecords(pachClient, file, &pfs.PutFileRecords{Tombstone: true})
-=======
 	commitInfo.Subvenance = append(commitInfo.Subvenance, &pfs.CommitRange{
 		Lower: subvCommitInfo.Commit,
 		Upper: subvCommitInfo.Commit,
@@ -3970,7 +2287,6 @@
 	if !d.env.DisableCommitProgressCounter {
 		commitInfo.SubvenantCommitsTotal++
 	}
->>>>>>> 348986a5
 }
 
 func (d *driver) deleteAll(txnCtx *txnenv.TransactionContext) error {
