package server

import (
	"bufio"
	"bytes"
	"context"
	"encoding/csv"
	"encoding/json"
	"fmt"
	"io"
	"io/ioutil"
	"math"
	"net/http"
	"net/url"
	"os"
	"path"
	"path/filepath"
	"regexp"
	"sort"
	"strconv"
	"strings"
	"sync"
	"time"

	"golang.org/x/sync/errgroup"
	"golang.org/x/sync/semaphore"

	globlib "github.com/gobwas/glob"
	"github.com/pachyderm/pachyderm/src/client"
	"github.com/pachyderm/pachyderm/src/client/auth"
	"github.com/pachyderm/pachyderm/src/client/limit"
	"github.com/pachyderm/pachyderm/src/client/pfs"
	"github.com/pachyderm/pachyderm/src/client/pkg/grpcutil"
	pfsserver "github.com/pachyderm/pachyderm/src/server/pfs"
	"github.com/pachyderm/pachyderm/src/server/pkg/ancestry"
	col "github.com/pachyderm/pachyderm/src/server/pkg/collection"
	"github.com/pachyderm/pachyderm/src/server/pkg/errutil"
	"github.com/pachyderm/pachyderm/src/server/pkg/hashtree"
	"github.com/pachyderm/pachyderm/src/server/pkg/obj"
	"github.com/pachyderm/pachyderm/src/server/pkg/pfsdb"
	"github.com/pachyderm/pachyderm/src/server/pkg/ppsconsts"
	"github.com/pachyderm/pachyderm/src/server/pkg/serviceenv"
	"github.com/pachyderm/pachyderm/src/server/pkg/sql"
	"github.com/pachyderm/pachyderm/src/server/pkg/uuid"
	"github.com/pachyderm/pachyderm/src/server/pkg/watch"
	"github.com/sirupsen/logrus"

	etcd "github.com/coreos/etcd/clientv3"
	"github.com/gogo/protobuf/proto"
	"github.com/gogo/protobuf/types"
)

const (
	splitSuffixBase  = 16
	splitSuffixWidth = 64
	splitSuffixFmt   = "%016x"

	// Makes calls to ListRepo and InspectRepo more legible
	includeAuth = true

	// maxInt is the maximum value for 'int' (system-dependent). Not in 'math'!
	maxInt = int(^uint(0) >> 1)
)

var (
	// Limit the number of outstanding put object requests
	putObjectLimiter = limit.New(100)
)

// validateRepoName determines if a repo name is valid
func validateRepoName(name string) error {
	match, _ := regexp.MatchString("^[a-zA-Z0-9_-]+$", name)
	if !match {
		return fmt.Errorf("repo name (%v) invalid: only alphanumeric characters, underscores, and dashes are allowed", name)
	}
	return nil
}

// IsPermissionError returns true if a given error is a permission error.
func IsPermissionError(err error) bool {
	return strings.Contains(err.Error(), "has already finished")
}

// CommitEvent is an event that contains a CommitInfo or an error
type CommitEvent struct {
	Err   error
	Value *pfs.CommitInfo
}

// CommitStream is a stream of CommitInfos
type CommitStream interface {
	Stream() <-chan CommitEvent
	Close()
}

type collectionFactory func(string) col.Collection

type driver struct {
	// etcdClient and prefix write repo and other metadata to etcd
	etcdClient *etcd.Client
	prefix     string

	// collections
	repos          col.Collection
	putFileRecords col.Collection
	commits        collectionFactory
	branches       collectionFactory
	openCommits    col.Collection

	// a cache for hashtrees
	treeCache *hashtree.Cache

	// storageRoot where we store hashtrees
	storageRoot string

	// memory limiter (useful for limiting operations that could use a lot of memory)
	memoryLimiter *semaphore.Weighted
}

// newDriver is used to create a new Driver instance
func newDriver(env *serviceenv.ServiceEnv, etcdPrefix string, treeCache *hashtree.Cache, storageRoot string, memoryRequest int64) (*driver, error) {
	// Validate arguments
	if treeCache == nil {
		return nil, fmt.Errorf("cannot initialize driver with nil treeCache")
	}
	// Initialize driver
	etcdClient := env.GetEtcdClient()
	d := &driver{
		etcdClient:     etcdClient,
		prefix:         etcdPrefix,
		repos:          pfsdb.Repos(etcdClient, etcdPrefix),
		putFileRecords: pfsdb.PutFileRecords(etcdClient, etcdPrefix),
		commits: func(repo string) col.Collection {
			return pfsdb.Commits(etcdClient, etcdPrefix, repo)
		},
		branches: func(repo string) col.Collection {
			return pfsdb.Branches(etcdClient, etcdPrefix, repo)
		},
		openCommits: pfsdb.OpenCommits(etcdClient, etcdPrefix),
		treeCache:   treeCache,
		storageRoot: storageRoot,
		// Allow up to a third of the requested memory to be used for memory intensive operations
		memoryLimiter: semaphore.NewWeighted(memoryRequest / 3),
	}
	// Create spec repo (default repo)
	repo := client.NewRepo(ppsconsts.SpecRepo)
	repoInfo := &pfs.RepoInfo{
		Repo:    repo,
		Created: now(),
	}
	if _, err := col.NewSTM(context.Background(), etcdClient, func(stm col.STM) error {
		repos := d.repos.ReadWrite(stm)
		return repos.Create(repo.Name, repoInfo)
	}); err != nil && !col.IsErrExists(err) {
		return nil, err
	}
	return d, nil
}

// checkIsAuthorized returns an error if the current user (in 'pachClient') has
// authorization scope 's' for repo 'r'
func (d *driver) checkIsAuthorized(pachClient *client.APIClient, r *pfs.Repo, s auth.Scope) error {
	ctx := pachClient.Ctx()
	me, err := pachClient.WhoAmI(ctx, &auth.WhoAmIRequest{})
	if auth.IsErrNotActivated(err) {
		return nil
	}
	resp, err := pachClient.AuthAPIClient.Authorize(ctx, &auth.AuthorizeRequest{
		Repo:  r.Name,
		Scope: s,
	})
	if err != nil {
		return fmt.Errorf("error during authorization check for operation on \"%s\": %v",
			r.Name, grpcutil.ScrubGRPC(err))
	}
	if !resp.Authorized {
		return &auth.ErrNotAuthorized{Subject: me.Username, Repo: r.Name, Required: s}
	}
	return nil
}

func now() *types.Timestamp {
	t, err := types.TimestampProto(time.Now())
	if err != nil {
		panic(err)
	}
	return t
}

func present(key string) etcd.Cmp {
	return etcd.Compare(etcd.CreateRevision(key), ">", 0)
}

func absent(key string) etcd.Cmp {
	return etcd.Compare(etcd.CreateRevision(key), "=", 0)
}

func (d *driver) createRepo(pachClient *client.APIClient, repo *pfs.Repo, description string, update bool) error {
	ctx := pachClient.Ctx()
	// Check that the user is logged in (user doesn't need any access level to
	// create a repo, but they must be authenticated if auth is active)
	whoAmI, err := pachClient.AuthAPIClient.WhoAmI(ctx, &auth.WhoAmIRequest{})
	authIsActivated := !auth.IsErrNotActivated(err)
	if authIsActivated && err != nil {
		return fmt.Errorf("error authenticating (must log in to create a repo): %v",
			grpcutil.ScrubGRPC(err))
	}
	if err := validateRepoName(repo.Name); err != nil {
		return err
	}

	_, err = col.NewSTM(ctx, d.etcdClient, func(stm col.STM) error {
		repos := d.repos.ReadWrite(stm)

		// check if 'repo' already exists. If so, return that error. Otherwise,
		// proceed with ACL creation (avoids awkward "access denied" error when
		// calling "createRepo" on a repo that already exists)
		var existingRepoInfo pfs.RepoInfo
		err := repos.Get(repo.Name, &existingRepoInfo)
		if err != nil && !col.IsErrNotFound(err) {
			return fmt.Errorf("error checking whether \"%s\" exists: %v",
				repo.Name, err)
		} else if err == nil && !update {
			return fmt.Errorf("cannot create \"%s\" as it already exists", repo.Name)
		}
		created := now()
		if err == nil {
			created = existingRepoInfo.Created
		}

		// Create ACL for new repo
		if authIsActivated {
			// auth is active, and user is logged in. Make user an owner of the new
			// repo (and clear any existing ACL under this name that might have been
			// created by accident)
			_, err := pachClient.AuthAPIClient.SetACL(ctx, &auth.SetACLRequest{
				Repo: repo.Name,
				Entries: []*auth.ACLEntry{{
					Username: whoAmI.Username,
					Scope:    auth.Scope_OWNER,
				}},
			})
			if err != nil {
				return fmt.Errorf("could not create ACL for new repo \"%s\": %v",
					repo.Name, grpcutil.ScrubGRPC(err))
			}
		}

		repoInfo := &pfs.RepoInfo{
			Repo:        repo,
			Created:     created,
			Description: description,
		}
		// Only Put the new repoInfo if something has changed.  This
		// optimization is impactful because pps will frequently update the
		// __spec__ repo to make sure it exists.
		if !proto.Equal(repoInfo, &existingRepoInfo) {
			return repos.Put(repo.Name, repoInfo)
		}
		return nil
	})
	return err
}

func (d *driver) inspectRepo(pachClient *client.APIClient, repo *pfs.Repo, includeAuth bool) (*pfs.RepoInfo, error) {
	ctx := pachClient.Ctx()
	result := &pfs.RepoInfo{}
	if err := d.repos.ReadOnly(ctx).Get(repo.Name, result); err != nil {
		return nil, err
	}
	if includeAuth {
		accessLevel, err := d.getAccessLevel(pachClient, repo)
		if err != nil {
			if auth.IsErrNotActivated(err) {
				return result, nil
			}
			return nil, fmt.Errorf("error getting access level for \"%s\": %v",
				repo.Name, grpcutil.ScrubGRPC(err))
		}
		result.AuthInfo = &pfs.RepoAuthInfo{AccessLevel: accessLevel}
	}
	return result, nil
}

func (d *driver) getAccessLevel(pachClient *client.APIClient, repo *pfs.Repo) (auth.Scope, error) {
	ctx := pachClient.Ctx()
	who, err := pachClient.AuthAPIClient.WhoAmI(ctx, &auth.WhoAmIRequest{})
	if err != nil {
		return auth.Scope_NONE, err
	}
	if who.IsAdmin {
		return auth.Scope_OWNER, nil
	}
	resp, err := pachClient.AuthAPIClient.GetScope(ctx, &auth.GetScopeRequest{Repos: []string{repo.Name}})
	if err != nil {
		return auth.Scope_NONE, err
	}
	if len(resp.Scopes) != 1 {
		return auth.Scope_NONE, fmt.Errorf("too many results from GetScope: %#v", resp)
	}
	return resp.Scopes[0], nil
}

func (d *driver) listRepo(pachClient *client.APIClient, includeAuth bool) (*pfs.ListRepoResponse, error) {
	ctx := pachClient.Ctx()
	repos := d.repos.ReadOnly(ctx)
	result := &pfs.ListRepoResponse{}
	authSeemsActive := true
	repoInfo := &pfs.RepoInfo{}
	if err := repos.List(repoInfo, col.DefaultOptions, func(repoName string) error {
		if repoName == ppsconsts.SpecRepo {
			return nil
		}
		if includeAuth && authSeemsActive {
			accessLevel, err := d.getAccessLevel(pachClient, repoInfo.Repo)
			if err == nil {
				repoInfo.AuthInfo = &pfs.RepoAuthInfo{AccessLevel: accessLevel}
			} else if auth.IsErrNotActivated(err) {
				authSeemsActive = false
			} else {
				return fmt.Errorf("error getting access level for \"%s\": %v",
					repoName, grpcutil.ScrubGRPC(err))
			}
		}
		result.RepoInfo = append(result.RepoInfo, proto.Clone(repoInfo).(*pfs.RepoInfo))
		return nil
	}); err != nil {
		return nil, err
	}
	return result, nil
}

func (d *driver) deleteRepo(pachClient *client.APIClient, repo *pfs.Repo, force bool) error {
	ctx := pachClient.Ctx()
	// TODO(msteffen): Fix d.deleteAll() so that it doesn't need to delete and
	// recreate the PPS spec repo, then uncomment this block to prevent users from
	// deleting it and breaking their cluster
	// if repo.Name == ppsconsts.SpecRepo {
	// 	return fmt.Errorf("cannot delete the special PPS repo %s", ppsconsts.SpecRepo)
	// }
	_, err := col.NewSTM(ctx, d.etcdClient, func(stm col.STM) error {
		repos := d.repos.ReadWrite(stm)
		commits := d.commits(repo.Name).ReadWrite(stm)

		// check if 'repo' is already gone. If so, return that error. Otherwise,
		// proceed with auth check (avoids awkward "access denied" error when calling
		// "deleteRepo" on a repo that's already gone)
		var existingRepoInfo pfs.RepoInfo
		err := repos.Get(repo.Name, &existingRepoInfo)
		if err != nil {
			if !col.IsErrNotFound(err) {
				return fmt.Errorf("error checking whether \"%s\" exists: %v",
					repo.Name, err)
			}
		}

		// Check if the caller is authorized to delete this repo
		if err := d.checkIsAuthorized(pachClient, repo, auth.Scope_OWNER); err != nil {
			return err
		}

		repoInfo := new(pfs.RepoInfo)
		if err := repos.Get(repo.Name, repoInfo); err != nil {
			if !col.IsErrNotFound(err) {
				return fmt.Errorf("repos.Get: %v", err)
			}
		}
		commits.DeleteAll()
		var branchInfos []*pfs.BranchInfo
		for _, branch := range repoInfo.Branches {
			bi, err := d.inspectBranch(pachClient, branch)
			if err != nil {
				return fmt.Errorf("error inspecting branch %s: %v", branch, err)
			}
			branchInfos = append(branchInfos, bi)
		}
		// sort ascending provenance
		sort.Slice(branchInfos, func(i, j int) bool { return len(branchInfos[i].Provenance) < len(branchInfos[j].Provenance) })
		for i := range branchInfos {
			// delete branches from most provenance to least, that way if one
			// branch is provenant on another (such as with stats branches) we
			// delete them in the right order.
			branch := branchInfos[len(branchInfos)-1-i].Branch
			if err := d.deleteBranchSTM(stm, branch, force); err != nil {
				return fmt.Errorf("delete branch %s: %v", branch, err)
			}
		}
		// Despite the fact that we already deleted each branch with
		// deleteBranchSTM we also do branches.DeleteAll(), this insulates us
		// against certain corruption situations where the RepoInfo doesn't
		// exist in etcd but branches do.
		branches := d.branches(repo.Name).ReadWrite(stm)
		branches.DeleteAll()
		if err := repos.Delete(repo.Name); err != nil && !col.IsErrNotFound(err) {
			return fmt.Errorf("repos.Delete: %v", err)
		}
		return nil
	})
	if err != nil {
		return err
	}

	if _, err = pachClient.SetACL(ctx, &auth.SetACLRequest{
		Repo: repo.Name, // NewACL is unset, so this will clear the acl for 'repo'
	}); err != nil && !auth.IsErrNotActivated(err) {
		return grpcutil.ScrubGRPC(err)
	}
	return nil
}

func (d *driver) startCommit(pachClient *client.APIClient, parent *pfs.Commit, branch string, provenance []*pfs.Commit, description string) (*pfs.Commit, error) {
	return d.makeCommit(pachClient, "", parent, branch, provenance, nil, nil, nil, description)
}

func (d *driver) buildCommit(pachClient *client.APIClient, ID string, parent *pfs.Commit, branch string, provenance []*pfs.Commit, tree *pfs.Object) (*pfs.Commit, error) {
	return d.makeCommit(pachClient, ID, parent, branch, provenance, tree, nil, nil, "")
}

// make commit makes a new commit in 'branch', with the parent 'parent' and the
// direct provenance 'provenance'. Note that
// - 'parent' must not be nil, but the only required field is 'parent.Repo'.
// - 'parent.ID' may be set to "", in which case the parent commit is inferred
//   from 'parent.Repo' and 'branch'.
// - If both 'parent.ID' and 'branch' are set, 'parent.ID' determines the parent
//   commit, but 'branch' is still moved to point at the new commit
//   to the new commit
// - If neither 'parent.ID' nor 'branch' are set, the new commit will have no
//   parent
// - If only 'parent.ID' is set, and it contains a branch, then the new commit's
//   parent will be the HEAD of that branch, but the branch will not be moved
func (d *driver) makeCommit(pachClient *client.APIClient, ID string, parent *pfs.Commit, branch string, provenance []*pfs.Commit, treeRef *pfs.Object, recordFiles []string, records []*pfs.PutFileRecords, description string) (*pfs.Commit, error) {
	// Validate arguments:
	if parent == nil {
		return nil, fmt.Errorf("parent cannot be nil")
	}

	// Check that caller is authorized
	if err := d.checkIsAuthorized(pachClient, parent.Repo, auth.Scope_WRITER); err != nil {
		return nil, err
	}

	// New commit and commitInfo
	newCommit := &pfs.Commit{
		Repo: parent.Repo,
		ID:   ID,
	}
	if newCommit.ID == "" {
		newCommit.ID = uuid.NewWithoutDashes()
	}
	newCommitInfo := &pfs.CommitInfo{
		Commit:      newCommit,
		Started:     now(),
		Description: description,
	}

	// FinishCommit case. We need to create AND finish 'newCommit' in two cases:
	// 1. PutFile has been called on a finished commit (records != nil), and
	//    we want to apply 'records' to the parentCommit's HashTree, use that new
	//    HashTree for this commit's filesystem, and then finish this commit
	// 2. BuildCommit has been called by migration (treeRef != nil) and we
	//    want a new, finished commit with the given treeRef
	// - In either case, store this commit's HashTree in 'tree', so we have its
	//   size, and store a pointer to the tree (in object store) in 'treeRef', to
	//   put in newCommitInfo.Tree.
	// - We also don't want to resolve 'branch' or 'parent.ID' (if it's a branch)
	//   outside the txn below, so the 'PutFile' case is handled (by computing
	//   'tree' and 'treeRef') below as well
	var tree hashtree.HashTree
	if treeRef != nil {
		var err error
		tree, err = hashtree.GetHashTreeObject(pachClient, d.storageRoot, treeRef)
		if err != nil {
			return nil, err
		}
	}

	// Txn: create the actual commit in etcd and update the branch + parent/child
	if _, err := col.NewSTM(pachClient.Ctx(), d.etcdClient, func(stm col.STM) error {
		// Clone the parent, as this stm modifies it and might wind up getting
		// run more than once (if there's a conflict.)
		parent := proto.Clone(parent).(*pfs.Commit)
		repos := d.repos.ReadWrite(stm)
		commits := d.commits(parent.Repo.Name).ReadWrite(stm)
		branches := d.branches(parent.Repo.Name).ReadWrite(stm)

		// Check if repo exists
		repoInfo := new(pfs.RepoInfo)
		if err := repos.Get(parent.Repo.Name, repoInfo); err != nil {
			return err
		}

		// create/update 'branch' (if it was set) and set parent.ID (if, in
		// addition, 'parent.ID' was not set)
		if branch != "" {
			branchInfo := &pfs.BranchInfo{}
			if err := branches.Upsert(branch, branchInfo, func() error {
				// validate branch
				if parent.ID == "" && branchInfo.Head != nil {
					parent.ID = branchInfo.Head.ID
				}
				// Don't count the __spec__ repo towards the provenance count
				// since spouts will have __spec__ as provenance, but need to accept commits
				provenanceCount := len(branchInfo.Provenance)
				for _, p := range branchInfo.Provenance {
					if p.Repo.Name == ppsconsts.SpecRepo {
						provenanceCount--
						break
					}
				}
				if provenanceCount > 0 && treeRef == nil {
					return fmt.Errorf("cannot start a commit on an output branch")
				}
				// Point 'branch' at the new commit
				branchInfo.Name = branch // set in case 'branch' is new
				branchInfo.Head = newCommit
				branchInfo.Branch = client.NewBranch(newCommit.Repo.Name, branch)
				return nil
			}); err != nil {
				return err
			}
			// Add branch to repo (see "Update repoInfo" below)
			add(&repoInfo.Branches, branchInfo.Branch)
		}

		// Set newCommit.ParentCommit (if 'parent' and/or 'branch' was set) and add
		// newCommit to parent's ChildCommits
		if parent.ID != "" {
			// Resolve parent.ID if it's a branch that isn't 'branch' (which can
			// happen if 'branch' is new and diverges from the existing branch in
			// 'parent.ID')
			parentCommitInfo, err := d.resolveCommit(stm, parent)
			if err != nil {
				return fmt.Errorf("parent commit not found: %v", err)
			}
			// fail if the parent commit has not been finished
			if parentCommitInfo.Finished == nil {
				return fmt.Errorf("parent commit %s has not been finished", parent.ID)
			}
			if err := commits.Update(parent.ID, parentCommitInfo, func() error {
				newCommitInfo.ParentCommit = parent
				parentCommitInfo.ChildCommits = append(parentCommitInfo.ChildCommits, newCommit)
				return nil
			}); err != nil {
				// Note: error is emitted if parent.ID is a missing/invalid branch OR a
				// missing/invalid commit ID
				return fmt.Errorf("could not resolve parent commit \"%s\": %v", parent.ID, err)
			}
		}

		// 1. Write 'newCommit' to 'openCommits' collection OR
		// 2. Finish 'newCommit' (if treeRef != nil or records != nil); see
		//    "FinishCommit case" above)
		if treeRef != nil || records != nil {
			if records != nil {
				parentTree, err := d.getTreeForCommit(pachClient, parent)
				if err != nil {
					return err
				}
				tree, err = parentTree.Copy()
				if err != nil {
					return err
				}
				for i, record := range records {
					if err := d.applyWrite(recordFiles[i], record, tree); err != nil {
						return err
					}
				}
				if err := tree.Hash(); err != nil {
					return err
				}
				treeRef, err = hashtree.PutHashTree(pachClient, tree)
				if err != nil {
					return err
				}
			}

			// now 'treeRef' is guaranteed to be set
			newCommitInfo.Tree = treeRef
			newCommitInfo.SizeBytes = uint64(tree.FSSize())
			newCommitInfo.Finished = now()

			// If we're updating the master branch, also update the repo size (see
			// "Update repoInfo" below)
			if branch == "master" {
				repoInfo.SizeBytes = newCommitInfo.SizeBytes
			}
		} else {
			if err := d.openCommits.ReadWrite(stm).Put(newCommit.ID, newCommit); err != nil {
				return err
			}
		}

		// Update repoInfo (potentially with new branch and new size)
		if err := repos.Put(parent.Repo.Name, repoInfo); err != nil {
			return err
		}

		// Build newCommit's full provenance. B/c commitInfo.Provenance is a
		// transitive closure, there's no need to search the full provenance graph,
		// just take the union of the immediate parents' (in the 'provenance' arg)
		// commitInfo.Provenance
		newCommitProv := make(map[string]*pfs.Commit)
		for _, provCommit := range provenance {
			newCommitProv[provCommit.ID] = provCommit
			provCommitInfo := &pfs.CommitInfo{}
			if err := d.commits(provCommit.Repo.Name).ReadWrite(stm).Get(provCommit.ID, provCommitInfo); err != nil {
				return err
			}
			for _, c := range provCommitInfo.Provenance {
				newCommitProv[c.ID] = c
			}
		}

		// Copy newCommitProv into newCommitInfo.Provenance, and update upstream subv
		for _, provCommit := range newCommitProv {
			newCommitInfo.Provenance = append(newCommitInfo.Provenance, provCommit)
			provCommitInfo := &pfs.CommitInfo{}
			if err := d.commits(provCommit.Repo.Name).ReadWrite(stm).Update(provCommit.ID, provCommitInfo, func() error {
				appendSubvenance(provCommitInfo, newCommitInfo)
				return nil
			}); err != nil {
				return err
			}
		}

		// Finally, create the commit
		if err := commits.Create(newCommit.ID, newCommitInfo); err != nil {
			return err
		}
		// We propagate the branch last so propagateCommit can write to the
		// now-existing commit's subvenance
		if branch != "" {
			return d.propagateCommit(stm, client.NewBranch(newCommit.Repo.Name, branch))
		}
		return nil
	}); err != nil {
		return nil, err
	}
	return newCommit, nil
}

func (d *driver) finishCommit(pachClient *client.APIClient, commit *pfs.Commit, tree *pfs.Object, empty bool, description string) (retErr error) {
	ctx := pachClient.Ctx()
	if err := d.checkIsAuthorized(pachClient, commit.Repo, auth.Scope_WRITER); err != nil {
		return err
	}
	commitInfo, err := d.inspectCommit(pachClient, commit, pfs.CommitState_STARTED)
	if err != nil {
		return err
	}
	if commitInfo.Finished != nil {
		return pfsserver.ErrCommitFinished{commit}
	}
	if description != "" {
		commitInfo.Description = description
	}

	scratchPrefix := d.scratchCommitPrefix(commit)
	defer func() {
		if retErr != nil {
			return
		}
		// only delete the scratch space if finishCommit() ran successfully and
		// won't need to be retried
		_, retErr = d.etcdClient.Delete(ctx, scratchPrefix, etcd.WithPrefix())
	}()

	var parentTree, finishedTree hashtree.HashTree
	if !empty {
		// Retrieve the parent commit's tree (to apply writes from etcd or just
		// compute the size change). If parentCommit.Tree == nil, walk up the branch
		// until we find a successful commit. Otherwise, require that the immediate
		// parent of 'commitInfo' is closed, as we use its contents
		parentCommit := commitInfo.ParentCommit
		for parentCommit != nil {
			parentCommitInfo, err := d.inspectCommit(pachClient, parentCommit, pfs.CommitState_STARTED)
			if err != nil {
				return err
			}
			if parentCommitInfo.Tree != nil {
				break
			}
			parentCommit = parentCommitInfo.ParentCommit
		}
		parentTree, err = d.getTreeForCommit(pachClient, parentCommit) // result is empty if parentCommit == nil
		if err != nil {
			return err
		}

		if tree == nil {
			var err error
			finishedTree, err = d.getTreeForOpenCommit(pachClient, &pfs.File{Commit: commit}, parentTree)
			if err != nil {
				return err
			}
			// Put the tree to object storage.
			treeRef, err := hashtree.PutHashTree(pachClient, finishedTree)
			if err != nil {
				return err
			}
			commitInfo.Tree = treeRef
		} else {
			var err error
			finishedTree, err = hashtree.GetHashTreeObject(pachClient, d.storageRoot, tree)
			if err != nil {
				return err
			}
			commitInfo.Tree = tree
		}

		commitInfo.SizeBytes = uint64(finishedTree.FSSize())
	}

	commitInfo.Finished = now()
	return d.writeFinishedCommit(ctx, commit, commitInfo)
}

func (d *driver) finishOutputCommit(pachClient *client.APIClient, commit *pfs.Commit, trees []*pfs.Object, datums *pfs.Object, size uint64) (retErr error) {
	ctx := pachClient.Ctx()
	if err := d.checkIsAuthorized(pachClient, commit.Repo, auth.Scope_WRITER); err != nil {
		return err
	}
	commitInfo, err := d.inspectCommit(pachClient, commit, pfs.CommitState_STARTED)
	if err != nil {
		return err
	}
	if commitInfo.Finished != nil {
		return fmt.Errorf("commit %s has already been finished", commit.FullID())
	}
	commitInfo.Trees = trees
	commitInfo.Datums = datums
	commitInfo.SizeBytes = size
	commitInfo.Finished = now()
	return d.writeFinishedCommit(ctx, commit, commitInfo)
}

// writeFinishedCommit writes these changes to etcd:
// 1) it closes the input commit (i.e., it writes any changes made to it and
//    removes it from the open commits)
// 2) if the commit is the new HEAD of master, it updates the repo size
func (d *driver) writeFinishedCommit(ctx context.Context, commit *pfs.Commit, commitInfo *pfs.CommitInfo) error {
	_, err := col.NewSTM(ctx, d.etcdClient, func(stm col.STM) error {
		commits := d.commits(commit.Repo.Name).ReadWrite(stm)
		if err := commits.Put(commit.ID, commitInfo); err != nil {
			return err
		}
		if err := d.openCommits.ReadWrite(stm).Delete(commit.ID); err != nil {
			return fmt.Errorf("could not confirm that commit %s is open; this is likely a bug. err: %v", commit.ID, err)
		}
		// update the repo size if this is the head of master
		repos := d.repos.ReadWrite(stm)
		repoInfo := new(pfs.RepoInfo)
		if err := repos.Get(commit.Repo.Name, repoInfo); err != nil {
			return err
		}
		for _, branch := range repoInfo.Branches {
			if branch.Name == "master" {
				branchInfo := &pfs.BranchInfo{}
				if err := d.branches(commit.Repo.Name).ReadWrite(stm).Get(branch.Name, branchInfo); err != nil {
					return err
				}
				if branchInfo.Head.ID == commit.ID {
					repoInfo.SizeBytes = commitInfo.SizeBytes
					if err := repos.Put(commit.Repo.Name, repoInfo); err != nil {
						return err
					}
				}
			}
		}
		return nil
	})
	return err
}

// propagateCommit selectively starts commits in or downstream of 'branch' in
// order to restore the invariant that branch provenance matches HEAD commit
// provenance:
//   B.Head is provenant on A.Head <=>
//   branch B is provenant on branch A and A.Head != nil
// The implementation assumes that the invariant already holds for all branches
// upstream of 'branch', but not necessarily for 'branch' itself. Despite the
// name, 'branch' does not need a HEAD commit to propagate, though one may be
// created.
//
// In other words, propagateCommit scans all branches b_downstream that are
// equal to or downstream of 'branch', and if the HEAD of b_downstream isn't
// provenant on the HEADs of b_downstream's provenance, propagateCommit starts
// a new HEAD commit in b_downstream that is. For example, propagateCommit
// starts downstream output commits (which trigger PPS jobs) when new input
// commits arrive on 'branch', when 'branch's HEAD is deleted, or when 'branch'
// is newly created (i.e. in CreatePipeline).
func (d *driver) propagateCommit(stm col.STM, branch *pfs.Branch) error {
	if branch == nil {
		return fmt.Errorf("cannot propagate nil branch")
	}

	// 'subvBranchInfos' is the collection of downstream branches that may get a
	// new commit. Populate subvBranchInfo
	var subvBranchInfos []*pfs.BranchInfo
	branchInfo := &pfs.BranchInfo{}
	if err := d.branches(branch.Repo.Name).ReadWrite(stm).Get(branch.Name, branchInfo); err != nil {
		return err
	}
	subvBranchInfos = append(subvBranchInfos, branchInfo) // add 'branch' itself
	for _, subvBranch := range branchInfo.Subvenance {
		subvBranchInfo := &pfs.BranchInfo{}
		if err := d.branches(subvBranch.Repo.Name).ReadWrite(stm).Get(subvBranch.Name, subvBranchInfo); err != nil {
			return err
		}
		subvBranchInfos = append(subvBranchInfos, subvBranchInfo)
	}

	// Sort subvBranchInfos so that upstream branches are processed before their
	// descendants. This guarantees that if branch B is provenant on branch A, we
	// create a new commit in A before creating a new commit in B provenant on the
	// (new) HEAD of A.
	sort.Slice(subvBranchInfos, func(i, j int) bool { return len(subvBranchInfos[i].Provenance) < len(subvBranchInfos[j].Provenance) })

	// Iterate through downstream branches and determine which need a new commit.
nextSubvBranch:
	for _, branchInfo := range subvBranchInfos {
		branch := branchInfo.Branch
		repo := branch.Repo
		commits := d.commits(repo.Name).ReadWrite(stm)
		branches := d.branches(repo.Name).ReadWrite(stm)

		// Compute the full provenance of hypothetical new output commit to decide
		// if we need it
		commitProvMap := make(map[string]*branchCommit)
		for _, provBranch := range branchInfo.Provenance {
			provBranchInfo := &pfs.BranchInfo{}
			if err := d.branches(provBranch.Repo.Name).ReadWrite(stm).Get(provBranch.Name, provBranchInfo); err != nil && !col.IsErrNotFound(err) {
				return fmt.Errorf("could not read branch %s/%s: %v", provBranch.Repo.Name, provBranch.Name, err)
			}
			if provBranchInfo.Head == nil {
				continue
			}
			commitProvMap[provBranchInfo.Head.ID] = &branchCommit{
				commit: provBranchInfo.Head,
				branch: provBranchInfo.Branch,
			}
			// Because of the 'propagateCommit' invariant, we don't need to inspect
			// provBranchInfo.HEAD's provenance. Every commit in there will be the
			// HEAD of some other provBranchInfo.
		}
		if len(commitProvMap) == 0 {
			// no input commits to process; don't create a new output commit
			continue nextSubvBranch
		}

		// 'branch' may already have a HEAD commit, so compute whether the new
		// output commit would have the same provenance as the existing HEAD
		// commit. If so, a new output commit would be a duplicate, so don't create
		// it.
		if branchInfo.Head != nil {
			branchHeadInfo := &pfs.CommitInfo{}
			if err := commits.Get(branchInfo.Head.ID, branchHeadInfo); err != nil {
				return pfsserver.ErrCommitNotFound{branchInfo.Head}
			}
			headIsSubset := false
			for k := range commitProvMap {
				matched := false
				for _, c := range branchHeadInfo.Provenance {
					if c.ID == k {
						matched = true
					}
				}
				headIsSubset = matched
				if !headIsSubset {
					break
				}
			}
			if len(branchHeadInfo.Provenance) >= len(commitProvMap) && headIsSubset {
				// existing HEAD commit is the same new output commit would be; don't
				// create new commit
				continue nextSubvBranch
			}
		}

		// If the only branches in the hypothetical output commit's provenance are
		// in the 'spec' repo, creating it would mean creating a confusing
		// "dummy" job with no non-spec input data. If this is the case, don't
		// create a new output commit
		allSpec := true
		for _, b := range commitProvMap {
			if b.branch.Repo.Name != ppsconsts.SpecRepo {
				allSpec = false
				break
			}
		}
		if allSpec {
			// Only input data is PipelineInfo; don't create new output commit
			continue nextSubvBranch
		}

		// *All checks passed* start a new output commit in 'subvBranch'
		newCommit := &pfs.Commit{
			Repo: branch.Repo,
			ID:   uuid.NewWithoutDashes(),
		}
		newCommitInfo := &pfs.CommitInfo{
			Commit:  newCommit,
			Started: now(),
		}

		// Set 'newCommit's ParentCommit, 'branch.Head's ChildCommits and 'branch.Head'
		newCommitInfo.ParentCommit = branchInfo.Head
		if branchInfo.Head != nil {
			parentCommitInfo := &pfs.CommitInfo{}
			if err := commits.Update(newCommitInfo.ParentCommit.ID, parentCommitInfo, func() error {
				parentCommitInfo.ChildCommits = append(parentCommitInfo.ChildCommits, newCommit)
				return nil
			}); err != nil {
				return err
			}
		}
		branchInfo.Head = newCommit
		branchInfo.Name = branch.Name // set in case 'branch' is new
		branchInfo.Branch = branch    // set in case 'branch' is new
		if err := branches.Put(branch.Name, branchInfo); err != nil {
			return err
		}

		// Set provenance and upstream subvenance (appendSubvenance needs
		// newCommitInfo.ParentCommit to extend the correct subvenance range)
		for _, prov := range commitProvMap {
			// set provenance of 'newCommit'
			newCommitInfo.Provenance = append(newCommitInfo.Provenance, prov.commit)
			newCommitInfo.BranchProvenance = append(newCommitInfo.BranchProvenance, prov.branch)

			// update subvenance of 'prov.commit'
			provCommitInfo := &pfs.CommitInfo{}
			if err := d.commits(prov.commit.Repo.Name).ReadWrite(stm).Update(prov.commit.ID, provCommitInfo, func() error {
				appendSubvenance(provCommitInfo, newCommitInfo)
				return nil
			}); err != nil {
				return err
			}
		}

		// finally create open 'commit'
		if err := commits.Create(newCommit.ID, newCommitInfo); err != nil {
			return err
		}
		if err := d.openCommits.ReadWrite(stm).Put(newCommit.ID, newCommit); err != nil {
			return err
		}
	}
	return nil
}

// inspectCommit takes a Commit and returns the corresponding CommitInfo.
//
// As a side effect, this function also replaces the ID in the given commit
// with a real commit ID.
func (d *driver) inspectCommit(pachClient *client.APIClient, commit *pfs.Commit, blockState pfs.CommitState) (*pfs.CommitInfo, error) {
	ctx := pachClient.Ctx()
	if commit == nil {
		return nil, fmt.Errorf("cannot inspect nil commit")
	}
	if err := d.checkIsAuthorized(pachClient, commit.Repo, auth.Scope_READER); err != nil {
		return nil, err
	}

	// Check if the commitID is a branch name
	var commitInfo *pfs.CommitInfo
	if _, err := col.NewSTM(ctx, d.etcdClient, func(stm col.STM) error {
		var err error
		commitInfo, err = d.resolveCommit(stm, commit)
		return err
	}); err != nil {
		return nil, err
	}

	commits := d.commits(commit.Repo.Name).ReadOnly(ctx)
	if blockState == pfs.CommitState_READY {
		// Wait for each provenant commit to be finished
		for _, commit := range commitInfo.Provenance {
			d.inspectCommit(pachClient, commit, pfs.CommitState_FINISHED)
		}
	}
	if blockState == pfs.CommitState_FINISHED {
		// Watch the CommitInfo until the commit has been finished
		if err := func() error {
			commitInfoWatcher, err := commits.WatchOne(commit.ID)
			if err != nil {
				return err
			}
			defer commitInfoWatcher.Close()
			for {
				var commitID string
				_commitInfo := new(pfs.CommitInfo)
				event := <-commitInfoWatcher.Watch()
				switch event.Type {
				case watch.EventError:
					return event.Err
				case watch.EventPut:
					if err := event.Unmarshal(&commitID, _commitInfo); err != nil {
						return fmt.Errorf("Unmarshal: %v", err)
					}
				case watch.EventDelete:
					return pfsserver.ErrCommitDeleted{commit}
				}
				if _commitInfo.Finished != nil {
					commitInfo = _commitInfo
					break
				}
			}
			return nil
		}(); err != nil {
			return nil, err
		}
	}
	return commitInfo, nil
}

// resolveCommit contains the essential implementation of inspectCommit: it converts 'commit' (which may
// be a commit ID or branch reference, plus '~' and/or '^') to a repo + commit
// ID. It accepts an STM so that it can be used in a transaction and avoids an
// inconsistent call to d.inspectCommit()
func (d *driver) resolveCommit(stm col.STM, userCommit *pfs.Commit) (*pfs.CommitInfo, error) {
	if userCommit == nil {
		return nil, fmt.Errorf("cannot resolve nil commit")
	}
	if userCommit.ID == "" {
		return nil, fmt.Errorf("cannot resolve commit with no ID or branch")
	}
	commit := proto.Clone(userCommit).(*pfs.Commit) // back up user commit, for error reporting
	// Extract any ancestor tokens from 'commit.ID' (i.e. ~ and ^)
	var ancestryLength int
	commit.ID, ancestryLength = ancestry.Parse(commit.ID)

	// Check if commit.ID is already a commit ID (i.e. a UUID).
	if !uuid.IsUUIDWithoutDashes(commit.ID) {
		branches := d.branches(commit.Repo.Name).ReadWrite(stm)
		branchInfo := &pfs.BranchInfo{}
		// See if we are given a branch
		if err := branches.Get(commit.ID, branchInfo); err != nil {
			return nil, err
		}
		if branchInfo.Head == nil {
			return nil, pfsserver.ErrNoHead{branchInfo.Branch}
		}
		commit.ID = branchInfo.Head.ID
	}

	// Traverse commits' parents until you've reached the right ancestor
	commits := d.commits(commit.Repo.Name).ReadWrite(stm)
	commitInfo := &pfs.CommitInfo{}
	for i := 0; i <= ancestryLength; i++ {
		if commit == nil {
			return nil, pfsserver.ErrCommitNotFound{userCommit}
		}
		childCommit := commit // preserve child for error reporting
		if err := commits.Get(commit.ID, commitInfo); err != nil {
			if col.IsErrNotFound(err) {
				if i == 0 {
					return nil, pfsserver.ErrCommitNotFound{childCommit}
				}
				return nil, pfsserver.ErrParentCommitNotFound{childCommit}
			}
			return nil, err
		}
		commit = commitInfo.ParentCommit
	}
	userCommit.ID = commitInfo.Commit.ID
	return commitInfo, nil
}

func (d *driver) listCommit(pachClient *client.APIClient, repo *pfs.Repo, to *pfs.Commit, from *pfs.Commit, number uint64) ([]*pfs.CommitInfo, error) {
	var result []*pfs.CommitInfo
	if err := d.listCommitF(pachClient, repo, to, from, number, func(ci *pfs.CommitInfo) error {
		result = append(result, ci)
		return nil
	}); err != nil {
		return nil, err
	}
	return result, nil
}

func (d *driver) listCommitF(pachClient *client.APIClient, repo *pfs.Repo, to *pfs.Commit, from *pfs.Commit, number uint64, f func(*pfs.CommitInfo) error) error {
	ctx := pachClient.Ctx()
	if err := d.checkIsAuthorized(pachClient, repo, auth.Scope_READER); err != nil {
		return err
	}
	if from != nil && from.Repo.Name != repo.Name || to != nil && to.Repo.Name != repo.Name {
		return fmt.Errorf("`from` and `to` commits need to be from repo %s", repo.Name)
	}

	// Make sure that the repo exists
	_, err := d.inspectRepo(pachClient, repo, !includeAuth)
	if err != nil {
		return err
	}

	// Make sure that both from and to are valid commits
	if from != nil {
		_, err = d.inspectCommit(pachClient, from, pfs.CommitState_STARTED)
		if err != nil {
			return err
		}
	}
	if to != nil {
		_, err = d.inspectCommit(pachClient, to, pfs.CommitState_STARTED)
		if err != nil {
			if isNoHeadErr(err) {
				return nil
			}
			return err
		}
	}

	// if number is 0, we return all commits that match the criteria
	if number == 0 {
		number = math.MaxUint64
	}
	commits := d.commits(repo.Name).ReadOnly(ctx)
	ci := &pfs.CommitInfo{}

	if from != nil && to == nil {
		return fmt.Errorf("cannot use `from` commit without `to` commit")
	} else if from == nil && to == nil {
		// if neither from and to is given, we list all commits in
		// the repo, sorted by revision timestamp
		if err := commits.List(ci, col.DefaultOptions, func(commitID string) error {
			if number <= 0 {
				return errutil.ErrBreak
			}
			number--
			return f(proto.Clone(ci).(*pfs.CommitInfo))
		}); err != nil {
			return err
		}
	} else {
		cursor := to
		for number != 0 && cursor != nil && (from == nil || cursor.ID != from.ID) {
			var commitInfo pfs.CommitInfo
			if err := commits.Get(cursor.ID, &commitInfo); err != nil {
				return err
			}
			if err := f(&commitInfo); err != nil {
				if err == errutil.ErrBreak {
					return nil
				}
				return err
			}
			cursor = commitInfo.ParentCommit
			number--
		}
	}
	return nil
}

func (d *driver) subscribeCommit(pachClient *client.APIClient, repo *pfs.Repo, branch string, from *pfs.Commit, state pfs.CommitState, f func(*pfs.CommitInfo) error) error {
	if from != nil && from.Repo.Name != repo.Name {
		return fmt.Errorf("the `from` commit needs to be from repo %s", repo.Name)
	}

	branches := d.branches(repo.Name).ReadOnly(pachClient.Ctx())
	newCommitWatcher, err := branches.WatchOne(branch)
	if err != nil {
		return err
	}
	defer newCommitWatcher.Close()
	// keep track of the commits that have been sent
	seen := make(map[string]bool)
	// include all commits that are currently on the given branch,
	commitInfos, err := d.listCommit(pachClient, repo, client.NewCommit(repo.Name, branch), from, 0)
	if err != nil {
		// We skip NotFound error because it's ok if the branch
		// doesn't exist yet, in which case ListCommit returns
		// a NotFound error.
		if !isNotFoundErr(err) {
			return err
		}
	}
	// ListCommit returns commits in newest-first order,
	// but SubscribeCommit should return commit in oldest-first
	// order, so we reverse the order.
	for i := range commitInfos {
		commitInfo := commitInfos[len(commitInfos)-i-1]
		commitInfo, err := d.inspectCommit(pachClient, commitInfo.Commit, state)
		if err != nil {
			return err
		}
		if err := f(commitInfo); err != nil {
			return err
		}
		seen[commitInfo.Commit.ID] = true
	}
	for {
		var branchName string
		branchInfo := &pfs.BranchInfo{}
		var event *watch.Event
		var ok bool
		event, ok = <-newCommitWatcher.Watch()
		if !ok {
			return nil
		}
		switch event.Type {
		case watch.EventError:
			return event.Err
		case watch.EventPut:
			if err := event.Unmarshal(&branchName, branchInfo); err != nil {
				return fmt.Errorf("Unmarshal: %v", err)
			}
			if branchInfo.Head == nil {
				continue // put event == new branch was created. No commits yet though
			}

			// TODO we check the branchName because right now WatchOne, like all
			// collection watch commands, returns all events matching a given prefix,
			// which means we'll get back events associated with `master-v1` if we're
			// watching `master`.  Once this is changed we should remove the
			// comparison between branchName and branch.

			// We don't want to include the `from` commit itself
			if branchName == branch && (!(seen[branchInfo.Head.ID] || (from != nil && from.ID == branchInfo.Head.ID))) {
				commitInfo, err := d.inspectCommit(pachClient, branchInfo.Head, state)
				if err != nil {
					return err
				}
				if err := f(commitInfo); err != nil {
					return err
				}
				seen[commitInfo.Commit.ID] = true
			}
		case watch.EventDelete:
			continue
		}
	}
}

func (d *driver) flushCommit(pachClient *client.APIClient, fromCommits []*pfs.Commit, toRepos []*pfs.Repo, f func(*pfs.CommitInfo) error) error {
	if len(fromCommits) == 0 {
		return fmt.Errorf("fromCommits cannot be empty")
	}

	// First compute intersection of the fromCommits subvenant commits, those
	// are the commits we're interested in. Iterate over all commits and keep a
	// running intersection (in commitsToWatch) of the subvenance of all commits
	// processed so far
	commitsToWatch := make(map[string]*pfs.Commit)
	for i, commit := range fromCommits {
		commitInfo, err := d.inspectCommit(pachClient, commit, pfs.CommitState_STARTED)
		if err != nil {
			return err
		}
		if i == 0 {
			for _, subvCommit := range commitInfo.Subvenance {
				commitsToWatch[commitKey(subvCommit.Upper)] = subvCommit.Upper
			}
		} else {
			newCommitsToWatch := make(map[string]*pfs.Commit)
			for _, subvCommit := range commitInfo.Subvenance {
				if _, ok := commitsToWatch[commitKey(subvCommit.Upper)]; ok {
					newCommitsToWatch[commitKey(subvCommit.Upper)] = subvCommit.Upper
				}
			}
			commitsToWatch = newCommitsToWatch
		}
	}

	// Compute a map of repos we're flushing to.
	toRepoMap := make(map[string]*pfs.Repo)
	for _, toRepo := range toRepos {
		toRepoMap[toRepo.Name] = toRepo
	}

	// Wait for each of the commitsToWatch to be finished.
	for _, commitToWatch := range commitsToWatch {
		if len(toRepoMap) > 0 {
			if _, ok := toRepoMap[commitToWatch.Repo.Name]; !ok {
				continue
			}
		}
		finishedCommitInfo, err := d.inspectCommit(pachClient, commitToWatch, pfs.CommitState_FINISHED)
		if err != nil {
			if _, ok := err.(pfsserver.ErrCommitNotFound); ok {
				continue // just skip this
			}
			return err
		}
		if err := f(finishedCommitInfo); err != nil {
			return err
		}
	}
	// Now wait for the root commits to finish. These are not passed to `f`
	// because it's expecting to just get downstream commits.
	for _, commit := range fromCommits {
		_, err := d.inspectCommit(pachClient, commit, pfs.CommitState_FINISHED)
		if err != nil {
			if _, ok := err.(pfsserver.ErrCommitNotFound); ok {
				continue // just skip this
			}
			return err
		}
	}

	return nil
}

func (d *driver) deleteCommit(pachClient *client.APIClient, userCommit *pfs.Commit) error {
	ctx := pachClient.Ctx()
	if err := d.checkIsAuthorized(pachClient, userCommit.Repo, auth.Scope_WRITER); err != nil {
		return err
	}
	// Main txn: Delete all downstream commits, and update subvenance of upstream commits
	// TODO update branches inside this txn, by storing a repo's branches in its
	// RepoInfo or its HEAD commit
	deleted := make(map[string]*pfs.CommitInfo) // deleted commits
	affectedRepos := make(map[string]struct{})  // repos containing deleted commits
	deleteScratch := false                      // only delete scratch if txn succeeds
	if _, err := col.NewSTM(ctx, d.etcdClient, func(stm col.STM) error {
		// 1) re-read CommitInfo inside txn
		userCommitInfo, err := d.resolveCommit(stm, userCommit)
		if err != nil {
			return fmt.Errorf("resolveCommit: %v", err)
		}
		deleteScratch = userCommitInfo.Finished == nil

		// 2) Define helper for deleting commits. 'lower' corresponds to
		// pfs.CommitRange.Lower, and is an ancestor of 'upper'
		deleteCommit := func(lower, upper *pfs.Commit) error {
			// Validate arguments
			if lower.Repo.Name != upper.Repo.Name {
				return fmt.Errorf("cannot delete commit range with mismatched repos \"%s\" and \"%s\"", lower.Repo.Name, upper.Repo.Name)
			}
			affectedRepos[lower.Repo.Name] = struct{}{}
			commits := d.commits(lower.Repo.Name).ReadWrite(stm)

			// delete commits on path upper -> ... -> lower (traverse ParentCommits)
			commit := upper
			for {
				if commit == nil {
					return fmt.Errorf("encountered nil parent commit in %s/%s...%s", lower.Repo.Name, lower.ID, upper.ID)
				}
				// Store commitInfo in 'deleted' and remove commit from etcd
				commitInfo := &pfs.CommitInfo{}
				if err := commits.Get(commit.ID, commitInfo); err != nil {
					return err
				}
				deleted[commit.ID] = commitInfo
				if err := commits.Delete(commit.ID); err != nil {
					return err
				}
				if commit.ID == lower.ID {
					break // check after deletion so we delete 'lower' (inclusive range)
				}
				commit = commitInfo.ParentCommit
			}
			return nil
		}

		// 3) Validate the commit (check that it has no provenance) and delete it
		if provenantOnInput(userCommitInfo.Provenance) {
			return fmt.Errorf("cannot delete the commit \"%s/%s\" because it has non-empty provenance", userCommit.Repo.Name, userCommit.ID)
		}
		deleteCommit(userCommitInfo.Commit, userCommitInfo.Commit)

		// 4) Delete all of the downstream commits of 'commit'
		for _, subv := range userCommitInfo.Subvenance {
			deleteCommit(subv.Lower, subv.Upper)
		}

		// 5) Remove the commits in 'deleted' from all remaining upstream commits'
		// subvenance.
		// While 'commit' is required to be an input commit (no provenance),
		// downstream commits from 'commit' may have multiple inputs, and those
		// other inputs must have their subvenance updated
		visited := make(map[string]bool) // visitied upstream (provenant) commits
		for _, deletedInfo := range deleted {
			for _, provCommit := range deletedInfo.Provenance {
				// Check if we've fixed provCommit already (or if it's deleted and
				// doesn't need to be fixed
				if _, isDeleted := deleted[provCommit.ID]; isDeleted || visited[provCommit.ID] {
					continue
				}
				visited[provCommit.ID] = true

				// fix provCommit's subvenance
				provCI := &pfs.CommitInfo{}
				if err := d.commits(provCommit.Repo.Name).ReadWrite(stm).Update(provCommit.ID, provCI, func() error {
					subvTo := 0 // copy subvFrom to subvTo, excepting subv ranges to delete (so that they're overwritten)
				nextSubvRange:
					for subvFrom, subv := range provCI.Subvenance {
						// Compute path (of commit IDs) connecting subv.Upper to subv.Lower
						cur := subv.Upper.ID
						path := []string{cur}
						for cur != subv.Lower.ID {
							// Get CommitInfo for 'cur' (either in 'deleted' or from etcd)
							// and traverse parent
							curInfo, ok := deleted[cur]
							if !ok {
								curInfo = &pfs.CommitInfo{}
								if err := d.commits(subv.Lower.Repo.Name).ReadWrite(stm).Get(cur, curInfo); err != nil {
									return fmt.Errorf("error reading commitInfo for subvenant \"%s/%s\": %v", subv.Lower.Repo.Name, cur, err)
								}
							}
							if curInfo.ParentCommit == nil {
								break
							}
							cur = curInfo.ParentCommit.ID
							path = append(path, cur)
						}

						// move 'subv.Upper' through parents until it points to a non-deleted commit
						for j := range path {
							if _, ok := deleted[subv.Upper.ID]; !ok {
								break
							}
							if j+1 >= len(path) {
								// All commits in subvRange are deleted. Remove entire Range
								// from provCI.Subvenance
								continue nextSubvRange
							}
							subv.Upper.ID = path[j+1]
						}

						// move 'subv.Lower' through children until it points to a non-deleted commit
						for j := len(path) - 1; j >= 0; j-- {
							if _, ok := deleted[subv.Lower.ID]; !ok {
								break
							}
							// We'll eventually get to a non-deleted commit because the
							// 'upper' block didn't exit
							subv.Lower.ID = path[j-1]
						}
						provCI.Subvenance[subvTo] = provCI.Subvenance[subvFrom]
						subvTo++
					}
					provCI.Subvenance = provCI.Subvenance[:subvTo]
					return nil
				}); err != nil {
					return fmt.Errorf("err fixing subvenance of upstream commit %s/%s: %v", provCommit.Repo.Name, provCommit.ID, err)
				}
			}
		}

		// 6) Rewrite ParentCommit of deleted commits' children, and
		// ChildCommits of deleted commits' parents
		visited = make(map[string]bool) // visited child/parent commits
		for deletedID, deletedInfo := range deleted {
			if visited[deletedID] {
				continue
			}

			// Traverse downwards until we find the lowest (most ancestral)
			// non-nil, deleted commit
			lowestCommitInfo := deletedInfo
			for {
				if lowestCommitInfo.ParentCommit == nil {
					break // parent is nil
				}
				parentInfo, ok := deleted[lowestCommitInfo.ParentCommit.ID]
				if !ok {
					break // parent is not deleted
				}
				lowestCommitInfo = parentInfo // parent exists and is deleted--go down
			}

			// BFS upwards through graph for all non-deleted children
			var next *pfs.Commit                            // next vertex to search
			queue := []*pfs.Commit{lowestCommitInfo.Commit} // queue of vertices to explore
			liveChildren := make(map[string]struct{})       // live children discovered so far
			for len(queue) > 0 {
				next, queue = queue[0], queue[1:]
				if visited[next.ID] {
					continue
				}
				visited[next.ID] = true
				nextInfo, ok := deleted[next.ID]
				if !ok {
					liveChildren[next.ID] = struct{}{}
					continue
				}
				queue = append(queue, nextInfo.ChildCommits...)
			}

			// Point all non-deleted children at the first valid parent (or nil),
			// and point first non-deleted parent at all non-deleted children
			commits := d.commits(deletedInfo.Commit.Repo.Name).ReadWrite(stm)
			parent := lowestCommitInfo.ParentCommit
			for child := range liveChildren {
				commitInfo := &pfs.CommitInfo{}
				if err := commits.Update(child, commitInfo, func() error {
					commitInfo.ParentCommit = parent
					return nil
				}); err != nil {
					return fmt.Errorf("err updating child commit %v: %v", lowestCommitInfo.Commit, err)
				}
			}
			if parent != nil {
				commitInfo := &pfs.CommitInfo{}
				if err := commits.Update(parent.ID, commitInfo, func() error {
					// Add existing live commits in commitInfo.ChildCommits to the
					// live children above lowestCommitInfo, then put them all in
					// 'parent'
					for _, child := range commitInfo.ChildCommits {
						if _, ok := deleted[child.ID]; ok {
							continue
						}
						liveChildren[child.ID] = struct{}{}
					}
					commitInfo.ChildCommits = make([]*pfs.Commit, 0, len(liveChildren))
					for child := range liveChildren {
						commitInfo.ChildCommits = append(commitInfo.ChildCommits, client.NewCommit(parent.Repo.Name, child))
					}
					return nil
				}); err != nil {
					return fmt.Errorf("err rewriting children of ancestor commit %v: %v", lowestCommitInfo.Commit, err)
				}
			}
		}

		// 7) Traverse affected repos and rewrite all branches so that no branch
		// points to a deleted commit
		var shortestBranch *pfs.Branch
		var shortestBranchLen = maxInt
		repos := d.repos.ReadWrite(stm)
		for repo := range affectedRepos {
			repoInfo := &pfs.RepoInfo{}
			if err := repos.Get(repo, repoInfo); err != nil {
				return err
			}
			for _, brokenBranch := range repoInfo.Branches {
				// Traverse HEAD commit until we find a non-deleted parent or nil;
				// rewrite branch
				var branchInfo pfs.BranchInfo
				if err := d.branches(brokenBranch.Repo.Name).ReadWrite(stm).Update(brokenBranch.Name, &branchInfo, func() error {
					if len(branchInfo.Provenance) < shortestBranchLen {
						shortestBranchLen = len(branchInfo.Provenance)
						shortestBranch = branchInfo.Branch
					}
					for {
						if branchInfo.Head == nil {
							return nil // no commits left in branch
						}
						headCommitInfo, headIsDeleted := deleted[branchInfo.Head.ID]
						if !headIsDeleted {
							break
						}
						branchInfo.Head = headCommitInfo.ParentCommit
					}
					return err
				}); err != nil && !col.IsErrNotFound(err) {
					// If err is NotFound, branch is in downstream provenance but
					// doesn't exist yet--nothing to update
					return fmt.Errorf("error updating branch %v/%v: %v", brokenBranch.Repo.Name, brokenBranch.Name, err)
				}
				// Update repo size if this is the master branch
				if branchInfo.Name == "master" {
					if branchInfo.Head != nil {
						headCommitInfo, err := d.inspectCommit(pachClient, branchInfo.Head, pfs.CommitState_STARTED)
						if err != nil {
							return err
						}
						repoInfo.SizeBytes = headCommitInfo.SizeBytes
					} else {
						// No HEAD commit, set the repo size to 0
						repoInfo.SizeBytes = 0
					}

					if err := repos.Put(repo, repoInfo); err != nil {
						return err
					}
				}
			}
		}

		// 8) propagate the changes to 'branch' and its subvenance. This may start
		// new HEAD commits downstream, if the new branch heads haven't been
		// processed yet
		// TODO(msteffen) propagate all changed branches? Use heap to topologically
		// sort them?
		return d.propagateCommit(stm, shortestBranch)
	}); err != nil {
		return fmt.Errorf("error rewriting commit graph: %v", err)
	}

	// Delete the scratch space for this commit
	// TODO put scratch spaces in a collection and do this in the txn above
	if deleteScratch {
		if _, err := d.etcdClient.Delete(ctx, d.scratchCommitPrefix(userCommit), etcd.WithPrefix()); err != nil {
			return err
		}
	}
	return nil
}

// createBranch creates a new branch or updates an existing branch (must be one
// or the other). Most importantly, it sets 'branch.DirectProvenance' to
// 'provenance' and then for all (downstream) branches, restores the invariant:
//   ∀ b . b.Provenance = ∪ b'.Provenance (where b' ∈ b.DirectProvenance)
//
// This invariant is assumed to hold for all branches upstream of 'branch', but not
// for 'branch' itself once 'b.Provenance' has been set.
func (d *driver) createBranch(pachClient *client.APIClient, branch *pfs.Branch, commit *pfs.Commit, provenance []*pfs.Branch) error {
	ctx := pachClient.Ctx()
	if err := d.checkIsAuthorized(pachClient, branch.Repo, auth.Scope_WRITER); err != nil {
		return err
	}
	// Validate request. The request must do exactly one of:
	// 1) updating 'branch's provenance (commit is nil OR commit == branch)
	// 2) re-pointing 'branch' at a new commit
	if commit != nil {
		// Determine if this is a provenance update
		sameTarget := branch.Repo.Name == commit.Repo.Name && branch.Name == commit.ID
		if !sameTarget && provenance != nil {
			return fmt.Errorf("cannot point branch \"%s\" at target commit \"%s/%s\" without clearing its provenance",
				branch.Name, commit.Repo.Name, commit.ID)
		}
	}

	_, err := col.NewSTM(ctx, d.etcdClient, func(stm col.STM) error {
		// if 'commit' is a branch, resolve it
		var err error
		if commit != nil {
			_, err = d.resolveCommit(stm, commit) // if 'commit' is a branch, resolve it
			if err != nil {
				// possible that branch exists but has no head commit. This is fine, but
				// branchInfo.Head must also be nil
				if !isNoHeadErr(err) {
					return fmt.Errorf("unable to inspect %s/%s: %v", err, commit.Repo.Name, commit.ID)
				}
				commit = nil
			}
		}

		// Retrieve (and create, if necessary) the current version of this branch
		branches := d.branches(branch.Repo.Name).ReadWrite(stm)
		branchInfo := &pfs.BranchInfo{}
		if err := branches.Upsert(branch.Name, branchInfo, func() error {
			branchInfo.Name = branch.Name // set in case 'branch' is new
			branchInfo.Branch = branch
			branchInfo.Head = commit
			branchInfo.DirectProvenance = nil
			for _, provBranch := range provenance {
				add(&branchInfo.DirectProvenance, provBranch)
			}
			return nil
		}); err != nil {
			return err
		}
		repos := d.repos.ReadWrite(stm)
		repoInfo := &pfs.RepoInfo{}
		if err := repos.Update(branch.Repo.Name, repoInfo, func() error {
			add(&repoInfo.Branches, branch)
			return nil
		}); err != nil {
			return err
		}

		// Update (or create)
		// 1) 'branch's Provenance
		// 2) the Provenance of all branches in 'branch's Subvenance (in the case of an update), and
		// 3) the Subvenance of all branches in the *old* provenance of 'branch's Subvenance
		toUpdate := []*pfs.BranchInfo{branchInfo}
		for _, subvBranch := range branchInfo.Subvenance {
			subvBranchInfo := &pfs.BranchInfo{}
			if err := d.branches(subvBranch.Repo.Name).ReadWrite(stm).Get(subvBranch.Name, subvBranchInfo); err != nil {
				return err
			}
			toUpdate = append(toUpdate, subvBranchInfo)
		}
		// Sorting is important here because it sorts topologically. This means
		// that when evaluating element i of `toUpdate` all elements < i will
		// have already been evaluated and thus we can safely use their
		// Provenance field.
		sort.Slice(toUpdate, func(i, j int) bool { return len(toUpdate[i].Provenance) < len(toUpdate[j].Provenance) })
		for _, branchInfo := range toUpdate {
			oldProvenance := branchInfo.Provenance
			branchInfo.Provenance = nil
			// Re-compute Provenance
			for _, provBranch := range branchInfo.DirectProvenance {
				if err := d.addBranchProvenance(branchInfo, provBranch, stm); err != nil {
					return err
				}
				provBranchInfo := &pfs.BranchInfo{}
				if err := d.branches(provBranch.Repo.Name).ReadWrite(stm).Get(provBranch.Name, provBranchInfo); err != nil {
					return err
				}
				for _, provBranch := range provBranchInfo.Provenance {
					if err := d.addBranchProvenance(branchInfo, provBranch, stm); err != nil {
						return err
					}
				}
			}
			if err := d.branches(branchInfo.Branch.Repo.Name).ReadWrite(stm).Put(branchInfo.Branch.Name, branchInfo); err != nil {
				return err
			}
			// Update Subvenance of 'branchInfo's Provenance (incl. all Subvenance)
			for _, oldProvBranch := range oldProvenance {
				if !has(&branchInfo.Provenance, oldProvBranch) {
					// Provenance was deleted, so we delete ourselves from their subvenance
					oldProvBranchInfo := &pfs.BranchInfo{}
					if err := d.branches(oldProvBranch.Repo.Name).ReadWrite(stm).Update(oldProvBranch.Name, oldProvBranchInfo, func() error {
						del(&oldProvBranchInfo.Subvenance, branchInfo.Branch)
						return nil
					}); err != nil {
						return err
					}
				}
			}
		}

		// propagate the head commit to 'branch'. This may also modify 'branch', by
		// creating a new HEAD commit if 'branch's provenance was changed and its
		// current HEAD commit has old provenance
		return d.propagateCommit(stm, branch)
	})
	return err
}

func (d *driver) inspectBranch(pachClient *client.APIClient, branch *pfs.Branch) (*pfs.BranchInfo, error) {
	result := &pfs.BranchInfo{}
	if err := d.branches(branch.Repo.Name).ReadOnly(pachClient.Ctx()).Get(branch.Name, result); err != nil {
		return nil, err
	}
	return result, nil
}

func (d *driver) listBranch(pachClient *client.APIClient, repo *pfs.Repo) ([]*pfs.BranchInfo, error) {
	if err := d.checkIsAuthorized(pachClient, repo, auth.Scope_READER); err != nil {
		return nil, err
	}
	var result []*pfs.BranchInfo
	branchInfo := &pfs.BranchInfo{}
	branches := d.branches(repo.Name).ReadOnly(pachClient.Ctx())
	if err := branches.List(branchInfo, col.DefaultOptions, func(string) error {
		result = append(result, proto.Clone(branchInfo).(*pfs.BranchInfo))
		return nil
	}); err != nil {
		return nil, err
	}
	return result, nil
}

func (d *driver) deleteBranch(pachClient *client.APIClient, branch *pfs.Branch, force bool) error {
	if err := d.checkIsAuthorized(pachClient, branch.Repo, auth.Scope_WRITER); err != nil {
		return err
	}
	_, err := col.NewSTM(pachClient.Ctx(), d.etcdClient, func(stm col.STM) error {
		return d.deleteBranchSTM(stm, branch, force)
	})
	return err
}

func (d *driver) deleteBranchSTM(stm col.STM, branch *pfs.Branch, force bool) error {
	branches := d.branches(branch.Repo.Name).ReadWrite(stm)
	branchInfo := &pfs.BranchInfo{}
	if err := branches.Get(branch.Name, branchInfo); err != nil {
		if !col.IsErrNotFound(err) {
			return fmt.Errorf("branches.Get: %v", err)
		}
	}
	if branchInfo.Branch != nil {
		if !force {
			if len(branchInfo.Subvenance) > 0 {
				return fmt.Errorf("branch %s has %v as subvenance, deleting it would break those branches", branch.Name, branchInfo.Subvenance)
			}
		}
		if err := branches.Delete(branch.Name); err != nil {
			return fmt.Errorf("branches.Delete: %v", err)
		}
		for _, provBranch := range branchInfo.Provenance {
			provBranchInfo := &pfs.BranchInfo{}
			if err := d.branches(provBranch.Repo.Name).ReadWrite(stm).Update(provBranch.Name, provBranchInfo, func() error {
				del(&provBranchInfo.Subvenance, branch)
				return nil
			}); err != nil && !isNotFoundErr(err) {
				return fmt.Errorf("error deleting subvenance: %v", err)
			}
		}
	}
	repoInfo := &pfs.RepoInfo{}
	if err := d.repos.ReadWrite(stm).Update(branch.Repo.Name, repoInfo, func() error {
		del(&repoInfo.Branches, branch)
		return nil
	}); err != nil {
		if !col.IsErrNotFound(err) || !force {
			return err
		}
	}
	return nil
}

func (d *driver) scratchPrefix() string {
	return path.Join(d.prefix, "scratch")
}

// scratchCommitPrefix returns an etcd prefix that's used to temporarily
// store the state of a file in an open commit.  Once the commit is finished,
// the scratch space is removed.
func (d *driver) scratchCommitPrefix(commit *pfs.Commit) string {
	// TODO(msteffen) this doesn't currenty (2018-2-4) use d.scratchPrefix(),
	// but probably should? If this is changed, filepathFromEtcdPath will also
	// need to change.
	return path.Join(commit.Repo.Name, commit.ID)
}

// scratchFilePrefix returns an etcd prefix that's used to temporarily
// store the state of a file in an open commit.  Once the commit is finished,
// the scratch space is removed.
func (d *driver) scratchFilePrefix(file *pfs.File) (string, error) {
	return path.Join(d.scratchCommitPrefix(file.Commit), file.Path), nil
}

func (d *driver) filePathFromEtcdPath(etcdPath string) string {
	etcdPath = strings.TrimPrefix(etcdPath, d.prefix)
	// etcdPath looks like /putFileRecords/repo/commit/path/to/file
	split := strings.Split(etcdPath, "/")
	// we only want /path/to/file so we use index 4 (note that there's an "" at
	// the beginning of the slice because of the lead /)
	return path.Join(split[4:]...)
}

func (d *driver) putFiles(pachClient *client.APIClient, s *putFileServer) error {
	var files []*pfs.File
	var putFilePaths []string
	var putFileRecords []*pfs.PutFileRecords
	var mu sync.Mutex
<<<<<<< HEAD

=======
>>>>>>> c6bafd79
	oneOff, repo, branch, err := d.forEachPutFile(pachClient, s, func(req *pfs.PutFileRequest, r io.Reader) error {
		records, err := d.putFile(pachClient, req.File, req.Delimiter, req.TargetFileDatums,
			req.TargetFileBytes, req.HeaderRecords, req.OverwriteIndex, r)
		if err != nil {
			return err
		}
		mu.Lock()
		defer mu.Unlock()
		files = append(files, req.File)
		putFilePaths = append(putFilePaths, req.File.Path)
		putFileRecords = append(putFileRecords, records)
		return nil
	})
	if err != nil {
		return err
	}
	if oneOff {
		// oneOff puts only work on branches, so we know branch != "". We pass
		// a commit with no ID, that ID will be filled in with the head of
		// branch (if it exists).
		_, err := d.makeCommit(pachClient, "", client.NewCommit(repo, ""), branch, nil, nil, putFilePaths, putFileRecords, "")
		return err
	}
	for i, file := range files {
		if err := d.upsertPutFileRecords(pachClient, file, putFileRecords[i]); err != nil {
			return err
		}
	}
	return nil
}

func (d *driver) putFile(pachClient *client.APIClient, file *pfs.File, delimiter pfs.Delimiter,
	targetFileDatums, targetFileBytes, headerRecords int64, overwriteIndex *pfs.OverwriteIndex,
	reader io.Reader) (*pfs.PutFileRecords, error) {
	if err := d.checkIsAuthorized(pachClient, file.Commit.Repo, auth.Scope_WRITER); err != nil {
		return nil, err
	}
	//  validation -- make sure the various putFileSplit options are coherent
	hasPutFileOptions := targetFileBytes != 0 || targetFileDatums != 0 || headerRecords != 0
	if hasPutFileOptions && delimiter == pfs.Delimiter_NONE {
		return nil, fmt.Errorf("cannot set split options--targetFileBytes, targetFileDatums, or headerRecords--with delimiter == NONE, split disabled")
	}
	records := &pfs.PutFileRecords{}
	if overwriteIndex != nil && overwriteIndex.Index == 0 {
		records.Tombstone = true
	}
	if err := hashtree.ValidatePath(file.Path); err != nil {
		return nil, err
	}

	if delimiter == pfs.Delimiter_NONE {
		objects, size, err := pachClient.PutObjectSplit(reader)
		if err != nil {
			return nil, err
		}

		// Here we use the invariant that every one but the last object
		// should have a size of ChunkSize.
		for i, object := range objects {
			record := &pfs.PutFileRecord{
				ObjectHash: object.Hash,
			}

			if size > pfs.ChunkSize {
				record.SizeBytes = pfs.ChunkSize
			} else {
				record.SizeBytes = size
			}
			size -= pfs.ChunkSize

			// The first record takes care of the overwriting
			if i == 0 && overwriteIndex != nil && overwriteIndex.Index != 0 {
				record.OverwriteIndex = overwriteIndex
			}

			records.Records = append(records.Records, record)
		}
	} else {
		var (
			buffer        = &bytes.Buffer{}
			datumsWritten int64
			bytesWritten  int64
			filesPut      int
			// Note: this code generally distinguishes between nil header/footer (no
			// header) and empty header/footer. To create a header-enabled directory
			// with an empty header, allocate an empty slice & store it here
			header    []byte
			footer    []byte
			EOF       = false
			eg        errgroup.Group
			bufioR    = bufio.NewReader(reader)
			decoder   = json.NewDecoder(bufioR)
			sqlReader = sql.NewPGDumpReader(bufioR)
			csvReader = csv.NewReader(bufioR)
			csvBuffer bytes.Buffer
			csvWriter = csv.NewWriter(&csvBuffer)
			// indexToRecord serves as a de-facto slice of PutFileRecords. We can't
			// use a real slice of PutFileRecords b/c indexToRecord has data appended
			// to it by concurrent processes, and you can't append() to a slice
			// concurrently (append() might allocate a new slice while a goro holds an
			// stale pointer)
			indexToRecord = make(map[int]*pfs.PutFileRecord)
			mu            sync.Mutex
		)
		csvReader.FieldsPerRecord = -1 // ignore unexpected # of fields, for now
		csvReader.ReuseRecord = true   // returned rows are written to buffer immediately
		for !EOF {
			var err error
			var value []byte
			var csvRow []string // only used if delimiter == CSV
			switch delimiter {
			case pfs.Delimiter_JSON:
				var jsonValue json.RawMessage
				err = decoder.Decode(&jsonValue)
				value = jsonValue
			case pfs.Delimiter_LINE:
				value, err = bufioR.ReadBytes('\n')
			case pfs.Delimiter_SQL:
				value, err = sqlReader.ReadRow()
				if err == io.EOF {
					if header == nil {
						header = sqlReader.Header
					} else {
						// header contains SQL records if anything, which should come after
						// the sqlReader header, which creates tables & initializes the DB
						header = append(sqlReader.Header, header...)
					}
					footer = sqlReader.Footer
				}
			case pfs.Delimiter_CSV:
				csvBuffer.Reset()
				if csvRow, err = csvReader.Read(); err == nil {
					if err := csvWriter.Write(csvRow); err != nil {
						return nil, fmt.Errorf("error parsing csv record: %v", err)
					}
					if csvWriter.Flush(); csvWriter.Error() != nil {
						return nil, fmt.Errorf("error copying csv record: %v", csvWriter.Error())
					}
					value = csvBuffer.Bytes()
				}
			default:
				return nil, fmt.Errorf("unrecognized delimiter %s", delimiter.String())
			}
			if err != nil {
				if err == io.EOF {
					EOF = true
				} else {
					return nil, err
				}
			}
			buffer.Write(value)
			bytesWritten += int64(len(value))
			datumsWritten++
			var (
				headerDone         = headerRecords == 0 || header != nil
				headerReady        = !headerDone && datumsWritten >= headerRecords
				hitFileBytesLimit  = headerDone && targetFileBytes != 0 && bytesWritten >= targetFileBytes
				hitFileDatumsLimit = headerDone && targetFileDatums != 0 && datumsWritten >= targetFileDatums
				noLimitsSet        = headerDone && targetFileBytes == 0 && targetFileDatums == 0
			)
			if buffer.Len() != 0 &&
				(headerReady || hitFileBytesLimit || hitFileDatumsLimit || noLimitsSet || EOF) {
				_buffer := buffer
				if !headerDone /* implies headerReady || EOF */ {
					header = _buffer.Bytes() // record header
				} else {
					// put contents
					_bufferLen := int64(_buffer.Len())
					index := filesPut
					filesPut++
					d.memoryLimiter.Acquire(pachClient.Ctx(), _bufferLen)
					putObjectLimiter.Acquire()
					eg.Go(func() error {
						defer putObjectLimiter.Release()
						defer d.memoryLimiter.Release(_bufferLen)
						object, size, err := pachClient.PutObject(_buffer)
						if err != nil {
							return err
						}
						mu.Lock()
						defer mu.Unlock()
						indexToRecord[index] = &pfs.PutFileRecord{
							SizeBytes:  size,
							ObjectHash: object.Hash,
						}
						return nil
					})
				}
				buffer = &bytes.Buffer{} // can't reset buffer b/c _buffer still in use
				datumsWritten = 0
				bytesWritten = 0
			}
		}
		if err := eg.Wait(); err != nil {
			return nil, err
		}

		records.Split = true
		for i := 0; i < len(indexToRecord); i++ {
			records.Records = append(records.Records, indexToRecord[i])
		}

		// Put 'header' and 'footer' in PutFileRecords
		setHeaderFooter := func(value []byte, hf **pfs.PutFileRecord) {
			// always put empty header, even if 'value' is empty, so
			// that the parent dir is a header/footer dir
			*hf = &pfs.PutFileRecord{}
			if len(value) > 0 {
				putObjectLimiter.Acquire()
				eg.Go(func() error {
					defer putObjectLimiter.Release()
					object, size, err := pachClient.PutObject(bytes.NewReader(value))
					if err != nil {
						return err
					}
					(*hf).SizeBytes = size
					(*hf).ObjectHash = object.Hash
					return nil
				})
			}
		}
		if header != nil {
			setHeaderFooter(header, &records.Header)
		}
		if footer != nil {
			setHeaderFooter(footer, &records.Footer)
		}
		if err := eg.Wait(); err != nil {
			return nil, err
		}
	}
	return records, nil
}

// headerDirToPutFileRecords is a helper for copyFile that handles copying
// header/footer directories.
//
// Copy uses essentially the same codepath as putFile--it converts hashtree
// node(s) to PutFileRecords and then uses applyWrite to put the records back
// in the target hashtree. In putFile, the only way to create a headerDir is
// with PutFileSplit (PutFileRecord with Split==true). Rather than split the
// putFile codepath by adding a special case to applyWrite that was valid for
// copyFile but invalid for putFile, we use heaaderDirToPutFileRecords to
// convert a DirectoryNode to a PutFileRecord+Split==true, which applyWrite
// will correctly convert back to a header dir in the target hashtree via the
// regular putFile codepath.
func headerDirToPutFileRecords(tree hashtree.HashTree, path string, node *hashtree.NodeProto) (*pfs.PutFileRecords, error) {
	if node.DirNode == nil || node.DirNode.Shared == nil {
		return nil, fmt.Errorf("headerDirToPutFileRecords only works on header/footer dirs")
	}
	s := node.DirNode.Shared
	pfr := &pfs.PutFileRecords{
		Split: true,
	}
	if s.Header != nil {
		pfr.Header = &pfs.PutFileRecord{
			SizeBytes:  s.HeaderSize,
			ObjectHash: s.Header.Hash,
		}
	}
	if s.Footer != nil {
		pfr.Footer = &pfs.PutFileRecord{
			SizeBytes:  s.FooterSize,
			ObjectHash: s.Footer.Hash,
		}
	}
	if err := tree.List(path, func(child *hashtree.NodeProto) error {
		if child.FileNode == nil {
			return fmt.Errorf("header/footer dir contains child subdirectory, " +
				"which is invalid--header/footer dirs must be created by PutFileSplit")
		}
		for i, o := range child.FileNode.Objects {
			// same hack as copyFile--set size of first object to the size of the
			// whole subtree (and size of other objects to 0). I don't think
			// PutFileSplit files can have more than one object, but that invariant
			// isn't necessary to this code's correctness, so don't verify it.
			var size int64
			if i == 0 {
				size = child.SubtreeSize
			}
			pfr.Records = append(pfr.Records, &pfs.PutFileRecord{
				SizeBytes:  size,
				ObjectHash: o.Hash,
			})
		}
		return nil
	}); err != nil {
		return nil, err
	}
	return pfr, nil // TODO(msteffen) put something real here
}

func (d *driver) copyFile(pachClient *client.APIClient, src *pfs.File, dst *pfs.File, overwrite bool) error {
	if err := d.checkIsAuthorized(pachClient, src.Commit.Repo, auth.Scope_READER); err != nil {
		return err
	}
	if err := d.checkIsAuthorized(pachClient, dst.Commit.Repo, auth.Scope_WRITER); err != nil {
		return err
	}
	if err := hashtree.ValidatePath(dst.Path); err != nil {
		return err
	}
	branch := ""
	if !uuid.IsUUIDWithoutDashes(dst.Commit.ID) {
		branch = dst.Commit.ID
	}
	var dstIsOpenCommit bool
	if ci, err := d.inspectCommit(pachClient, dst.Commit, pfs.CommitState_STARTED); err != nil {
		if !isNoHeadErr(err) {
			return err
		}
	} else if ci.Finished == nil {
		dstIsOpenCommit = true
	}
	if !dstIsOpenCommit && branch == "" {
		return pfsserver.ErrCommitFinished{dst.Commit}
	}
	var paths []string
	var records []*pfs.PutFileRecords // used if 'dst' is finished (atomic put-file)
	if overwrite {
		if dstIsOpenCommit {
			if err := d.deleteFile(pachClient, dst); err != nil {
				return err
			}
		} else {
			paths = append(paths, dst.Path)
			records = append(records, &pfs.PutFileRecords{Tombstone: true})
		}
	}
	srcTree, err := d.getTreeForFile(pachClient, src)
	if err != nil {
		return err
	}
	// This is necessary so we can call filepath.Rel below
	if !strings.HasPrefix(src.Path, "/") {
		src.Path = "/" + src.Path
	}
	var eg errgroup.Group
	if err := srcTree.Walk(src.Path, func(walkPath string, node *hashtree.NodeProto) error {
		relPath, err := filepath.Rel(src.Path, walkPath)
		if err != nil {
			return fmt.Errorf("error from filepath.Rel (likely a bug): %v", err)
		}
		target := client.NewFile(dst.Commit.Repo.Name, dst.Commit.ID, path.Clean(path.Join(dst.Path, relPath)))
		// Populate 'record' appropriately for this node (or skip it)
		record := &pfs.PutFileRecords{}
		if node.DirNode != nil && node.DirNode.Shared != nil {
			var err error
			record, err = headerDirToPutFileRecords(srcTree, walkPath, node)
			if err != nil {
				return err
			}
		} else if node.FileNode == nil {
			return nil
		} else if node.FileNode.HasHeaderFooter {
			return nil // parent dir will be copied as a PutFileRecord w/ Split==true
		} else {
			for i, object := range node.FileNode.Objects {
				// We only have the whole file size in src file, so mark the first object
				// as the size of the whole file and all the rest as size 0; applyWrite
				// will compute the right sum size for the target file
				// TODO(msteffen): this is a bit of a hack--either PutFileRecords should
				// only record the sum size of all PutFileRecord messages as well, or
				// FileNodeProto should record the size of every object
				var size int64
				if i == 0 {
					size = node.SubtreeSize
				}
				record.Records = append(record.Records, &pfs.PutFileRecord{
					SizeBytes:  size,
					ObjectHash: object.Hash,
				})
			}
		}

		// Either upsert 'record' to etcd (if 'dst' is in an open commit) or add it
		// to 'records' to be put at the end
		if dstIsOpenCommit {
			eg.Go(func() error {
				return d.upsertPutFileRecords(pachClient, target, record)
			})
		} else {
			paths = append(paths, target.Path)
			records = append(records, record)
		}
		return nil
	}); err != nil {
		return err
	}
	if err := eg.Wait(); err != nil {
		return err
	}
	// dst is finished => all PutFileRecords are in 'records'--put in a new commit
	if !dstIsOpenCommit {
		_, err = d.makeCommit(pachClient, "", client.NewCommit(dst.Commit.Repo.Name, ""), branch, nil, nil, paths, records, "")
		return err
	}
	return nil
}

func (d *driver) getTreeForCommit(pachClient *client.APIClient, commit *pfs.Commit) (hashtree.HashTree, error) {
	if commit == nil || commit.ID == "" {
		t, err := hashtree.NewDBHashTree(d.storageRoot)
		if err != nil {
			return nil, err
		}
		return t, nil
	}

	tree, ok := d.treeCache.Get(commit.ID)
	if ok {
		h, ok := tree.(hashtree.HashTree)
		if ok {
			return h, nil
		}
		return nil, fmt.Errorf("corrupted cache: expected hashtree.Hashtree, found %v", tree)
	}

	if _, err := d.inspectCommit(pachClient, commit, pfs.CommitState_STARTED); err != nil {
		return nil, err
	}

	commits := d.commits(commit.Repo.Name).ReadOnly(pachClient.Ctx())
	commitInfo := &pfs.CommitInfo{}
	if err := commits.Get(commit.ID, commitInfo); err != nil {
		return nil, err
	}
	if commitInfo.Finished == nil {
		return nil, fmt.Errorf("cannot read from an open commit")
	}
	treeRef := commitInfo.Tree

	if treeRef == nil {
		t, err := hashtree.NewDBHashTree(d.storageRoot)
		if err != nil {
			return nil, err
		}
		return t, nil
	}

	// read the tree from the block store
	h, err := hashtree.GetHashTreeObject(pachClient, d.storageRoot, treeRef)
	if err != nil {
		return nil, err
	}

	d.treeCache.Add(commit.ID, h)

	return h, nil
}

func (d *driver) getTree(pachClient *client.APIClient, commitInfo *pfs.CommitInfo, path string) (rs []io.ReadCloser, retErr error) {
	// Determine the hashtree in which the path is located and download the chunk it is in
	idx := hashtree.PathToTree(path, int64(len(commitInfo.Trees)))
	r, err := d.downloadTree(pachClient, commitInfo.Trees[idx], path)
	if err != nil {
		return nil, err
	}
	return []io.ReadCloser{r}, nil
}

func (d *driver) getTrees(pachClient *client.APIClient, commitInfo *pfs.CommitInfo, pattern string) (rs []io.ReadCloser, retErr error) {
	prefix := hashtree.GlobLiteralPrefix(pattern)
	limiter := limit.New(hashtree.DefaultMergeConcurrency)
	var eg errgroup.Group
	var mu sync.Mutex
	// Download each hashtree chunk based on the literal prefix of the pattern
	for _, object := range commitInfo.Trees {
		object := object
		limiter.Acquire()
		eg.Go(func() (retErr error) {
			defer limiter.Release()
			r, err := d.downloadTree(pachClient, object, prefix)
			if err != nil {
				return err
			}
			mu.Lock()
			defer mu.Unlock()
			rs = append(rs, r)
			return nil
		})
	}
	if err := eg.Wait(); err != nil {
		return nil, err
	}
	return rs, nil
}

func (d *driver) downloadTree(pachClient *client.APIClient, object *pfs.Object, prefix string) (r io.ReadCloser, retErr error) {
	objClient, err := obj.NewClientFromEnv(d.storageRoot)
	if err != nil {
		return nil, err
	}
	info, err := pachClient.InspectObject(object.Hash)
	if err != nil {
		return nil, err
	}
	path, err := obj.BlockPathFromEnv(info.BlockRef.Block)
	if err != nil {
		return nil, err
	}
	offset, size, err := getTreeRange(pachClient.Ctx(), objClient, path, prefix)
	if err != nil {
		return nil, err
	}
	objR, err := objClient.Reader(pachClient.Ctx(), path, offset, size)
	if err != nil {
		return nil, err
	}
	defer func() {
		if err := objR.Close(); err != nil && retErr == nil {
			retErr = err
		}
	}()
	name := filepath.Join(d.storageRoot, uuid.NewWithoutDashes())
	f, err := os.Create(name)
	if err != nil {
		return nil, err
	}
	// Mark the file for removal (Linux won't remove it until we close the file)
	if err := os.Remove(name); err != nil {
		return nil, err
	}
	buf := grpcutil.GetBuffer()
	defer grpcutil.PutBuffer(buf)
	if _, err := io.CopyBuffer(f, objR, buf); err != nil {
		return nil, err
	}
	if _, err := f.Seek(0, 0); err != nil {
		return nil, err
	}
	return f, nil
}

func getTreeRange(ctx context.Context, objClient obj.Client, path string, prefix string) (uint64, uint64, error) {
	p := path + hashtree.IndexPath
	r, err := objClient.Reader(ctx, p, 0, 0)
	if err != nil {
		return 0, 0, err
	}
	idx, err := ioutil.ReadAll(r)
	if err != nil {
		return 0, 0, err
	}
	return hashtree.GetRangeFromIndex(bytes.NewBuffer(idx), prefix)
}

// getTreeForFile is like getTreeForCommit except that it can handle open commits.
// It takes a file instead of a commit so that it can apply the changes for
// that path to the tree before it returns it.
func (d *driver) getTreeForFile(pachClient *client.APIClient, file *pfs.File) (hashtree.HashTree, error) {
	if file.Commit == nil {
		t, err := hashtree.NewDBHashTree(d.storageRoot)
		if err != nil {
			return nil, err
		}
		return t, nil
	}
	commitInfo, err := d.inspectCommit(pachClient, file.Commit, pfs.CommitState_STARTED)
	if err != nil {
		return nil, err
	}
	if commitInfo.Finished != nil {
		tree, err := d.getTreeForCommit(pachClient, file.Commit)
		if err != nil {
			return nil, err
		}
		return tree, nil
	}
	parentTree, err := d.getTreeForCommit(pachClient, commitInfo.ParentCommit)
	if err != nil {
		return nil, err
	}
	return d.getTreeForOpenCommit(pachClient, file, parentTree)
}

func (d *driver) getTreeForOpenCommit(pachClient *client.APIClient, file *pfs.File, parentTree hashtree.HashTree) (hashtree.HashTree, error) {
	ctx := pachClient.Ctx()
	prefix, err := d.scratchFilePrefix(file)
	if err != nil {
		return nil, err
	}
	var tree hashtree.HashTree
	if _, err := col.NewSTM(ctx, d.etcdClient, func(stm col.STM) error {
		tree, err = parentTree.Copy()
		if err != nil {
			return err
		}
		recordsCol := d.putFileRecords.ReadOnly(ctx)
		putFileRecords := &pfs.PutFileRecords{}
		opts := &col.Options{etcd.SortByModRevision, etcd.SortAscend, true}
		return recordsCol.ListPrefix(prefix, putFileRecords, opts, func(key string) error {
			return d.applyWrite(path.Join(file.Path, key), putFileRecords, tree)
		})
	}); err != nil {
		return nil, err
	}
	if err := tree.Hash(); err != nil {
		return nil, err
	}
	return tree, nil
}

// this is a helper function to check if the given provenance has provenance on an input branch
func provenantOnInput(provenance []*pfs.Commit) bool {
	provenanceCount := len(provenance)
	for _, p := range provenance {
		// in particular, we want to exclude provenance on the spec repo (used e.g. for spouts)
		if p.Repo.Name == ppsconsts.SpecRepo {
			provenanceCount--
			break
		}
	}
	return provenanceCount > 0
}

func (d *driver) getFile(pachClient *client.APIClient, file *pfs.File, offset int64, size int64) (r io.Reader, retErr error) {
	ctx := pachClient.Ctx()
	if err := d.checkIsAuthorized(pachClient, file.Commit.Repo, auth.Scope_READER); err != nil {
		return nil, err
	}
	commitInfo, err := d.inspectCommit(pachClient, file.Commit, pfs.CommitState_STARTED)
	if err != nil {
		return nil, err
	}
	// Handle commits to input repos
	if !provenantOnInput(commitInfo.Provenance) {
		tree, err := d.getTreeForFile(pachClient, client.NewFile(file.Commit.Repo.Name, file.Commit.ID, ""))
		if err != nil {
			return nil, err
		}
		var (
			pathsFound int
			objects    []*pfs.Object
			totalSize  uint64
			footer     *pfs.Object
			prevDir    string
		)
		if err := tree.Glob(file.Path, func(p string, node *hashtree.NodeProto) error {
			pathsFound++
			if node.FileNode == nil {
				return nil
			}

			// add footer + header for next dir. If a user calls e.g.
			// 'GetFile("/*/*")', then the output looks like:
			// [d1 header][d1/1]...[d1/n][d1 footer] [d2 header]...[d2 footer] ...
			parentPath := path.Dir(p)
			if parentPath != prevDir {
				if footer != nil {
					objects = append(objects, footer)
				}
				footer = nil // don't apply footer twice if next dir has no footer
				prevDir = parentPath
				if node.FileNode.HasHeaderFooter {
					// if any child of 'node's parent directory has HasHeaderFooter set,
					// then they all should
					parentNode, err := tree.Get(parentPath)
					if err != nil {
						return fmt.Errorf("file %q has a header, but could not "+
							"retrieve parent node at %q to get header content: %v", p,
							parentPath, err)
					}
					if parentNode.DirNode == nil {
						return fmt.Errorf("parent of %q is not a directory—this is "+
							"likely an internal error", p)
					}
					if parentNode.DirNode.Shared == nil {
						return fmt.Errorf("file %q has a shared header or footer, "+
							"but parent directory does not permit shared data", p)
					}
					if parentNode.DirNode.Shared.Header != nil {
						objects = append(objects, parentNode.DirNode.Shared.Header)
					}
					if parentNode.DirNode.Shared.Footer != nil {
						footer = parentNode.DirNode.Shared.Footer
					}
				}
			}
			objects = append(objects, node.FileNode.Objects...)
			totalSize += uint64(node.SubtreeSize)
			return nil
		}); err != nil {
			return nil, err
		}
		if footer != nil {
			objects = append(objects, footer) // apply final footer
		}
		if pathsFound == 0 {
			return nil, fmt.Errorf("no file(s) found that match %v", file.Path)
		}

		// retrieve the content of all objects in 'objects'
		getObjectsClient, err := pachClient.ObjectAPIClient.GetObjects(
			ctx,
			&pfs.GetObjectsRequest{
				Objects:     objects,
				OffsetBytes: uint64(offset),
				SizeBytes:   uint64(size),
				TotalSize:   uint64(totalSize),
			})
		if err != nil {
			return nil, err
		}
		return grpcutil.NewStreamingBytesReader(getObjectsClient, nil), nil
	}
	// Handle commits to output repos
	if commitInfo.Finished == nil {
		return nil, fmt.Errorf("output commit %v not finished", commitInfo.Commit.ID)
	}
	if commitInfo.Trees == nil {
		return nil, fmt.Errorf("no file(s) found that match %v", file.Path)
	}
	var rs []io.ReadCloser
	// Handles the case when looking for a specific file/directory
	if !hashtree.IsGlob(file.Path) {
		rs, err = d.getTree(pachClient, commitInfo, file.Path)
	} else {
		rs, err = d.getTrees(pachClient, commitInfo, file.Path)
	}
	if err != nil {
		return nil, err
	}
	defer func() {
		for _, r := range rs {
			if err := r.Close(); err != nil && retErr != nil {
				retErr = err
			}
		}
	}()
	blockRefs := []*pfs.BlockRef{}
	var totalSize int64
	var found bool
	if err := hashtree.Glob(rs, file.Path, func(path string, node *hashtree.NodeProto) error {
		if node.FileNode == nil {
			return nil
		}
		blockRefs = append(blockRefs, node.FileNode.BlockRefs...)
		totalSize += node.SubtreeSize
		found = true
		return nil
	}); err != nil {
		return nil, err
	}
	if !found {
		return nil, fmt.Errorf("no file(s) found that match %v", file.Path)
	}
	getBlocksClient, err := pachClient.ObjectAPIClient.GetBlocks(
		ctx,
		&pfs.GetBlocksRequest{
			BlockRefs:   blockRefs,
			OffsetBytes: uint64(offset),
			SizeBytes:   uint64(size),
			TotalSize:   uint64(totalSize),
		},
	)
	if err != nil {
		return nil, err
	}
	return grpcutil.NewStreamingBytesReader(getBlocksClient, nil), nil
}

// If full is false, exclude potentially large fields such as `Objects`
// and `Children`
func nodeToFileInfo(ci *pfs.CommitInfo, path string, node *hashtree.NodeProto, full bool) *pfs.FileInfo {
	fileInfo := &pfs.FileInfo{
		File: &pfs.File{
			Commit: ci.Commit,
			Path:   path,
		},
		SizeBytes: uint64(node.SubtreeSize),
		Hash:      node.Hash,
		Committed: ci.Finished,
	}
	if node.FileNode != nil {
		fileInfo.FileType = pfs.FileType_FILE
		if full {
			fileInfo.Objects = node.FileNode.Objects
			fileInfo.BlockRefs = node.FileNode.BlockRefs
		}
	} else if node.DirNode != nil {
		fileInfo.FileType = pfs.FileType_DIR
		if full {
			fileInfo.Children = node.DirNode.Children
		}
	}
	return fileInfo
}

// nodeToFileInfoHeaderFooter is like nodeToFileInfo, but handles the case (which
// currently only occurs in input commits) where files have a header that is
// stored in their parent directory
func nodeToFileInfoHeaderFooter(ci *pfs.CommitInfo, filePath string,
	node *hashtree.NodeProto, tree hashtree.HashTree, full bool) (*pfs.FileInfo, error) {
	if node.FileNode == nil || !node.FileNode.HasHeaderFooter {
		return nodeToFileInfo(ci, filePath, node, full), nil
	}
	node = proto.Clone(node).(*hashtree.NodeProto)
	// validate baseFileInfo for logic below--if input hashtrees start using
	// blockrefs instead of objects, this logic will need to be adjusted
	if node.FileNode.Objects == nil {
		return nil, fmt.Errorf("input commit node uses blockrefs; cannot apply header")
	}

	// 'file' includes header from parent—construct synthetic file info that
	// includes header in list of objects & hash
	parentPath := path.Dir(filePath)
	parentNode, err := tree.Get(parentPath)
	if err != nil {
		return nil, fmt.Errorf("file %q has a header, but could not "+
			"retrieve parent node at %q to get header content: %v", filePath,
			parentPath, err)
	}
	if parentNode.DirNode == nil {
		return nil, fmt.Errorf("parent of %q is not a directory; this is "+
			"likely an internal error", filePath)
	}
	if parentNode.DirNode.Shared == nil {
		return nil, fmt.Errorf("file %q has a shared header or footer, "+
			"but parent directory does not permit shared data", filePath)
	}

	s := parentNode.DirNode.Shared
	var newObjects []*pfs.Object
	if s.Header != nil {
		// cap := len+1 => newObjects is right whether or not we append() a footer
		newL := len(node.FileNode.Objects) + 1
		newObjects = make([]*pfs.Object, newL, newL+1)

		newObjects[0] = s.Header
		copy(newObjects[1:], node.FileNode.Objects)
	} else {
		newObjects = node.FileNode.Objects
	}
	if s.Footer != nil {
		newObjects = append(newObjects, s.Footer)
	}
	node.FileNode.Objects = newObjects
	node.SubtreeSize += s.HeaderSize + s.FooterSize
	node.Hash = hashtree.HashFileNode(node.FileNode)
	return nodeToFileInfo(ci, filePath, node, full), nil
}

func (d *driver) inspectFile(pachClient *client.APIClient, file *pfs.File) (fi *pfs.FileInfo, retErr error) {
	if err := d.checkIsAuthorized(pachClient, file.Commit.Repo, auth.Scope_READER); err != nil {
		return nil, err
	}
	commitInfo, err := d.inspectCommit(pachClient, file.Commit, pfs.CommitState_STARTED)
	if err != nil {
		return nil, err
	}
	// Handle commits to input repos
	if !provenantOnInput(commitInfo.Provenance) {
		tree, err := d.getTreeForFile(pachClient, file)
		if err != nil {
			return nil, err
		}
		node, err := tree.Get(file.Path)
		if err != nil {
			return nil, pfsserver.ErrFileNotFound{file}
		}
		return nodeToFileInfoHeaderFooter(commitInfo, file.Path, node, tree, true)
	}
	// Handle commits to output repos
	if commitInfo.Finished == nil {
		return nil, fmt.Errorf("output commit %v not finished", commitInfo.Commit.ID)
	}
	if commitInfo.Trees == nil {
		return nil, fmt.Errorf("no file(s) found that match %v", file.Path)
	}
	rs, err := d.getTree(pachClient, commitInfo, file.Path)
	if err != nil {
		return nil, err
	}
	defer func() {
		for _, r := range rs {
			if err := r.Close(); err != nil && retErr != nil {
				retErr = err
			}
		}
	}()
	node, err := hashtree.Get(rs, file.Path)
	if err != nil {
		return nil, pfsserver.ErrFileNotFound{file}
	}
	return nodeToFileInfo(commitInfo, file.Path, node, true), nil
}

func (d *driver) listFile(pachClient *client.APIClient, file *pfs.File, full bool, history int64, f func(*pfs.FileInfo) error) (retErr error) {
	if err := d.checkIsAuthorized(pachClient, file.Commit.Repo, auth.Scope_READER); err != nil {
		return err
	}
	commitInfo, err := d.inspectCommit(pachClient, file.Commit, pfs.CommitState_STARTED)
	if err != nil {
		return err
	}
	g, err := globlib.Compile(file.Path, '/')
	if err != nil {
		// TODO this should be a MalformedGlob error like the hashtree returns
		return err
	}

	// Handle commits to input repos and spouts
	if !provenantOnInput(commitInfo.Provenance) {
		tree, err := d.getTreeForFile(pachClient, client.NewFile(file.Commit.Repo.Name, file.Commit.ID, ""))
		if err != nil {
			return err
		}
		return tree.Glob(file.Path, func(rootPath string, rootNode *hashtree.NodeProto) error {
			if rootNode.DirNode == nil {
				if history != 0 {
					return d.fileHistory(pachClient, client.NewFile(file.Commit.Repo.Name, file.Commit.ID, rootPath), history, f)
				}
				fi, err := nodeToFileInfoHeaderFooter(commitInfo, rootPath, rootNode, tree, full)
				if err != nil {
					return err
				}
				return f(fi)
			}
			return tree.List(rootPath, func(node *hashtree.NodeProto) error {
				path := filepath.Join(rootPath, node.Name)
				if g.Match(path) {
					// Don't return the file now, it will be returned later by Glob
					return nil
				}
				if history != 0 {
					return d.fileHistory(pachClient, client.NewFile(file.Commit.Repo.Name, file.Commit.ID, path), history, f)
				}
				fi, err := nodeToFileInfoHeaderFooter(commitInfo, path, node, tree, full)
				if err != nil {
					return err
				}
				return f(fi)
			})
		})
	}
	// Handle commits to output repos
	if commitInfo.Finished == nil {
		return fmt.Errorf("output commit %v not finished", commitInfo.Commit.ID)
	}
	if commitInfo.Trees == nil {
		return nil
	}
	rs, err := d.getTrees(pachClient, commitInfo, file.Path)
	if err != nil {
		return err
	}
	defer func() {
		for _, r := range rs {
			if err := r.Close(); err != nil && retErr != nil {
				retErr = err
			}
		}
	}()
	return hashtree.List(rs, file.Path, func(path string, node *hashtree.NodeProto) error {
		if history != 0 {
			return d.fileHistory(pachClient, client.NewFile(file.Commit.Repo.Name, file.Commit.ID, path), history, f)
		}
		return f(nodeToFileInfo(commitInfo, path, node, full))
	})
}

// fileHistory calls f with FileInfos for the file, starting with how it looked
// at the referenced commit and then all past versions that are different.
func (d *driver) fileHistory(pachClient *client.APIClient, file *pfs.File, history int64, f func(*pfs.FileInfo) error) error {
	var fi *pfs.FileInfo
	for {
		_fi, err := d.inspectFile(pachClient, file)
		if err != nil {
			if _, ok := err.(pfsserver.ErrFileNotFound); ok {
				return f(fi)
			}
			return err
		}
		if fi != nil && bytes.Compare(fi.Hash, _fi.Hash) != 0 {
			if err := f(fi); err != nil {
				return err
			}
			if history > 0 {
				history--
				if history == 0 {
					return nil
				}
			}
		}
		fi = _fi
		ci, err := d.inspectCommit(pachClient, file.Commit, pfs.CommitState_STARTED)
		if err != nil {
			return err
		}
		if ci.ParentCommit == nil {
			return f(fi)
		}
		file.Commit = ci.ParentCommit
	}
}

func (d *driver) walkFile(pachClient *client.APIClient, file *pfs.File, f func(*pfs.FileInfo) error) (retErr error) {
	if err := d.checkIsAuthorized(pachClient, file.Commit.Repo, auth.Scope_READER); err != nil {
		return err
	}
	commitInfo, err := d.inspectCommit(pachClient, file.Commit, pfs.CommitState_STARTED)
	if err != nil {
		return err
	}
	// Handle commits to input repos
	if !provenantOnInput(commitInfo.Provenance) {
		tree, err := d.getTreeForFile(pachClient, client.NewFile(file.Commit.Repo.Name, file.Commit.ID, file.Path))
		if err != nil {
			return err
		}
		return tree.Walk(file.Path, func(path string, node *hashtree.NodeProto) error {
			fi, err := nodeToFileInfoHeaderFooter(commitInfo, path, node, tree, false)
			if err != nil {
				return err
			}
			return f(fi)
		})
	}
	// Handle commits to output repos
	if commitInfo.Finished == nil {
		return fmt.Errorf("output commit %v not finished", commitInfo.Commit.ID)
	}
	if commitInfo.Trees == nil {
		return nil
	}
	rs, err := d.getTrees(pachClient, commitInfo, file.Path)
	if err != nil {
		return err
	}
	defer func() {
		for _, r := range rs {
			if err := r.Close(); err != nil && retErr != nil {
				retErr = err
			}
		}
	}()
	return hashtree.Walk(rs, file.Path, func(path string, node *hashtree.NodeProto) error {
		return f(nodeToFileInfo(commitInfo, path, node, false))
	})
}

func (d *driver) globFile(pachClient *client.APIClient, commit *pfs.Commit, pattern string, f func(*pfs.FileInfo) error) (retErr error) {
	if err := d.checkIsAuthorized(pachClient, commit.Repo, auth.Scope_READER); err != nil {
		return err
	}
	commitInfo, err := d.inspectCommit(pachClient, commit, pfs.CommitState_STARTED)
	if err != nil {
		return err
	}
	// Handle commits to input repos
	if !provenantOnInput(commitInfo.Provenance) {
		tree, err := d.getTreeForFile(pachClient, client.NewFile(commit.Repo.Name, commit.ID, ""))
		if err != nil {
			return err
		}
		globErr := tree.Glob(pattern, func(path string, node *hashtree.NodeProto) error {
			fi, err := nodeToFileInfoHeaderFooter(commitInfo, path, node, tree, false)
			if err != nil {
				return err
			}
			return f(fi)
		})
		if hashtree.Code(globErr) == hashtree.PathNotFound {
			// glob pattern is for a file that doesn't exist, no match
			return nil
		}
		return globErr
	}
	// Handle commits to output repos
	if commitInfo.Finished == nil {
		return fmt.Errorf("output commit %v not finished", commitInfo.Commit.ID)
	}
	if commitInfo.Trees == nil {
		return nil
	}
	var rs []io.ReadCloser
	// Handles the case when looking for a specific file/directory
	if !hashtree.IsGlob(pattern) {
		rs, err = d.getTree(pachClient, commitInfo, pattern)
	} else {
		rs, err = d.getTrees(pachClient, commitInfo, pattern)
	}
	if err != nil {
		return err
	}
	defer func() {
		for _, r := range rs {
			if err := r.Close(); err != nil && retErr != nil {
				retErr = err
			}
		}
	}()
	return hashtree.Glob(rs, pattern, func(rootPath string, rootNode *hashtree.NodeProto) error {
		return f(nodeToFileInfo(commitInfo, rootPath, rootNode, false))
	})
}

func (d *driver) diffFile(pachClient *client.APIClient, newFile *pfs.File, oldFile *pfs.File, shallow bool) ([]*pfs.FileInfo, []*pfs.FileInfo, error) {
	// Do READER authorization check for both newFile and oldFile
	if oldFile != nil && oldFile.Commit != nil {
		if err := d.checkIsAuthorized(pachClient, oldFile.Commit.Repo, auth.Scope_READER); err != nil {
			return nil, nil, err
		}
	}
	if newFile != nil && newFile.Commit != nil {
		if err := d.checkIsAuthorized(pachClient, newFile.Commit.Repo, auth.Scope_READER); err != nil {
			return nil, nil, err
		}
	}
	newTree, err := d.getTreeForFile(pachClient, newFile)
	if err != nil {
		return nil, nil, err
	}
	newCommitInfo, err := d.inspectCommit(pachClient, newFile.Commit, pfs.CommitState_STARTED)
	if err != nil {
		return nil, nil, err
	}
	// if oldFile is nil we use the parent of newFile
	if oldFile == nil {
		oldFile = &pfs.File{}
		// ParentCommit may be nil, that's fine because getTreeForCommit
		// handles nil
		oldFile.Commit = newCommitInfo.ParentCommit
		oldFile.Path = newFile.Path
	}
	// `oldCommitInfo` may be nil. While `nodeToFileInfoHeaderFooter` called
	// below expects `oldCommitInfo` to not be nil, it's okay because
	// `newTree.Diff` won't call its callback unless `oldCommitInfo` is not
	// `nil`.
	var oldCommitInfo *pfs.CommitInfo
	if oldFile.Commit != nil {
		oldCommitInfo, err = d.inspectCommit(pachClient, oldFile.Commit, pfs.CommitState_STARTED)
		if err != nil {
			return nil, nil, err
		}
	}
	oldTree, err := d.getTreeForFile(pachClient, oldFile)
	if err != nil {
		return nil, nil, err
	}
	var newFileInfos []*pfs.FileInfo
	var oldFileInfos []*pfs.FileInfo
	recursiveDepth := -1
	if shallow {
		recursiveDepth = 1
	}
	if err := newTree.Diff(oldTree, newFile.Path, oldFile.Path, int64(recursiveDepth), func(path string, node *hashtree.NodeProto, isNewFile bool) error {
		if isNewFile {
			fi, err := nodeToFileInfoHeaderFooter(newCommitInfo, path, node, newTree, false)
			if err != nil {
				return err
			}
			newFileInfos = append(newFileInfos, fi)
		} else {
			fi, err := nodeToFileInfoHeaderFooter(oldCommitInfo, path, node, oldTree, false)
			if err != nil {
				return err
			}
			oldFileInfos = append(oldFileInfos, fi)
		}
		return nil
	}); err != nil {
		return nil, nil, err
	}
	return newFileInfos, oldFileInfos, nil
}

func (d *driver) deleteFile(pachClient *client.APIClient, file *pfs.File) error {
	if err := d.checkIsAuthorized(pachClient, file.Commit.Repo, auth.Scope_WRITER); err != nil {
		return err
	}
	branch := ""
	if !uuid.IsUUIDWithoutDashes(file.Commit.ID) {
		branch = file.Commit.ID
	}
	commitInfo, err := d.inspectCommit(pachClient, file.Commit, pfs.CommitState_STARTED)
	if err != nil {
		return err
	}
	if commitInfo.Finished != nil {
		if branch == "" {
			return pfsserver.ErrCommitFinished{file.Commit}
		}
		_, err := d.makeCommit(pachClient, "", client.NewCommit(file.Commit.Repo.Name, ""), branch, nil, nil, []string{file.Path}, []*pfs.PutFileRecords{&pfs.PutFileRecords{Tombstone: true}}, "")
		return err
	}
	return d.upsertPutFileRecords(pachClient, file, &pfs.PutFileRecords{Tombstone: true})
}

func (d *driver) deleteAll(pachClient *client.APIClient) error {
	// Note: d.listRepo() doesn't return the 'spec' repo, so it doesn't get
	// deleted here. Instead, PPS is responsible for deleting and re-creating it
	repoInfos, err := d.listRepo(pachClient, !includeAuth)
	if err != nil {
		return err
	}
	for _, repoInfo := range repoInfos.RepoInfo {
		if err := d.deleteRepo(pachClient, repoInfo.Repo, true); err != nil && !auth.IsErrNotAuthorized(err) {
			return err
		}
	}
	return nil
}

// Put the tree into the blob store
// Only write the records to etcd if the commit does exist and is open.
// To check that a key exists in etcd, we assert that its CreateRevision
// is greater than zero.
func (d *driver) upsertPutFileRecords(pachClient *client.APIClient, file *pfs.File, newRecords *pfs.PutFileRecords) error {
	prefix, err := d.scratchFilePrefix(file)
	if err != nil {
		return err
	}

	ctx := pachClient.Ctx()
	_, err = col.NewSTM(ctx, d.etcdClient, func(stm col.STM) error {
		commitsCol := d.openCommits.ReadOnly(ctx)
		var commit pfs.Commit
		err := commitsCol.Get(file.Commit.ID, &commit)
		if err != nil {
			return err
		}
		// Dumb check to make sure the unmarshalled value exists (and matches the current ID)
		// to denote that the current commit is indeed open
		if commit.ID != file.Commit.ID {
			return fmt.Errorf("commit %v is not open", file.Commit.ID)
		}
		recordsCol := d.putFileRecords.ReadWrite(stm)
		var existingRecords pfs.PutFileRecords
		return recordsCol.Upsert(prefix, &existingRecords, func() error {
			if newRecords.Tombstone {
				existingRecords.Tombstone = true
				existingRecords.Records = nil
			}
			existingRecords.Split = newRecords.Split
			existingRecords.Records = append(existingRecords.Records, newRecords.Records...)
			existingRecords.Header = newRecords.Header
			existingRecords.Footer = newRecords.Footer
			return nil
		})
	})
	if err != nil {
		return err
	}

	return err
}

func (d *driver) applyWrite(key string, records *pfs.PutFileRecords, tree hashtree.HashTree) error {
	// a map that keeps track of the sizes of objects
	sizeMap := make(map[string]int64)

	if records.Tombstone {
		if err := tree.DeleteFile(key); err != nil {
			return err
		}
	}
	if !records.Split {
		if len(records.Records) == 0 {
			return nil
		}
		for _, record := range records.Records {
			sizeMap[record.ObjectHash] = record.SizeBytes
			if record.OverwriteIndex != nil {
				// Computing size delta
				delta := record.SizeBytes
				fileNode, err := tree.Get(key)
				if err == nil {
					// If we can't find the file, that's fine.
					for i := record.OverwriteIndex.Index; int(i) < len(fileNode.FileNode.Objects); i++ {
						delta -= sizeMap[fileNode.FileNode.Objects[i].Hash]
					}
				}

				if err := tree.PutFileOverwrite(key, []*pfs.Object{{Hash: record.ObjectHash}}, record.OverwriteIndex, delta); err != nil {
					return err
				}
			} else {
				if err := tree.PutFile(key, []*pfs.Object{{Hash: record.ObjectHash}}, record.SizeBytes); err != nil {
					return err
				}
			}
		}
	} else {
		nodes, err := tree.ListAll(key)
		if err != nil && hashtree.Code(err) != hashtree.PathNotFound {
			return err
		}
		var indexOffset int64
		if len(nodes) > 0 {
			indexOffset, err = strconv.ParseInt(path.Base(nodes[len(nodes)-1].Name), splitSuffixBase, splitSuffixWidth)
			if err != nil {
				return fmt.Errorf("error parsing filename %s as int, this likely means you're "+
					"using split on a directory which contains other data that wasn't put with split",
					path.Base(nodes[len(nodes)-1].Name))
			}
			indexOffset++ // start writing to the file after the last file
		}

		// Upsert parent directory w/ headers if needed
		// (hashtree.PutFileHeaderFooter requires it to already exist)
		if records.Header != nil || records.Footer != nil {
			var headerObj, footerObj *pfs.Object
			var headerSize, footerSize int64
			if records.Header != nil {
				headerObj = client.NewObject(records.Header.ObjectHash)
				headerSize = records.Header.SizeBytes
			}
			if records.Footer != nil {
				footerObj = client.NewObject(records.Footer.ObjectHash)
				footerSize = records.Footer.SizeBytes
			}
			if err := tree.PutDirHeaderFooter(
				key, headerObj, footerObj, headerSize, footerSize); err != nil {
				return err
			}
		}

		// Put individual objects into hashtree
		for i, record := range records.Records {
			if records.Header != nil || records.Footer != nil {
				if err := tree.PutFileHeaderFooter(
					path.Join(key, fmt.Sprintf(splitSuffixFmt, i+int(indexOffset))),
					[]*pfs.Object{{Hash: record.ObjectHash}}, record.SizeBytes); err != nil {
					return err
				}
			} else {
				if err := tree.PutFile(path.Join(key, fmt.Sprintf(splitSuffixFmt, i+int(indexOffset))), []*pfs.Object{{Hash: record.ObjectHash}}, record.SizeBytes); err != nil {
					return err
				}
			}
		}
	}
	return nil
}

func isNotFoundErr(err error) bool {
	return err != nil && strings.Contains(err.Error(), "not found")
}

func isNoHeadErr(err error) bool {
	_, ok := err.(pfsserver.ErrNoHead)
	return ok
}

func commitKey(commit *pfs.Commit) string {
	return fmt.Sprintf("%s/%s", commit.Repo.Name, commit.ID)
}

func branchKey(branch *pfs.Branch) string {
	return fmt.Sprintf("%s/%s", branch.Repo.Name, branch.Name)
}

func (d *driver) addBranchProvenance(branchInfo *pfs.BranchInfo, provBranch *pfs.Branch, stm col.STM) error {
	if provBranch.Repo.Name == branchInfo.Branch.Repo.Name && provBranch.Name == branchInfo.Branch.Name {
		return fmt.Errorf("provenance loop, branch %s/%s cannot be provenance for itself", provBranch.Repo.Name, provBranch.Name)
	}
	add(&branchInfo.Provenance, provBranch)
	provBranchInfo := &pfs.BranchInfo{}
	if err := d.branches(provBranch.Repo.Name).ReadWrite(stm).Upsert(provBranch.Name, provBranchInfo, func() error {
		// Set provBranch, we may be creating this branch for the first time
		provBranchInfo.Name = provBranch.Name
		provBranchInfo.Branch = provBranch
		add(&provBranchInfo.Subvenance, branchInfo.Branch)
		return nil
	}); err != nil {
		return err
	}
	repoInfo := &pfs.RepoInfo{}
	return d.repos.ReadWrite(stm).Update(provBranch.Repo.Name, repoInfo, func() error {
		add(&repoInfo.Branches, provBranch)
		return nil
	})
}

type branchCommit struct {
	commit *pfs.Commit
	branch *pfs.Branch
}

func appendSubvenance(commitInfo *pfs.CommitInfo, subvCommitInfo *pfs.CommitInfo) {
	if subvCommitInfo.ParentCommit != nil {
		for _, subvCommitRange := range commitInfo.Subvenance {
			if subvCommitRange.Upper.ID == subvCommitInfo.ParentCommit.ID {
				subvCommitRange.Upper = subvCommitInfo.Commit
				return
			}
		}
	}
	commitInfo.Subvenance = append(commitInfo.Subvenance, &pfs.CommitRange{
		Lower: subvCommitInfo.Commit,
		Upper: subvCommitInfo.Commit,
	})
}

type branchSet []*pfs.Branch

func (b *branchSet) search(branch *pfs.Branch) (int, bool) {
	key := branchKey(branch)
	i := sort.Search(len(*b), func(i int) bool {
		return branchKey((*b)[i]) >= key
	})
	if i == len(*b) {
		return i, false
	}
	return i, branchKey((*b)[i]) == branchKey(branch)
}

func search(bs *[]*pfs.Branch, branch *pfs.Branch) (int, bool) {
	return (*branchSet)(bs).search(branch)
}

func (b *branchSet) add(branch *pfs.Branch) {
	i, ok := b.search(branch)
	if !ok {
		*b = append(*b, nil)
		copy((*b)[i+1:], (*b)[i:])
		(*b)[i] = branch
	}
}

func add(bs *[]*pfs.Branch, branch *pfs.Branch) {
	(*branchSet)(bs).add(branch)
}

func (b *branchSet) del(branch *pfs.Branch) {
	i, ok := b.search(branch)
	if ok {
		copy((*b)[i:], (*b)[i+1:])
		(*b)[len((*b))-1] = nil
		*b = (*b)[:len((*b))-1]
	}
}

func del(bs *[]*pfs.Branch, branch *pfs.Branch) {
	(*branchSet)(bs).del(branch)
}

func (b *branchSet) has(branch *pfs.Branch) bool {
	_, ok := b.search(branch)
	return ok
}

func has(bs *[]*pfs.Branch, branch *pfs.Branch) bool {
	return (*branchSet)(bs).has(branch)
}

type putFileReader struct {
	server pfs.API_PutFileServer
	buffer *bytes.Buffer
	// request is the request that contains the File and other meaningful
	// information
	request *pfs.PutFileRequest
}

func newPutFileReader(server pfs.API_PutFileServer) (*putFileReader, error) {
	result := &putFileReader{
		server: server,
		buffer: &bytes.Buffer{}}
	if _, err := result.Read(nil); err != nil && err != io.EOF {
		return nil, err
	}
	if result.request == nil {
		return nil, io.EOF
	}
	return result, nil
}

func (r *putFileReader) Read(p []byte) (int, error) {
	eof := false
	if r.buffer.Len() == 0 {
		request, err := r.server.Recv()
		if err != nil {
			if err == io.EOF {
				r.request = nil
			}
			return 0, err
		}
		//buffer.Write cannot error
		r.buffer = bytes.NewBuffer(request.Value)
		if request.File != nil {
			eof = true
			r.request = request
		}
	}
	if eof {
		return 0, io.EOF
	}
	return r.buffer.Read(p)
}

type putFileServer struct {
	pfs.API_PutFileServer
	req *pfs.PutFileRequest
}

func newPutFileServer(s pfs.API_PutFileServer) *putFileServer {
	return &putFileServer{API_PutFileServer: s}
}

func (s *putFileServer) Recv() (*pfs.PutFileRequest, error) {
	if s.req != nil {
		req := s.req
		s.req = nil
		return req, nil
	}
	return s.API_PutFileServer.Recv()
}

func (s *putFileServer) Peek() (*pfs.PutFileRequest, error) {
	if s.req != nil {
		return s.req, nil
	}
	req, err := s.Recv()
	if err != nil {
		return nil, err
	}
	s.req = req
	return req, nil
}

func (d *driver) forEachPutFile(pachClient *client.APIClient, server pfs.API_PutFileServer, f func(*pfs.PutFileRequest, io.Reader) error) (oneOff bool, repo string, branch string, err error) {
	limiter := limit.New(client.DefaultMaxConcurrentStreams)
	var pr *io.PipeReader
	var pw *io.PipeWriter
	var req *pfs.PutFileRequest
	var eg errgroup.Group
	var rawCommitID string
	var commitID string

	for req, err = server.Recv(); err == nil; req, err = server.Recv() {
		req := req
		if req.File != nil {
			// For the first file, dereference the commit ID if needed. For
			// subsequent files, ensure that they're all referencing the same
			// commit ID, and replace their commit objects to all refer to the
			// same thing.
			if rawCommitID == "" {
				commit := req.File.Commit
				repo = commit.Repo.Name
				// The non-dereferenced commit ID. Used to ensure that all
				// subsequent requests use the same value.
				rawCommitID = commit.ID
				// inspectCommit will replace file.Commit.ID with an actual
				// commit ID if it's a branch. So we want to save it first.
				if !uuid.IsUUIDWithoutDashes(commit.ID) {
					branch = commit.ID
				}
				// inspect the commit where we're adding files and figure out
				// if this is a one-off put-file.
				// - if 'commit' refers to an open commit                -> not oneOff
				// - otherwise (i.e. branch with closed HEAD or no HEAD) -> yes oneOff
				// Note that if commit is a specific commit ID, it must be
				// open for this call to succeed
				commitInfo, err := d.inspectCommit(pachClient, commit, pfs.CommitState_STARTED)
				if err != nil {
					if (!isNotFoundErr(err) && !isNoHeadErr(err)) || branch == "" {
						return false, "", "", err
					}
					oneOff = true
				}
				if commitInfo != nil && commitInfo.Finished != nil {
					if branch == "" {
						return false, "", "", pfsserver.ErrCommitFinished{commit}
					}
					oneOff = true
				}
				commitID = commit.ID
			} else if req.File.Commit.ID != rawCommitID {
				err = fmt.Errorf("All requests in a put files call must have the same commit ID; expected '%s', got '%s'", rawCommitID, req.File.Commit.ID)
				return false, "", "", err
			} else if req.File.Commit.Repo.Name != repo {
				err = fmt.Errorf("All requests in a put files call must have the same repo name; expected '%s', got '%s'", repo, req.File.Commit.Repo.Name)
				return false, "", "", err
			} else {
				req.File.Commit.ID = commitID
			}

			if req.Url != "" {
				url, err := url.Parse(req.Url)
				if err != nil {
					return false, "", "", err
				}
				switch url.Scheme {
				case "http":
					fallthrough
				case "https":
					resp, err := http.Get(req.Url)
					if err != nil {
						return false, "", "", err
					}
					limiter.Acquire()
					eg.Go(func() (retErr error) {
						defer limiter.Release()
						defer func() {
							if err := resp.Body.Close(); err != nil && retErr == nil {
								retErr = err
							}
						}()
						return f(req, resp.Body)
					})
				default:
					url, err := obj.ParseURL(req.Url)
					if err != nil {
						err = fmt.Errorf("error parsing url %v: %v", req.Url, err)
						return false, "", "", err
					}
					objClient, err := obj.NewClientFromURLAndSecret(url, false)
					if err != nil {
						return false, "", "", err
					}
					if req.Recursive {
						path := strings.TrimPrefix(url.Object, "/")
						if err := objClient.Walk(server.Context(), path, func(name string) error {
							if strings.HasSuffix(name, "/") {
								// Creating a file with a "/" suffix breaks
								// pfs' directory model, so we don't
								logrus.Warnf("ambiguous key %v, not creating a directory or putting this entry as a file", name)
							}
							req := *req // copy req so we can make changes
							req.File = client.NewFile(req.File.Commit.Repo.Name, req.File.Commit.ID, filepath.Join(req.File.Path, strings.TrimPrefix(name, path)))
							r, err := objClient.Reader(server.Context(), name, 0, 0)
							if err != nil {
								return err
							}
							limiter.Acquire()
							eg.Go(func() (retErr error) {
								defer limiter.Release()
								defer func() {
									if err := r.Close(); err != nil && retErr == nil {
										retErr = err
									}
								}()
								return f(&req, r)
							})
							return nil
						}); err != nil {
							return false, "", "", err
						}
					} else {
						r, err := objClient.Reader(server.Context(), url.Object, 0, 0)
						if err != nil {
							return false, "", "", err
						}
						limiter.Acquire()
						eg.Go(func() (retErr error) {
							defer limiter.Release()
							defer func() {
								if err := r.Close(); err != nil && retErr == nil {
									retErr = err
								}
							}()
							return f(req, r)
						})
					}
				}
				continue
			}
			// Close the previous put-file if there is one
			if pw != nil {
				pw.Close() // can't error
			}
			pr, pw = io.Pipe()
			pr := pr
			limiter.Acquire()
			eg.Go(func() error {
				defer limiter.Release()
				if err := f(req, pr); err != nil {
					// needed so the parent goroutine doesn't block
					pr.CloseWithError(err)
					return err
				}
				return nil
			})
		}
		if _, err := pw.Write(req.Value); err != nil {
			return false, "", "", err
		}
	}
	if pw != nil {
		// This may pass io.EOF to CloseWithError but that's equivalent to
		// simply calling Close()
		pw.CloseWithError(err) // can't error
	}
	if err != io.EOF {
		return false, "", "", err
	}
	err = eg.Wait()
	return oneOff, repo, branch, err
}<|MERGE_RESOLUTION|>--- conflicted
+++ resolved
@@ -1820,10 +1820,6 @@
 	var putFilePaths []string
 	var putFileRecords []*pfs.PutFileRecords
 	var mu sync.Mutex
-<<<<<<< HEAD
-
-=======
->>>>>>> c6bafd79
 	oneOff, repo, branch, err := d.forEachPutFile(pachClient, s, func(req *pfs.PutFileRequest, r io.Reader) error {
 		records, err := d.putFile(pachClient, req.File, req.Delimiter, req.TargetFileDatums,
 			req.TargetFileBytes, req.HeaderRecords, req.OverwriteIndex, r)
