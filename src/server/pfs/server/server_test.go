package server

import (
	"bytes"
	"fmt"
	"io"
	"io/ioutil"
	"math/rand"
	"os"
	"path"
	"path/filepath"
	"regexp"
	"sort"
	"strings"
	"sync"
	"sync/atomic"
	"testing"
	"time"

	"github.com/gogo/protobuf/types"
	pclient "github.com/pachyderm/pachyderm/src/client"
	"github.com/pachyderm/pachyderm/src/client/pfs"
	"github.com/pachyderm/pachyderm/src/client/pkg/require"
	"github.com/pachyderm/pachyderm/src/server/pkg/hashtree"
	"github.com/pachyderm/pachyderm/src/server/pkg/obj"
	pfssync "github.com/pachyderm/pachyderm/src/server/pkg/sync"
	tu "github.com/pachyderm/pachyderm/src/server/pkg/testutil"
	"github.com/pachyderm/pachyderm/src/server/pkg/uuid"

	"golang.org/x/net/context"
	"golang.org/x/sync/errgroup"
)

const (
	MB = 1024 * 1024
)

func collectCommitInfos(commitInfoIter pclient.CommitInfoIterator) ([]*pfs.CommitInfo, error) {
	var commitInfos []*pfs.CommitInfo
	for {
		commitInfo, err := commitInfoIter.Next()
		if err == io.EOF {
			return commitInfos, nil
		}
		if err != nil {
			return nil, err
		}
		commitInfos = append(commitInfos, commitInfo)
	}
}

func CommitToID(commit interface{}) interface{} {
	return commit.(*pfs.Commit).ID
}

func CommitInfoToID(commit interface{}) interface{} {
	return commit.(*pfs.CommitInfo).Commit.ID
}

func RepoInfoToName(repoInfo interface{}) interface{} {
	return repoInfo.(*pfs.RepoInfo).Repo.Name
}

func RepoToName(repo interface{}) interface{} {
	return repo.(*pfs.Repo).Name
}

func TestInvalidRepo(t *testing.T) {
	client := GetPachClient(t)
	require.YesError(t, client.CreateRepo("/repo"))

	require.NoError(t, client.CreateRepo("lenny"))
	require.NoError(t, client.CreateRepo("lenny123"))
	require.NoError(t, client.CreateRepo("lenny_123"))
	require.NoError(t, client.CreateRepo("lenny-123"))

	require.YesError(t, client.CreateRepo("lenny.123"))
	require.YesError(t, client.CreateRepo("lenny:"))
	require.YesError(t, client.CreateRepo("lenny,"))
	require.YesError(t, client.CreateRepo("lenny#"))
}

func TestCreateSameRepoInParallel(t *testing.T) {
	client := GetPachClient(t)

	numGoros := 1000
	errCh := make(chan error)
	for i := 0; i < numGoros; i++ {
		go func() {
			errCh <- client.CreateRepo("repo")
		}()
	}
	successCount := 0
	totalCount := 0
	for err := range errCh {
		totalCount++
		if err == nil {
			successCount++
		}
		if totalCount == numGoros {
			break
		}
	}
	// When creating the same repo, precisiely one attempt should succeed
	require.Equal(t, 1, successCount)
}

func TestCreateDifferentRepoInParallel(t *testing.T) {
	client := GetPachClient(t)

	numGoros := 1000
	errCh := make(chan error)
	for i := 0; i < numGoros; i++ {
		i := i
		go func() {
			errCh <- client.CreateRepo(fmt.Sprintf("repo%d", i))
		}()
	}
	successCount := 0
	totalCount := 0
	for err := range errCh {
		totalCount++
		if err == nil {
			successCount++
		}
		if totalCount == numGoros {
			break
		}
	}
	require.Equal(t, numGoros, successCount)
}

func TestCreateRepoDeleteRepoRace(t *testing.T) {
	client := GetPachClient(t)

	for i := 0; i < 100; i++ {
		require.NoError(t, client.CreateRepo("foo"))
		require.NoError(t, client.CreateRepo("bar"))
		errCh := make(chan error)
		go func() {
			errCh <- client.DeleteRepo("foo", false)
		}()
		go func() {
			errCh <- client.CreateBranch("bar", "master", "", []*pfs.Branch{pclient.NewBranch("foo", "master")})
		}()
		err1 := <-errCh
		err2 := <-errCh
		// these two operations should never race in such a way that they
		// both succeed, leaving us with a repo bar that has a nonexistent
		// provenance foo
		require.True(t, err1 != nil || err2 != nil)
		client.DeleteRepo("bar", true)
		client.DeleteRepo("foo", true)
	}
}

func TestBranch(t *testing.T) {
	c := GetPachClient(t)

	repo := "repo"
	require.NoError(t, c.CreateRepo(repo))
	_, err := c.StartCommit(repo, "master")
	require.NoError(t, err)
	require.NoError(t, c.FinishCommit(repo, "master"))
	commitInfo, err := c.InspectCommit(repo, "master")
	require.NoError(t, err)
	require.Nil(t, commitInfo.ParentCommit)

	_, err = c.StartCommit(repo, "master")
	require.NoError(t, err)
	require.NoError(t, c.FinishCommit(repo, "master"))
	commitInfo, err = c.InspectCommit(repo, "master")
	require.NoError(t, err)
	require.NotNil(t, commitInfo.ParentCommit)
}

func TestCreateAndInspectRepo(t *testing.T) {
	client := GetPachClient(t)

	repo := "repo"
	require.NoError(t, client.CreateRepo(repo))

	repoInfo, err := client.InspectRepo(repo)
	require.NoError(t, err)
	require.Equal(t, repo, repoInfo.Repo.Name)
	require.NotNil(t, repoInfo.Created)
	require.Equal(t, 0, int(repoInfo.SizeBytes))

	require.YesError(t, client.CreateRepo(repo))
	_, err = client.InspectRepo("nonexistent")
	require.YesError(t, err)

	_, err = client.PfsAPIClient.CreateRepo(context.Background(), &pfs.CreateRepoRequest{
		Repo: pclient.NewRepo("somerepo1"),
	})
	require.NoError(t, err)
}

func TestRepoSize(t *testing.T) {
	client := GetPachClient(t)

	repo := "repo"
	require.NoError(t, client.CreateRepo(repo))

	repoInfo, err := client.InspectRepo(repo)
	require.NoError(t, err)
	require.Equal(t, 0, int(repoInfo.SizeBytes))

	fileContent1 := "foo"
	fileContent2 := "bar"
	fileContent3 := "buzz"
	commit, err := client.StartCommit(repo, "")
	require.NoError(t, err)
	_, err = client.PutFile(repo, commit.ID, "foo", strings.NewReader(fileContent1))
	require.NoError(t, err)
	_, err = client.PutFile(repo, commit.ID, "bar", strings.NewReader(fileContent2))
	require.NoError(t, err)
	require.NoError(t, client.FinishCommit(repo, commit.ID))

	repoInfo, err = client.InspectRepo(repo)
	require.NoError(t, err)
	require.Equal(t, len(fileContent1)+len(fileContent2), int(repoInfo.SizeBytes))

	commit, err = client.StartCommit(repo, "")
	require.NoError(t, err)
	// Deleting a file shouldn't affect the repo size, since the actual
	// data has not been removed from the storage system.
	require.NoError(t, client.DeleteFile(repo, commit.ID, "foo"))
	_, err = client.PutFile(repo, commit.ID, "buzz", strings.NewReader(fileContent3))
	require.NoError(t, err)
	require.NoError(t, client.FinishCommit(repo, commit.ID))

	repoInfo, err = client.InspectRepo(repo)
	require.NoError(t, err)
	require.Equal(t, len(fileContent1)+len(fileContent2)+len(fileContent3), int(repoInfo.SizeBytes))
}

func TestListRepo(t *testing.T) {
	client := GetPachClient(t)

	numRepos := 10
	var repoNames []string
	for i := 0; i < numRepos; i++ {
		repo := fmt.Sprintf("repo%d", i)
		require.NoError(t, client.CreateRepo(repo))
		repoNames = append(repoNames, repo)
	}

	repoInfos, err := client.ListRepo()
	require.NoError(t, err)
	require.ElementsEqualUnderFn(t, repoNames, repoInfos, RepoInfoToName)
}

// Make sure that commits of deleted repos do not resurface
func TestCreateDeletedRepo(t *testing.T) {
	client := GetPachClient(t)

	repo := "repo"
	require.NoError(t, client.CreateRepo(repo))

	commit, err := client.StartCommit(repo, "")
	require.NoError(t, err)
	_, err = client.PutFile(repo, commit.ID, "foo", strings.NewReader("foo"))
	require.NoError(t, err)
	require.NoError(t, client.FinishCommit(repo, commit.ID))

	commitInfos, err := client.ListCommit(repo, "", "", 0)
	require.NoError(t, err)
	require.Equal(t, 1, len(commitInfos))

	require.NoError(t, client.DeleteRepo(repo, false))
	require.NoError(t, client.CreateRepo(repo))

	commitInfos, err = client.ListCommit(repo, "", "", 0)
	require.NoError(t, err)
	require.Equal(t, 0, len(commitInfos))
}

// The DAG looks like this before the update:
// prov1 prov2
//   \    /
//    repo
//   /    \
// d1      d2
//
// Looks like this after the update:
//
// prov2 prov3
//   \    /
//    repo
//   /    \
// d1      d2
func TestUpdateProvenance(t *testing.T) {
	client := GetPachClient(t)

	prov1 := "prov1"
	require.NoError(t, client.CreateRepo(prov1))
	prov2 := "prov2"
	require.NoError(t, client.CreateRepo(prov2))
	prov3 := "prov3"
	require.NoError(t, client.CreateRepo(prov3))

	repo := "repo"
	require.NoError(t, client.CreateRepo(repo))
	require.NoError(t, client.CreateBranch(repo, "master", "", []*pfs.Branch{pclient.NewBranch(prov1, "master"), pclient.NewBranch(prov2, "master")}))

	downstream1 := "downstream1"
	require.NoError(t, client.CreateRepo(downstream1))
	require.NoError(t, client.CreateBranch(downstream1, "master", "", []*pfs.Branch{pclient.NewBranch(repo, "master")}))

	downstream2 := "downstream2"
	require.NoError(t, client.CreateRepo(downstream2))
	require.NoError(t, client.CreateBranch(downstream2, "master", "", []*pfs.Branch{pclient.NewBranch(repo, "master")}))

	// Without the Update flag it should fail
	require.YesError(t, client.CreateRepo(repo))

	_, err := client.PfsAPIClient.CreateRepo(context.Background(), &pfs.CreateRepoRequest{
		Repo:   pclient.NewRepo(repo),
		Update: true,
	})
	require.NoError(t, err)

	require.NoError(t, client.CreateBranch(repo, "master", "", []*pfs.Branch{pclient.NewBranch(prov2, "master"), pclient.NewBranch(prov3, "master")}))

	// We should be able to delete prov1 since it's no longer the provenance
	// of other repos.
	require.NoError(t, client.DeleteRepo(prov1, false))

	// We shouldn't be able to delete prov3 since it's now a provenance
	// of other repos.
	require.YesError(t, client.DeleteRepo(prov3, false))
}

func TestPutFileIntoOpenCommit(t *testing.T) {
	client := GetPachClient(t)

	repo := "test"
	require.NoError(t, client.CreateRepo(repo))

	commit1, err := client.StartCommit(repo, "master")
	require.NoError(t, err)
	_, err = client.PutFile(repo, commit1.ID, "foo", strings.NewReader("foo\n"))
	require.NoError(t, err)
	require.NoError(t, client.FinishCommit(repo, commit1.ID))

	_, err = client.PutFile(repo, commit1.ID, "foo", strings.NewReader("foo\n"))
	require.YesError(t, err)

	commit2, err := client.StartCommit(repo, "master")
	require.NoError(t, err)
	_, err = client.PutFile(repo, "master", "foo", strings.NewReader("foo\n"))
	require.NoError(t, err)
	require.NoError(t, client.FinishCommit(repo, "master"))

	_, err = client.PutFile(repo, commit2.ID, "foo", strings.NewReader("foo\n"))
	require.YesError(t, err)
}

func TestCreateInvalidBranchName(t *testing.T) {

	client := GetPachClient(t)

	repo := "test"
	require.NoError(t, client.CreateRepo(repo))

	// Create a branch that's the same length as a commit ID
	_, err := client.StartCommit(repo, uuid.NewWithoutDashes())
	require.YesError(t, err)
}

func TestDeleteRepo(t *testing.T) {
	client := GetPachClient(t)

	numRepos := 10
	repoNames := make(map[string]bool)
	for i := 0; i < numRepos; i++ {
		repo := fmt.Sprintf("repo%d", i)
		require.NoError(t, client.CreateRepo(repo))
		repoNames[repo] = true
	}

	reposToRemove := 5
	for i := 0; i < reposToRemove; i++ {
		// Pick one random element from repoNames
		for repoName := range repoNames {
			require.NoError(t, client.DeleteRepo(repoName, false))
			delete(repoNames, repoName)
			break
		}
	}

	repoInfos, err := client.ListRepo()
	require.NoError(t, err)

	for _, repoInfo := range repoInfos {
		require.True(t, repoNames[repoInfo.Repo.Name])
	}

	require.Equal(t, len(repoInfos), numRepos-reposToRemove)
}

func TestDeleteProvenanceRepo(t *testing.T) {
	client := GetPachClient(t)

	// Create two repos, one as another's provenance
	require.NoError(t, client.CreateRepo("A"))
	require.NoError(t, client.CreateRepo("B"))
	require.NoError(t, client.CreateBranch("B", "master", "", []*pfs.Branch{pclient.NewBranch("A", "master")}))

	// Delete the provenance repo; that should fail.
	require.YesError(t, client.DeleteRepo("A", false))

	// Delete the leaf repo, then the provenance repo; that should succeed
	require.NoError(t, client.DeleteRepo("B", false))
	require.NoError(t, client.DeleteRepo("A", false))

	repoInfos, err := client.ListRepo()
	require.NoError(t, err)
	require.Equal(t, 0, len(repoInfos))

	// Create two repos again
	require.NoError(t, client.CreateRepo("A"))
	require.NoError(t, client.CreateRepo("B"))
	require.NoError(t, client.CreateBranch("B", "master", "", []*pfs.Branch{pclient.NewBranch("A", "master")}))

	// Force delete should succeed
	require.NoError(t, client.DeleteRepo("A", true))

	repoInfos, err = client.ListRepo()
	require.NoError(t, err)
	require.Equal(t, 1, len(repoInfos))
}

func TestInspectCommit(t *testing.T) {
	client := GetPachClient(t)

	repo := "test"
	require.NoError(t, client.CreateRepo(repo))

	started := time.Now()
	commit, err := client.StartCommit(repo, "")
	require.NoError(t, err)

	fileContent := "foo\n"
	_, err = client.PutFile(repo, commit.ID, "foo", strings.NewReader(fileContent))
	require.NoError(t, err)

	commitInfo, err := client.InspectCommit(repo, commit.ID)
	require.NoError(t, err)

	tStarted, err := types.TimestampFromProto(commitInfo.Started)
	require.NoError(t, err)

	require.Equal(t, commit, commitInfo.Commit)
	require.Nil(t, commitInfo.Finished)
	// PutFile does not update commit size; only FinishCommit does
	require.Equal(t, 0, int(commitInfo.SizeBytes))
	require.True(t, started.Before(tStarted))
	require.Nil(t, commitInfo.Finished)

	require.NoError(t, client.FinishCommit(repo, commit.ID))
	finished := time.Now()

	commitInfo, err = client.InspectCommit(repo, commit.ID)
	require.NoError(t, err)

	tStarted, err = types.TimestampFromProto(commitInfo.Started)
	require.NoError(t, err)

	tFinished, err := types.TimestampFromProto(commitInfo.Finished)
	require.NoError(t, err)

	require.Equal(t, commit, commitInfo.Commit)
	require.NotNil(t, commitInfo.Finished)
	require.Equal(t, len(fileContent), int(commitInfo.SizeBytes))
	require.True(t, started.Before(tStarted))
	require.True(t, finished.After(tFinished))
}

func TestInspectCommitBlock(t *testing.T) {
	client := GetPachClient(t)

	repo := "TestInspectCommitBlock"
	require.NoError(t, client.CreateRepo(repo))
	commit, err := client.StartCommit(repo, "")
	require.NoError(t, err)

	go func() {
		time.Sleep(2 * time.Second)
		require.NoError(t, client.FinishCommit(repo, commit.ID))
	}()

	commitInfo, err := client.BlockCommit(commit.Repo.Name, commit.ID)
	require.NoError(t, err)
	require.NotNil(t, commitInfo.Finished)
}

func TestDeleteCommit(t *testing.T) {
	client := GetPachClient(t)

	repo := "test"
	require.NoError(t, client.CreateRepo(repo))

	commit1, err := client.StartCommit(repo, "master")
	require.NoError(t, err)

	fileContent := "foo\n"
	_, err = client.PutFile(repo, commit1.ID, "foo", strings.NewReader(fileContent))
	require.NoError(t, err)

	require.NoError(t, client.FinishCommit(repo, "master"))

	commit2, err := client.StartCommit(repo, "master")
	require.NoError(t, err)

	require.NoError(t, client.DeleteCommit(repo, commit2.ID))

	commitInfo, err := client.InspectCommit(repo, commit2.ID)
	require.YesError(t, err)

	// Check that the head has been set to the parent
	commitInfo, err = client.InspectCommit(repo, "master")
	require.NoError(t, err)
	require.Equal(t, commit1.ID, commitInfo.Commit.ID)

	// Check that the branch still exists
	branches, err := client.ListBranch(repo)
	require.NoError(t, err)
	require.Equal(t, 1, len(branches))
}

func TestDeleteCommitOnlyCommitInBranch(t *testing.T) {
	client := GetPachClient(t)

	repo := "test"
	require.NoError(t, client.CreateRepo(repo))

	commit, err := client.StartCommit(repo, "master")
	require.NoError(t, err)
	_, err = client.PutFile(repo, commit.ID, "foo", strings.NewReader("foo\n"))
	require.NoError(t, err)
	require.NoError(t, client.DeleteCommit(repo, "master"))

	// The branch has not been deleted, though it has no commits
	branches, err := client.ListBranch(repo)
	require.NoError(t, err)
	require.Equal(t, 1, len(branches))
	commits, err := client.ListCommit(repo, "master", "", 0)
	require.NoError(t, err)
	require.Equal(t, 0, len(commits))

	// Check that repo size is back to 0
	repoInfo, err := client.InspectRepo(repo)
	require.Equal(t, 0, int(repoInfo.SizeBytes))
}

func TestDeleteCommitFinished(t *testing.T) {
	client := GetPachClient(t)

	repo := "test"
	require.NoError(t, client.CreateRepo(repo))

	commit, err := client.StartCommit(repo, "master")
	require.NoError(t, err)
	_, err = client.PutFile(repo, commit.ID, "foo", strings.NewReader("foo\n"))
	require.NoError(t, err)
	require.NoError(t, client.FinishCommit(repo, commit.ID))
	require.NoError(t, client.DeleteCommit(repo, "master"))

	// The branch has not been deleted, though it has no commits
	branches, err := client.ListBranch(repo)
	require.NoError(t, err)
	require.Equal(t, 1, len(branches))
	commits, err := client.ListCommit(repo, "master", "", 0)
	require.NoError(t, err)
	require.Equal(t, 0, len(commits))

	// Check that repo size is back to 0
	repoInfo, err := client.InspectRepo(repo)
	require.Equal(t, 0, int(repoInfo.SizeBytes))
}

func TestCleanPath(t *testing.T) {
	c := GetPachClient(t)
	repo := "TestCleanPath"
	require.NoError(t, c.CreateRepo(repo))
	commit, err := c.StartCommit(repo, "master")
	require.NoError(t, err)
	_, err = c.PutFile(repo, commit.ID, "./././file", strings.NewReader("foo"))
	require.NoError(t, err)
	require.NoError(t, c.FinishCommit(repo, commit.ID))
	_, err = c.InspectFile(repo, commit.ID, "file")
	require.NoError(t, err)
}

func TestBasicFile(t *testing.T) {
	client := GetPachClient(t)

	repo := "repo"
	require.NoError(t, client.CreateRepo(repo))

	commit, err := client.StartCommit(repo, "")
	require.NoError(t, err)

	file := "file"
	data := "data"
	_, err = client.PutFile(repo, commit.ID, file, strings.NewReader(data))
	require.NoError(t, err)
	var b bytes.Buffer
	require.NoError(t, client.GetFile(repo, commit.ID, "file", 0, 0, &b))
	require.Equal(t, data, b.String())

	require.NoError(t, client.FinishCommit(repo, commit.ID))

	b.Reset()
	require.NoError(t, client.GetFile(repo, commit.ID, "file", 0, 0, &b))
	require.Equal(t, data, b.String())
}

func TestSimpleFile(t *testing.T) {
	client := GetPachClient(t)

	repo := "test"
	require.NoError(t, client.CreateRepo(repo))

	commit1, err := client.StartCommit(repo, "master")
	require.NoError(t, err)
	_, err = client.PutFile(repo, commit1.ID, "foo", strings.NewReader("foo\n"))
	require.NoError(t, err)
	var buffer bytes.Buffer
	require.NoError(t, client.GetFile(repo, commit1.ID, "foo", 0, 0, &buffer))
	require.Equal(t, "foo\n", buffer.String())
	require.NoError(t, client.FinishCommit(repo, commit1.ID))

	buffer.Reset()
	require.NoError(t, client.GetFile(repo, commit1.ID, "foo", 0, 0, &buffer))
	require.Equal(t, "foo\n", buffer.String())

	commit2, err := client.StartCommit(repo, "master")
	require.NoError(t, err)
	_, err = client.PutFile(repo, commit2.ID, "foo", strings.NewReader("foo\n"))
	require.NoError(t, err)
	buffer.Reset()
	require.NoError(t, client.GetFile(repo, commit1.ID, "foo", 0, 0, &buffer))
	require.Equal(t, "foo\n", buffer.String())
	buffer.Reset()
	require.NoError(t, client.GetFile(repo, commit2.ID, "foo", 0, 0, &buffer))
	require.Equal(t, "foo\nfoo\n", buffer.String())
	err = client.FinishCommit(repo, commit2.ID)
	require.NoError(t, err)

	buffer.Reset()
	require.NoError(t, client.GetFile(repo, commit1.ID, "foo", 0, 0, &buffer))
	require.Equal(t, "foo\n", buffer.String())
	buffer.Reset()
	require.NoError(t, client.GetFile(repo, commit2.ID, "foo", 0, 0, &buffer))
	require.Equal(t, "foo\nfoo\n", buffer.String())
}

func TestStartCommitWithUnfinishedParent(t *testing.T) {
	client := GetPachClient(t)

	repo := "test"
	require.NoError(t, client.CreateRepo(repo))

	commit1, err := client.StartCommit(repo, "master")
	require.NoError(t, err)
	_, err = client.StartCommit(repo, "master")
	// fails because the parent commit has not been finished
	require.YesError(t, err)

	require.NoError(t, client.FinishCommit(repo, commit1.ID))
	_, err = client.StartCommit(repo, "master")
	require.NoError(t, err)
}

func TestAncestrySyntax(t *testing.T) {
	client := GetPachClient(t)

	repo := "test"
	require.NoError(t, client.CreateRepo(repo))

	commit1, err := client.StartCommit(repo, "master")
	require.NoError(t, err)
	_, err = client.PutFile(repo, commit1.ID, "1", strings.NewReader("1"))
	require.NoError(t, err)
	require.NoError(t, client.FinishCommit(repo, commit1.ID))

	commit2, err := client.StartCommit(repo, "master")
	require.NoError(t, err)
	_, err = client.PutFile(repo, commit2.ID, "2", strings.NewReader("2"))
	require.NoError(t, err)
	require.NoError(t, client.FinishCommit(repo, commit2.ID))

	commit3, err := client.StartCommit(repo, "master")
	require.NoError(t, err)
	_, err = client.PutFile(repo, commit3.ID, "3", strings.NewReader("3"))
	require.NoError(t, err)
	require.NoError(t, client.FinishCommit(repo, commit3.ID))

	commitInfo, err := client.InspectCommit(repo, "master^")
	require.NoError(t, err)
	require.Equal(t, commit2, commitInfo.Commit)

	commitInfo, err = client.InspectCommit(repo, "master~")
	require.NoError(t, err)
	require.Equal(t, commit2, commitInfo.Commit)

	commitInfo, err = client.InspectCommit(repo, "master^1")
	require.NoError(t, err)
	require.Equal(t, commit2, commitInfo.Commit)

	commitInfo, err = client.InspectCommit(repo, "master~1")
	require.NoError(t, err)
	require.Equal(t, commit2, commitInfo.Commit)

	commitInfo, err = client.InspectCommit(repo, "master^^")
	require.NoError(t, err)
	require.Equal(t, commit1, commitInfo.Commit)

	commitInfo, err = client.InspectCommit(repo, "master~~")
	require.NoError(t, err)
	require.Equal(t, commit1, commitInfo.Commit)

	commitInfo, err = client.InspectCommit(repo, "master^2")
	require.NoError(t, err)
	require.Equal(t, commit1, commitInfo.Commit)

	commitInfo, err = client.InspectCommit(repo, "master~2")
	require.NoError(t, err)
	require.Equal(t, commit1, commitInfo.Commit)

	commitInfo, err = client.InspectCommit(repo, "master^^^")
	require.YesError(t, err)

	commitInfo, err = client.InspectCommit(repo, "master~~~")
	require.YesError(t, err)

	commitInfo, err = client.InspectCommit(repo, "master^3")
	require.YesError(t, err)

	commitInfo, err = client.InspectCommit(repo, "master~3")
	require.YesError(t, err)

	for i := 1; i <= 2; i++ {
		_, err := client.InspectFile(repo, fmt.Sprintf("%v^%v", commit3.ID, 3-i), fmt.Sprintf("%v", i))
		require.NoError(t, err)
	}
}

// TestProvenance implements the following DAG
//  A ─▶ B ─▶ C ─▶ D
//            ▲
//  E ────────╯

func TestProvenance(t *testing.T) {
	client := GetPachClient(t)

	require.NoError(t, client.CreateRepo("A"))
	require.NoError(t, client.CreateRepo("B"))
	require.NoError(t, client.CreateRepo("C"))
	require.NoError(t, client.CreateRepo("D"))
	require.NoError(t, client.CreateRepo("E"))

	require.NoError(t, client.CreateBranch("B", "master", "", []*pfs.Branch{pclient.NewBranch("A", "master")}))
	require.NoError(t, client.CreateBranch("C", "master", "", []*pfs.Branch{pclient.NewBranch("B", "master"), pclient.NewBranch("E", "master")}))
	require.NoError(t, client.CreateBranch("D", "master", "", []*pfs.Branch{pclient.NewBranch("C", "master")}))

	branchInfo, err := client.InspectBranch("B", "master")
	require.NoError(t, err)
	require.Equal(t, 1, len(branchInfo.Provenance))
	branchInfo, err = client.InspectBranch("C", "master")
	require.NoError(t, err)
	require.Equal(t, 3, len(branchInfo.Provenance))
	branchInfo, err = client.InspectBranch("D", "master")
	require.NoError(t, err)
	require.Equal(t, 4, len(branchInfo.Provenance))

	ACommit, err := client.StartCommit("A", "master")
	require.NoError(t, err)
	require.NoError(t, client.FinishCommit("A", ACommit.ID))
	ECommit, err := client.StartCommit("E", "master")
	require.NoError(t, err)
	require.NoError(t, client.FinishCommit("E", ECommit.ID))

	commitInfo, err := client.InspectCommit("B", "master")
	require.NoError(t, err)
	require.Equal(t, 1, len(commitInfo.Provenance))

	commitInfo, err = client.InspectCommit("C", "master")
	require.NoError(t, err)
	require.Equal(t, 3, len(commitInfo.Provenance))

	commitInfo, err = client.InspectCommit("D", "master")
	require.NoError(t, err)
	require.Equal(t, 4, len(commitInfo.Provenance))
}

func TestSimple(t *testing.T) {
	client := GetPachClient(t)

	repo := "test"
	require.NoError(t, client.CreateRepo(repo))
	commit1, err := client.StartCommit(repo, "master")
	require.NoError(t, err)
	_, err = client.PutFile(repo, commit1.ID, "foo", strings.NewReader("foo\n"))
	require.NoError(t, err)
	require.NoError(t, client.FinishCommit(repo, commit1.ID))
	commitInfos, err := client.ListCommit(repo, "", "", 0)
	require.NoError(t, err)
	require.Equal(t, 1, len(commitInfos))
	var buffer bytes.Buffer
	require.NoError(t, client.GetFile(repo, commit1.ID, "foo", 0, 0, &buffer))
	require.Equal(t, "foo\n", buffer.String())
	commit2, err := client.StartCommit(repo, "master")
	require.NoError(t, err)
	_, err = client.PutFile(repo, commit2.ID, "foo", strings.NewReader("foo\n"))
	require.NoError(t, err)
	err = client.FinishCommit(repo, commit2.ID)
	require.NoError(t, err)
	buffer = bytes.Buffer{}
	require.NoError(t, client.GetFile(repo, commit1.ID, "foo", 0, 0, &buffer))
	require.Equal(t, "foo\n", buffer.String())
	buffer = bytes.Buffer{}
	require.NoError(t, client.GetFile(repo, commit2.ID, "foo", 0, 0, &buffer))
	require.Equal(t, "foo\nfoo\n", buffer.String())
}

func TestBranch1(t *testing.T) {
	client := GetPachClient(t)

	repo := "test"
	require.NoError(t, client.CreateRepo(repo))
	commit, err := client.StartCommit(repo, "master")
	require.NoError(t, err)
	_, err = client.PutFile(repo, "master", "foo", strings.NewReader("foo\n"))
	require.NoError(t, err)
	require.NoError(t, client.FinishCommit(repo, "master"))
	var buffer bytes.Buffer
	require.NoError(t, client.GetFile(repo, "master", "foo", 0, 0, &buffer))
	require.Equal(t, "foo\n", buffer.String())
	branches, err := client.ListBranch(repo)
	require.NoError(t, err)
	require.Equal(t, 1, len(branches))
	require.Equal(t, "master", branches[0].Name)

	_, err = client.StartCommit(repo, "master")
	require.NoError(t, err)
	_, err = client.PutFile(repo, "master", "foo", strings.NewReader("foo\n"))
	require.NoError(t, err)
	err = client.FinishCommit(repo, "master")
	require.NoError(t, err)
	buffer = bytes.Buffer{}
	require.NoError(t, client.GetFile(repo, "master", "foo", 0, 0, &buffer))
	require.Equal(t, "foo\nfoo\n", buffer.String())
	branches, err = client.ListBranch(repo)
	require.NoError(t, err)
	require.Equal(t, 1, len(branches))
	require.Equal(t, "master", branches[0].Name)

	require.NoError(t, client.SetBranch(repo, commit.ID, "master2"))

	branches, err = client.ListBranch(repo)
	require.NoError(t, err)
	require.Equal(t, 2, len(branches))
	require.Equal(t, "master2", branches[0].Name)
	require.Equal(t, "master", branches[1].Name)
}

func TestPutFileBig(t *testing.T) {
	client := GetPachClient(t)

	repo := "test"
	require.NoError(t, client.CreateRepo(repo))

	// Write a big blob that would normally not fit in a block
	fileSize := int(pfs.ChunkSize + 5*1024*1024)
	expectedOutputA := generateRandomString(fileSize)
	r := strings.NewReader(string(expectedOutputA))

	commit1, err := client.StartCommit(repo, "")
	require.NoError(t, err)
	_, err = client.PutFile(repo, commit1.ID, "foo", r)
	require.NoError(t, err)
	require.NoError(t, client.FinishCommit(repo, commit1.ID))

	fileInfo, err := client.InspectFile(repo, commit1.ID, "foo")
	require.NoError(t, err)
	require.Equal(t, fileSize, int(fileInfo.SizeBytes))

	var buffer bytes.Buffer
	require.NoError(t, client.GetFile(repo, commit1.ID, "foo", 0, 0, &buffer))
	require.Equal(t, string(expectedOutputA), buffer.String())
}

func TestPutFile(t *testing.T) {
	client := GetPachClient(t)

	repo := "test"
	require.NoError(t, client.CreateRepo(repo))

	// Detect file conflict
	commit1, err := client.StartCommit(repo, "")
	require.NoError(t, err)
	_, err = client.PutFile(repo, commit1.ID, "foo", strings.NewReader("foo\n"))
	require.NoError(t, err)
	_, err = client.PutFile(repo, commit1.ID, "foo/bar", strings.NewReader("foo\n"))
	require.NoError(t, err)
	require.YesError(t, client.FinishCommit(repo, commit1.ID))

	commit1, err = client.StartCommit(repo, "")
	require.NoError(t, err)
	_, err = client.PutFile(repo, commit1.ID, "foo", strings.NewReader("foo\n"))
	require.NoError(t, err)
	_, err = client.PutFile(repo, commit1.ID, "foo", strings.NewReader("foo\n"))
	require.NoError(t, err)
	require.NoError(t, client.FinishCommit(repo, commit1.ID))

	var buffer bytes.Buffer
	require.NoError(t, client.GetFile(repo, commit1.ID, "foo", 0, 0, &buffer))
	require.Equal(t, "foo\nfoo\n", buffer.String())

	commit2, err := client.StartCommitParent(repo, "", commit1.ID)
	require.NoError(t, err)
	// file conflicts with the previous commit
	_, err = client.PutFile(repo, commit2.ID, "foo/bar", strings.NewReader("foo\n"))
	require.NoError(t, err)
	_, err = client.PutFile(repo, commit2.ID, "/bar", strings.NewReader("bar\n"))
	require.NoError(t, err)
	require.YesError(t, client.FinishCommit(repo, commit2.ID))

	commit2, err = client.StartCommitParent(repo, "", commit1.ID)
	require.NoError(t, err)
	_, err = client.PutFile(repo, commit2.ID, "/bar", strings.NewReader("bar\n"))
	require.NoError(t, err)
	require.NoError(t, client.FinishCommit(repo, commit2.ID))

	commit3, err := client.StartCommitParent(repo, "", commit2.ID)
	require.NoError(t, err)
	_, err = client.PutFile(repo, commit3.ID, "dir1/foo", strings.NewReader("foo\n"))
	require.NoError(t, err) // because the directory dir does not exist
	require.NoError(t, client.FinishCommit(repo, commit3.ID))

	commit4, err := client.StartCommitParent(repo, "", commit3.ID)
	require.NoError(t, err)
	_, err = client.PutFile(repo, commit4.ID, "dir2/bar", strings.NewReader("bar\n"))
	require.NoError(t, err)
	require.NoError(t, client.FinishCommit(repo, commit4.ID))

	buffer = bytes.Buffer{}
	require.NoError(t, client.GetFile(repo, commit4.ID, "dir2/bar", 0, 0, &buffer))
	require.Equal(t, "bar\n", buffer.String())
	buffer = bytes.Buffer{}
	require.YesError(t, client.GetFile(repo, commit4.ID, "dir2", 0, 0, &buffer))
}

func TestPutFile2(t *testing.T) {
	client := GetPachClient(t)

	repo := "test"
	require.NoError(t, client.CreateRepo(repo))
	commit1, err := client.StartCommit(repo, "master")
	require.NoError(t, err)
	_, err = client.PutFile(repo, commit1.ID, "file", strings.NewReader("foo\n"))
	require.NoError(t, err)
	_, err = client.PutFile(repo, commit1.ID, "file", strings.NewReader("bar\n"))
	require.NoError(t, err)
	_, err = client.PutFile(repo, "master", "file", strings.NewReader("buzz\n"))
	require.NoError(t, err)
	require.NoError(t, client.FinishCommit(repo, commit1.ID))

	expected := "foo\nbar\nbuzz\n"
	buffer := &bytes.Buffer{}
	require.NoError(t, client.GetFile(repo, commit1.ID, "file", 0, 0, buffer))
	require.Equal(t, expected, buffer.String())
	buffer.Reset()
	require.NoError(t, client.GetFile(repo, "master", "file", 0, 0, buffer))
	require.Equal(t, expected, buffer.String())

	commit2, err := client.StartCommit(repo, "master")
	require.NoError(t, err)
	_, err = client.PutFile(repo, commit2.ID, "file", strings.NewReader("foo\n"))
	require.NoError(t, err)
	_, err = client.PutFile(repo, commit2.ID, "file", strings.NewReader("bar\n"))
	require.NoError(t, err)
	_, err = client.PutFile(repo, "master", "file", strings.NewReader("buzz\n"))
	require.NoError(t, err)
	require.NoError(t, client.FinishCommit(repo, "master"))

	expected = "foo\nbar\nbuzz\nfoo\nbar\nbuzz\n"
	buffer.Reset()
	require.NoError(t, client.GetFile(repo, commit2.ID, "file", 0, 0, buffer))
	require.Equal(t, expected, buffer.String())
	buffer.Reset()
	require.NoError(t, client.GetFile(repo, "master", "file", 0, 0, buffer))
	require.Equal(t, expected, buffer.String())

	commit3, err := client.StartCommit(repo, "master")
	require.NoError(t, err)
	require.NoError(t, client.SetBranch(repo, commit3.ID, "foo"))
	_, err = client.PutFile(repo, "foo", "file", strings.NewReader("foo\nbar\nbuzz\n"))
	require.NoError(t, client.FinishCommit(repo, "foo"))

	expected = "foo\nbar\nbuzz\nfoo\nbar\nbuzz\nfoo\nbar\nbuzz\n"
	buffer.Reset()
	require.NoError(t, client.GetFile(repo, "foo", "file", 0, 0, buffer))
	require.Equal(t, expected, buffer.String())
}

func TestPutFileLongName(t *testing.T) {
	client := GetPachClient(t)

	repo := "test"
	require.NoError(t, client.CreateRepo(repo))

	fileName := `oaidhzoshd()&)(@^$@(#)oandoancoasid1)(&@$)(@U)oaidhzoshd()&)(@^$@(#)oandoancoasid1)(&@$)(@U)oaidhzoshd()&)(@^$@(#)oandoancoasid1)(&@$)(@U)oaidhzoshd()&)(@^$@(#)oandoancoasid1)(&@$)(@U)oaidhzoshd()&)(@^$@(#)oandoancoasid1)(&@$)(@U)oaidhzoshd()&)(@^$@(#)oandoancoasid1)(&@$)(@U)oaidhzoshd()&)(@^$@(#)oandoancoasid1)(&@$)(@U)oaidhzoshd()&)(@^$@(#)oandoancoasid1)(&@$)(@U)oaidhzoshd()&)(@^$@(#)oandoancoasid1)(&@$)(@U)oaidhzoshd()&)(@^$@(#)oandoancoasid1)(&@$)(@U)oaidhzoshd()&)(@^$@(#)oandoancoasid1)(&@$)(@U)oaidhzoshd()&)(@^$@(#)oandoancoasid1)(&@$)(@U)oaidhzoshd()&)(@^$@(#)oandoancoasid1)(&@$)(@U)oaidhzoshd()&)(@^$@(#)oandoancoasid1)(&@$)(@U)oaidhzoshd()&)(@^$@(#)oandoancoasid1)(&@$)(@U)oaidhzoshd()&)(@^$@(#)oandoancoasid1)(&@$)(@U)oaidhzoshd()&)(@^$@(#)oandoancoasid1)(&@$)(@U)oaidhzoshd()&)(@^$@(#)oandoancoasid1)(&@$)(@U)oaidhzoshd()&)(@^$@(#)oandoancoasid1)(&@$)(@U)oaidhzoshd()&)(@^$@(#)oandoancoasid1)(&@$)(@U)oaidhzoshd()&)(@^$@(#)oandoancoasid1)(&@$)(@U)oaidhzoshd()&)(@^$@(#)oandoancoasid1)(&@$)(@U)oaidhzoshd()&)(@^$@(#)oandoancoasid1)(&@$)(@U)oaidhzoshd()&)(@^$@(#)oandoancoasid1)(&@$)(@U)oaidhzoshd()&)(@^$@(#)oandoancoasid1)(&@$)(@U)oaidhzoshd()&)(@^$@(#)oandoancoasid1)(&@$)(@U)`

	commit, err := client.StartCommit(repo, "")
	require.NoError(t, err)
	_, err = client.PutFile(repo, commit.ID, fileName, strings.NewReader("foo\n"))
	require.NoError(t, client.FinishCommit(repo, commit.ID))

	var buffer bytes.Buffer
	require.NoError(t, client.GetFile(repo, commit.ID, fileName, 0, 0, &buffer))
	require.Equal(t, "foo\n", buffer.String())
}

func TestPutSameFileInParallel(t *testing.T) {
	client := GetPachClient(t)

	repo := "test"
	require.NoError(t, client.CreateRepo(repo))

	commit, err := client.StartCommit(repo, "")
	require.NoError(t, err)
	var eg errgroup.Group
	for i := 0; i < 3; i++ {
		eg.Go(func() error {
			_, err = client.PutFile(repo, commit.ID, "foo", strings.NewReader("foo\n"))
			return err
		})
	}
	require.NoError(t, eg.Wait())
	require.NoError(t, client.FinishCommit(repo, commit.ID))

	var buffer bytes.Buffer
	require.NoError(t, client.GetFile(repo, commit.ID, "foo", 0, 0, &buffer))
	require.Equal(t, "foo\nfoo\nfoo\n", buffer.String())
}

func TestInspectFile(t *testing.T) {
	client := GetPachClient(t)

	repo := "test"
	require.NoError(t, client.CreateRepo(repo))

	fileContent1 := "foo\n"
	commit1, err := client.StartCommit(repo, "master")
	require.NoError(t, err)
	_, err = client.PutFile(repo, commit1.ID, "foo", strings.NewReader(fileContent1))
	require.NoError(t, err)

	fileInfo, err := client.InspectFile(repo, commit1.ID, "foo")
	require.NoError(t, err)
	require.Equal(t, pfs.FileType_FILE, fileInfo.FileType)
	require.Equal(t, len(fileContent1), int(fileInfo.SizeBytes))

	require.NoError(t, client.FinishCommit(repo, commit1.ID))

	fileInfo, err = client.InspectFile(repo, commit1.ID, "foo")
	require.NoError(t, err)
	require.Equal(t, pfs.FileType_FILE, fileInfo.FileType)
	require.Equal(t, len(fileContent1), int(fileInfo.SizeBytes))

	fileContent2 := "barbar\n"
	commit2, err := client.StartCommit(repo, "master")
	require.NoError(t, err)
	_, err = client.PutFile(repo, commit2.ID, "foo", strings.NewReader(fileContent2))
	require.NoError(t, err)

	fileInfo, err = client.InspectFile(repo, commit2.ID, "foo")
	require.NoError(t, err)
	require.Equal(t, pfs.FileType_FILE, fileInfo.FileType)
	require.Equal(t, len(fileContent1+fileContent2), int(fileInfo.SizeBytes))

	require.NoError(t, client.FinishCommit(repo, commit2.ID))

	fileInfo, err = client.InspectFile(repo, commit2.ID, "foo")
	require.NoError(t, err)
	require.Equal(t, pfs.FileType_FILE, fileInfo.FileType)
	require.Equal(t, len(fileContent1+fileContent2), int(fileInfo.SizeBytes))

	fileInfo, err = client.InspectFile(repo, commit2.ID, "foo")
	require.NoError(t, err)
	require.Equal(t, pfs.FileType_FILE, fileInfo.FileType)
	require.Equal(t, len(fileContent1)+len(fileContent2), int(fileInfo.SizeBytes))

	fileContent3 := "bar\n"
	commit3, err := client.StartCommit(repo, "master")
	require.NoError(t, err)
	_, err = client.PutFile(repo, commit3.ID, "bar", strings.NewReader(fileContent3))
	require.NoError(t, err)
	require.NoError(t, client.FinishCommit(repo, commit3.ID))

	fileInfos, err := client.ListFile(repo, commit3.ID, "")
	require.NoError(t, err)
	require.Equal(t, len(fileInfos), 2)
}

func TestInspectFile2(t *testing.T) {
	client := GetPachClient(t)

	repo := "test"
	require.NoError(t, client.CreateRepo(repo))

	fileContent1 := "foo\n"
	fileContent2 := "buzz\n"

	_, err := client.StartCommit(repo, "master")
	require.NoError(t, err)
	_, err = client.PutFile(repo, "master", "file", strings.NewReader(fileContent1))
	require.NoError(t, err)
	require.NoError(t, client.FinishCommit(repo, "master"))

	fileInfo, err := client.InspectFile(repo, "master", "/file")
	require.NoError(t, err)
	require.Equal(t, len(fileContent1), int(fileInfo.SizeBytes))
	require.Equal(t, "/file", fileInfo.File.Path)
	require.Equal(t, pfs.FileType_FILE, fileInfo.FileType)

	_, err = client.StartCommit(repo, "master")
	require.NoError(t, err)
	_, err = client.PutFile(repo, "master", "file", strings.NewReader(fileContent1))
	require.NoError(t, err)
	require.NoError(t, client.FinishCommit(repo, "master"))

	fileInfo, err = client.InspectFile(repo, "master", "file")
	require.NoError(t, err)
	require.Equal(t, len(fileContent1)*2, int(fileInfo.SizeBytes))
	require.Equal(t, "file", fileInfo.File.Path)

	_, err = client.StartCommit(repo, "master")
	require.NoError(t, err)
	err = client.DeleteFile(repo, "master", "file")
	require.NoError(t, err)
	_, err = client.PutFile(repo, "master", "file", strings.NewReader(fileContent2))
	require.NoError(t, err)
	require.NoError(t, client.FinishCommit(repo, "master"))

	fileInfo, err = client.InspectFile(repo, "master", "file")
	require.NoError(t, err)
	require.Equal(t, len(fileContent2), int(fileInfo.SizeBytes))
}

func TestInspectDir(t *testing.T) {
	client := GetPachClient(t)

	repo := "test"
	require.NoError(t, client.CreateRepo(repo))

	commit1, err := client.StartCommit(repo, "")
	require.NoError(t, err)

	fileContent := "foo\n"
	_, err = client.PutFile(repo, commit1.ID, "dir/foo", strings.NewReader(fileContent))
	require.NoError(t, err)

	fileInfo, err := client.InspectFile(repo, commit1.ID, "dir/foo")
	require.NoError(t, err)
	require.Equal(t, len(fileContent), int(fileInfo.SizeBytes))
	require.Equal(t, pfs.FileType_FILE, fileInfo.FileType)

	require.NoError(t, client.FinishCommit(repo, commit1.ID))

	fileInfo, err = client.InspectFile(repo, commit1.ID, "dir/foo")
	require.NoError(t, err)
	require.Equal(t, len(fileContent), int(fileInfo.SizeBytes))
	require.Equal(t, pfs.FileType_FILE, fileInfo.FileType)

	fileInfo, err = client.InspectFile(repo, commit1.ID, "dir")
	require.NoError(t, err)
	require.Equal(t, len(fileContent), int(fileInfo.SizeBytes))
	require.Equal(t, pfs.FileType_DIR, fileInfo.FileType)

	_, err = client.InspectFile(repo, commit1.ID, "")
	require.NoError(t, err)
	require.Equal(t, len(fileContent), int(fileInfo.SizeBytes))
	require.Equal(t, pfs.FileType_DIR, fileInfo.FileType)
}

func TestInspectDir2(t *testing.T) {
	client := GetPachClient(t)

	repo := "test"
	require.NoError(t, client.CreateRepo(repo))

	fileContent := "foo\n"

	_, err := client.StartCommit(repo, "master")
	require.NoError(t, err)
	_, err = client.PutFile(repo, "master", "dir/1", strings.NewReader(fileContent))
	require.NoError(t, err)
	_, err = client.PutFile(repo, "master", "dir/2", strings.NewReader(fileContent))
	require.NoError(t, err)

	fileInfo, err := client.InspectFile(repo, "master", "/dir")
	require.NoError(t, err)
	require.Equal(t, 2, len(fileInfo.Children))
	require.Equal(t, "/dir", fileInfo.File.Path)
	require.Equal(t, pfs.FileType_DIR, fileInfo.FileType)

	require.NoError(t, client.FinishCommit(repo, "master"))

	fileInfo, err = client.InspectFile(repo, "master", "/dir")
	require.NoError(t, err)
	require.Equal(t, 2, len(fileInfo.Children))
	require.Equal(t, "/dir", fileInfo.File.Path)
	require.Equal(t, pfs.FileType_DIR, fileInfo.FileType)

	_, err = client.StartCommit(repo, "master")
	require.NoError(t, err)
	_, err = client.PutFile(repo, "master", "dir/3", strings.NewReader(fileContent))
	require.NoError(t, err)
	fileInfo, err = client.InspectFile(repo, "master", "dir")
	require.NoError(t, err)
	require.Equal(t, 3, len(fileInfo.Children))

	require.NoError(t, client.FinishCommit(repo, "master"))

	fileInfo, err = client.InspectFile(repo, "master", "dir")
	require.NoError(t, err)
	require.Equal(t, 3, len(fileInfo.Children))

	_, err = client.StartCommit(repo, "master")
	require.NoError(t, err)
	err = client.DeleteFile(repo, "master", "dir/2")
	require.NoError(t, err)
	require.NoError(t, client.FinishCommit(repo, "master"))

	fileInfo, err = client.InspectFile(repo, "master", "dir")
	require.NoError(t, err)
	require.Equal(t, 2, len(fileInfo.Children))
}

func TestListFileTwoCommits(t *testing.T) {
	client := GetPachClient(t)

	repo := "test"
	require.NoError(t, client.CreateRepo(repo))

	numFiles := 5

	commit1, err := client.StartCommit(repo, "master")
	require.NoError(t, err)

	for i := 0; i < numFiles; i++ {
		_, err = client.PutFile(repo, commit1.ID, fmt.Sprintf("file%d", i), strings.NewReader("foo\n"))
		require.NoError(t, err)
	}

	fileInfos, err := client.ListFile(repo, "master", "")
	require.NoError(t, err)
	require.Equal(t, numFiles, len(fileInfos))

	require.NoError(t, client.FinishCommit(repo, commit1.ID))

	commit2, err := client.StartCommit(repo, "master")
	require.NoError(t, err)

	for i := 0; i < numFiles; i++ {
		_, err = client.PutFile(repo, commit2.ID, fmt.Sprintf("file2-%d", i), strings.NewReader("foo\n"))
		require.NoError(t, err)
	}

	fileInfos, err = client.ListFile(repo, commit2.ID, "")
	require.NoError(t, err)
	require.Equal(t, 2*numFiles, len(fileInfos))

	require.NoError(t, client.FinishCommit(repo, commit2.ID))

	fileInfos, err = client.ListFile(repo, commit1.ID, "")
	require.NoError(t, err)
	require.Equal(t, numFiles, len(fileInfos))

	fileInfos, err = client.ListFile(repo, commit2.ID, "")
	require.NoError(t, err)
	require.Equal(t, 2*numFiles, len(fileInfos))
}

func TestListFile(t *testing.T) {
	client := GetPachClient(t)

	repo := "test"
	require.NoError(t, client.CreateRepo(repo))

	commit, err := client.StartCommit(repo, "")
	require.NoError(t, err)

	fileContent1 := "foo\n"
	_, err = client.PutFile(repo, commit.ID, "dir/foo", strings.NewReader(fileContent1))
	require.NoError(t, err)

	fileContent2 := "bar\n"
	_, err = client.PutFile(repo, commit.ID, "dir/bar", strings.NewReader(fileContent2))
	require.NoError(t, err)

	fileInfos, err := client.ListFile(repo, commit.ID, "dir")
	require.NoError(t, err)
	require.Equal(t, 2, len(fileInfos))
	require.True(t, fileInfos[0].File.Path == "/dir/foo" && fileInfos[1].File.Path == "/dir/bar" || fileInfos[0].File.Path == "/dir/bar" && fileInfos[1].File.Path == "/dir/foo")
	require.True(t, fileInfos[0].SizeBytes == fileInfos[1].SizeBytes && fileInfos[0].SizeBytes == uint64(len(fileContent1)))

	require.NoError(t, client.FinishCommit(repo, commit.ID))

	fileInfos, err = client.ListFile(repo, commit.ID, "dir")
	require.NoError(t, err)
	require.Equal(t, 2, len(fileInfos))
	require.True(t, fileInfos[0].File.Path == "/dir/foo" && fileInfos[1].File.Path == "/dir/bar" || fileInfos[0].File.Path == "/dir/bar" && fileInfos[1].File.Path == "/dir/foo")
	require.True(t, fileInfos[0].SizeBytes == fileInfos[1].SizeBytes && fileInfos[0].SizeBytes == uint64(len(fileContent1)))
}

func TestListFile2(t *testing.T) {
	client := GetPachClient(t)

	repo := "test"
	require.NoError(t, client.CreateRepo(repo))

	fileContent := "foo\n"

	_, err := client.StartCommit(repo, "master")
	require.NoError(t, err)
	_, err = client.PutFile(repo, "master", "dir/1", strings.NewReader(fileContent))
	require.NoError(t, err)
	_, err = client.PutFile(repo, "master", "dir/2", strings.NewReader(fileContent))
	require.NoError(t, err)

	fileInfos, err := client.ListFile(repo, "master", "dir")
	require.NoError(t, err)
	require.Equal(t, 2, len(fileInfos))

	require.NoError(t, client.FinishCommit(repo, "master"))

	fileInfos, err = client.ListFile(repo, "master", "dir")
	require.NoError(t, err)
	require.Equal(t, 2, len(fileInfos))

	_, err = client.StartCommit(repo, "master")
	require.NoError(t, err)
	_, err = client.PutFile(repo, "master", "dir/3", strings.NewReader(fileContent))
	require.NoError(t, err)
	require.NoError(t, client.FinishCommit(repo, "master"))

	fileInfos, err = client.ListFile(repo, "master", "dir")
	require.NoError(t, err)
	require.Equal(t, 3, len(fileInfos))

	_, err = client.StartCommit(repo, "master")
	require.NoError(t, err)
	err = client.DeleteFile(repo, "master", "dir/2")
	require.NoError(t, err)
	require.NoError(t, client.FinishCommit(repo, "master"))

	fileInfos, err = client.ListFile(repo, "master", "dir")
	require.NoError(t, err)
	require.Equal(t, 2, len(fileInfos))
}

func TestListFile3(t *testing.T) {
	client := GetPachClient(t)

	repo := "test"
	require.NoError(t, client.CreateRepo(repo))

	fileContent := "foo\n"

	_, err := client.StartCommit(repo, "master")
	require.NoError(t, err)
	_, err = client.PutFile(repo, "master", "dir/1", strings.NewReader(fileContent))
	require.NoError(t, err)
	_, err = client.PutFile(repo, "master", "dir/2", strings.NewReader(fileContent))
	require.NoError(t, err)
	require.NoError(t, client.FinishCommit(repo, "master"))

	fileInfos, err := client.ListFile(repo, "master", "dir")
	require.NoError(t, err)
	require.Equal(t, 2, len(fileInfos))

	_, err = client.StartCommit(repo, "master")
	require.NoError(t, err)
	_, err = client.PutFile(repo, "master", "dir/3/foo", strings.NewReader(fileContent))
	require.NoError(t, err)
	_, err = client.PutFile(repo, "master", "dir/3/bar", strings.NewReader(fileContent))
	require.NoError(t, err)
	require.NoError(t, client.FinishCommit(repo, "master"))

	fileInfos, err = client.ListFile(repo, "master", "dir")
	require.NoError(t, err)
	require.Equal(t, 3, len(fileInfos))
	require.Equal(t, int(fileInfos[2].SizeBytes), len(fileContent)*2)

	_, err = client.StartCommit(repo, "master")
	require.NoError(t, err)
	err = client.DeleteFile(repo, "master", "dir/3/bar")
	require.NoError(t, err)
	require.NoError(t, client.FinishCommit(repo, "master"))

	fileInfos, err = client.ListFile(repo, "master", "dir")
	require.NoError(t, err)
	require.Equal(t, 3, len(fileInfos))
	require.Equal(t, int(fileInfos[2].SizeBytes), len(fileContent))

	_, err = client.StartCommit(repo, "master")
	require.NoError(t, err)
	_, err = client.PutFile(repo, "master", "file", strings.NewReader(fileContent))
	require.NoError(t, err)
	require.NoError(t, client.FinishCommit(repo, "master"))

	fileInfos, err = client.ListFile(repo, "master", "/")
	require.NoError(t, err)
	require.Equal(t, 2, len(fileInfos))
}

func TestPutFileTypeConflict(t *testing.T) {
	client := GetPachClient(t)

	repo := "test"
	require.NoError(t, client.CreateRepo(repo))

	fileContent := "foo\n"

	commit1, err := client.StartCommit(repo, "master")
	require.NoError(t, err)
	_, err = client.PutFile(repo, commit1.ID, "dir/1", strings.NewReader(fileContent))
	require.NoError(t, err)
	require.NoError(t, client.FinishCommit(repo, commit1.ID))

	commit2, err := client.StartCommit(repo, "master")
	require.NoError(t, err)
	_, err = client.PutFile(repo, commit2.ID, "dir", strings.NewReader(fileContent))
	require.NoError(t, err)
	require.YesError(t, client.FinishCommit(repo, commit2.ID))
}

func TestRootDirectory(t *testing.T) {
	client := GetPachClient(t)

	repo := "test"
	require.NoError(t, client.CreateRepo(repo))

	fileContent := "foo\n"

	commit, err := client.StartCommit(repo, "")
	require.NoError(t, err)
	_, err = client.PutFile(repo, commit.ID, "foo", strings.NewReader(fileContent))
	require.NoError(t, err)

	fileInfos, err := client.ListFile(repo, commit.ID, "")
	require.NoError(t, err)
	require.Equal(t, 1, len(fileInfos))

	require.NoError(t, client.FinishCommit(repo, commit.ID))

	fileInfos, err = client.ListFile(repo, commit.ID, "")
	require.NoError(t, err)
	require.Equal(t, 1, len(fileInfos))
}

func TestDeleteFile(t *testing.T) {
	client := GetPachClient(t)

	repo := "test"
	require.NoError(t, client.CreateRepo(repo))

	// Commit 1: Add two files; delete one file within the commit
	commit1, err := client.StartCommit(repo, "master")
	require.NoError(t, err)

	fileContent1 := "foo\n"
	_, err = client.PutFile(repo, commit1.ID, "foo", strings.NewReader(fileContent1))
	require.NoError(t, err)

	fileContent2 := "bar\n"
	_, err = client.PutFile(repo, commit1.ID, "bar", strings.NewReader(fileContent2))
	require.NoError(t, err)

	require.NoError(t, client.DeleteFile(repo, commit1.ID, "foo"))

	_, err = client.InspectFile(repo, commit1.ID, "foo")
	require.YesError(t, err)

	fileInfos, err := client.ListFile(repo, commit1.ID, "")
	require.NoError(t, err)
	require.Equal(t, 1, len(fileInfos))

	require.NoError(t, client.FinishCommit(repo, commit1.ID))

	_, err = client.InspectFile(repo, commit1.ID, "foo")
	require.YesError(t, err)

	// Should see one file
	fileInfos, err = client.ListFile(repo, commit1.ID, "")
	require.NoError(t, err)
	require.Equal(t, 1, len(fileInfos))

	// Deleting a file in a finished commit should result in an error
	require.YesError(t, client.DeleteFile(repo, commit1.ID, "bar"))

	// Empty commit
	commit2, err := client.StartCommit(repo, "master")
	require.NoError(t, err)
	require.NoError(t, client.FinishCommit(repo, commit2.ID))

	// Should still see one files
	fileInfos, err = client.ListFile(repo, commit2.ID, "")
	require.NoError(t, err)
	require.Equal(t, 1, len(fileInfos))

	// Delete bar
	commit3, err := client.StartCommit(repo, "master")
	require.NoError(t, err)
	require.NoError(t, client.DeleteFile(repo, commit3.ID, "bar"))

	// Should see no file
	fileInfos, err = client.ListFile(repo, commit3.ID, "")
	require.NoError(t, err)
	require.Equal(t, 0, len(fileInfos))

	_, err = client.InspectFile(repo, commit3.ID, "bar")
	require.YesError(t, err)

	require.NoError(t, client.FinishCommit(repo, commit3.ID))

	// Should see no file
	fileInfos, err = client.ListFile(repo, commit3.ID, "")
	require.NoError(t, err)
	require.Equal(t, 0, len(fileInfos))

	_, err = client.InspectFile(repo, commit3.ID, "bar")
	require.YesError(t, err)

	// Delete a nonexistent file; it should be no-op
	commit4, err := client.StartCommit(repo, "master")
	require.NoError(t, err)
	require.NoError(t, client.DeleteFile(repo, commit4.ID, "nonexistent"))
	require.NoError(t, client.FinishCommit(repo, commit4.ID))
}

func TestDeleteDir(t *testing.T) {
	client := GetPachClient(t)

	repo := "test"
	require.NoError(t, client.CreateRepo(repo))

	// Commit 1: Add two files into the same directory; delete the directory
	commit1, err := client.StartCommit(repo, "master")
	require.NoError(t, err)

	_, err = client.PutFile(repo, commit1.ID, "dir/foo", strings.NewReader("foo1"))
	require.NoError(t, err)

	_, err = client.PutFile(repo, commit1.ID, "dir/bar", strings.NewReader("bar1"))
	require.NoError(t, err)

	require.NoError(t, client.DeleteFile(repo, commit1.ID, "dir"))

	fileInfos, err := client.ListFile(repo, commit1.ID, "")
	require.NoError(t, err)
	require.Equal(t, 0, len(fileInfos))

	require.NoError(t, client.FinishCommit(repo, commit1.ID))

	fileInfos, err = client.ListFile(repo, commit1.ID, "")
	require.NoError(t, err)
	require.Equal(t, 0, len(fileInfos))

	// dir should not exist
	_, err = client.InspectFile(repo, commit1.ID, "dir")
	require.YesError(t, err)

	// Commit 2: Delete the directory and add the same two files
	// The two files should reflect the new content
	commit2, err := client.StartCommit(repo, "master")
	require.NoError(t, err)

	_, err = client.PutFile(repo, commit2.ID, "dir/foo", strings.NewReader("foo2"))
	require.NoError(t, err)

	_, err = client.PutFile(repo, commit2.ID, "dir/bar", strings.NewReader("bar2"))
	require.NoError(t, err)

	// Should see two files
	fileInfos, err = client.ListFile(repo, commit2.ID, "dir")
	require.NoError(t, err)
	require.Equal(t, 2, len(fileInfos))

	require.NoError(t, client.FinishCommit(repo, commit2.ID))

	// Should see two files
	fileInfos, err = client.ListFile(repo, commit2.ID, "dir")
	require.NoError(t, err)
	require.Equal(t, 2, len(fileInfos))

	var buffer bytes.Buffer
	require.NoError(t, client.GetFile(repo, commit2.ID, "dir/foo", 0, 0, &buffer))
	require.Equal(t, "foo2", buffer.String())

	var buffer2 bytes.Buffer
	require.NoError(t, client.GetFile(repo, commit2.ID, "dir/bar", 0, 0, &buffer2))
	require.Equal(t, "bar2", buffer2.String())

	// Commit 3: delete the directory
	commit3, err := client.StartCommit(repo, "master")
	require.NoError(t, err)

	require.NoError(t, client.DeleteFile(repo, commit3.ID, "dir"))

	// Should see zero files
	fileInfos, err = client.ListFile(repo, commit3.ID, "")
	require.NoError(t, err)
	require.Equal(t, 0, len(fileInfos))

	require.NoError(t, client.FinishCommit(repo, commit3.ID))

	// Should see zero files
	fileInfos, err = client.ListFile(repo, commit3.ID, "")
	require.NoError(t, err)
	require.Equal(t, 0, len(fileInfos))

	// TODO: test deleting "."
}

func TestDeleteFile2(t *testing.T) {
	client := GetPachClient(t)

	repo := "test"
	require.NoError(t, client.CreateRepo(repo))

	commit1, err := client.StartCommit(repo, "master")
	require.NoError(t, err)
	_, err = client.PutFile(repo, commit1.ID, "file", strings.NewReader("foo\n"))
	require.NoError(t, err)
	require.NoError(t, client.FinishCommit(repo, commit1.ID))

	commit2, err := client.StartCommit(repo, "master")
	require.NoError(t, err)
	err = client.DeleteFile(repo, commit2.ID, "file")
	require.NoError(t, err)
	_, err = client.PutFile(repo, commit2.ID, "file", strings.NewReader("bar\n"))
	require.NoError(t, err)
	require.NoError(t, client.FinishCommit(repo, commit2.ID))

	expected := "bar\n"
	var buffer bytes.Buffer
	require.NoError(t, client.GetFile(repo, "master", "file", 0, 0, &buffer))
	require.Equal(t, expected, buffer.String())

	commit3, err := client.StartCommit(repo, "master")
	require.NoError(t, err)
	_, err = client.PutFile(repo, commit3.ID, "file", strings.NewReader("buzz\n"))
	require.NoError(t, err)
	err = client.DeleteFile(repo, commit3.ID, "file")
	require.NoError(t, err)
	_, err = client.PutFile(repo, commit3.ID, "file", strings.NewReader("foo\n"))
	require.NoError(t, err)
	require.NoError(t, client.FinishCommit(repo, commit3.ID))

	expected = "foo\n"
	buffer.Reset()
	require.NoError(t, client.GetFile(repo, commit3.ID, "file", 0, 0, &buffer))
	require.Equal(t, expected, buffer.String())
}

func TestListCommit(t *testing.T) {
	client := GetPachClient(t)

	repo := "test"
	require.NoError(t, client.CreateRepo(repo))

	numCommits := 10

	var midCommitID string
	for i := 0; i < numCommits; i++ {
		commit, err := client.StartCommit(repo, "master")
		require.NoError(t, err)
		require.NoError(t, client.FinishCommit(repo, "master"))
		if i == numCommits/2 {
			midCommitID = commit.ID
		}
	}

	// list all commits
	commitInfos, err := client.ListCommit(repo, "", "", 0)
	require.NoError(t, err)
	require.Equal(t, numCommits, len(commitInfos))

	// Test that commits are sorted in newest-first order
	for i := 0; i < len(commitInfos)-1; i++ {
		require.Equal(t, commitInfos[i].ParentCommit, commitInfos[i+1].Commit)
	}

	// Now list all commits up to the last commit
	commitInfos, err = client.ListCommit(repo, "master", "", 0)
	require.NoError(t, err)
	require.Equal(t, numCommits, len(commitInfos))

	// Test that commits are sorted in newest-first order
	for i := 0; i < len(commitInfos)-1; i++ {
		require.Equal(t, commitInfos[i].ParentCommit, commitInfos[i+1].Commit)
	}

	// Now list all commits up to the mid commit, excluding the mid commit
	// itself
	commitInfos, err = client.ListCommit(repo, "master", midCommitID, 0)
	require.NoError(t, err)
	require.Equal(t, numCommits-numCommits/2-1, len(commitInfos))

	// Test that commits are sorted in newest-first order
	for i := 0; i < len(commitInfos)-1; i++ {
		require.Equal(t, commitInfos[i].ParentCommit, commitInfos[i+1].Commit)
	}

	// list commits by branch
	commitInfos, err = client.ListCommit(repo, "master", "", 0)
	require.NoError(t, err)
	require.Equal(t, numCommits, len(commitInfos))

	// Test that commits are sorted in newest-first order
	for i := 0; i < len(commitInfos)-1; i++ {
		require.Equal(t, commitInfos[i].ParentCommit, commitInfos[i+1].Commit)
	}
}

func TestOffsetRead(t *testing.T) {
	client := GetPachClient(t)

	repo := "TestOffsetRead"
	require.NoError(t, client.CreateRepo(repo))
	commit, err := client.StartCommit(repo, "")
	require.NoError(t, err)
	fileData := "foo\n"
	_, err = client.PutFile(repo, commit.ID, "foo", strings.NewReader(fileData))
	require.NoError(t, err)
	_, err = client.PutFile(repo, commit.ID, "foo", strings.NewReader(fileData))
	require.NoError(t, err)

	var buffer bytes.Buffer
	require.NoError(t, client.GetFile(repo, commit.ID, "foo", int64(len(fileData)*2)+1, 0, &buffer))
	require.Equal(t, "", buffer.String())

	require.NoError(t, client.FinishCommit(repo, commit.ID))

	buffer.Reset()
	require.NoError(t, client.GetFile(repo, commit.ID, "foo", int64(len(fileData)*2)+1, 0, &buffer))
	require.Equal(t, "", buffer.String())
}

func TestBranch2(t *testing.T) {
	client := GetPachClient(t)

	repo := "test"
	require.NoError(t, client.CreateRepo(repo))

	commit, err := client.StartCommit(repo, "")
	require.NoError(t, err)
	require.NoError(t, client.FinishCommit(repo, commit.ID))

	expectedBranches := []string{"branch1", "branch2", "branch3"}
	for _, branch := range expectedBranches {
		require.NoError(t, client.SetBranch(repo, commit.ID, branch))
	}

	branches, err := client.ListBranch(repo)
	require.Equal(t, len(expectedBranches), len(branches))
	for i, branch := range branches {
		// branches should return in newest-first order
		require.Equal(t, expectedBranches[len(branches)-i-1], branch.Name)
		require.Equal(t, commit, branch.Head)
	}

	commit2, err := client.StartCommit(repo, "branch1")
	require.NoError(t, err)
	require.NoError(t, client.FinishCommit(repo, "branch1"))

	commit2Info, err := client.InspectCommit(repo, "branch1")
	require.NoError(t, err)
	require.Equal(t, commit, commit2Info.ParentCommit)

	// delete the last branch
	var lastBranch string
	lastBranch = expectedBranches[len(expectedBranches)-1]
	require.NoError(t, client.DeleteBranch(repo, lastBranch, false))
	branches, err = client.ListBranch(repo)
	require.Equal(t, 2, len(branches))
	require.Equal(t, "branch2", branches[0].Name)
	require.Equal(t, commit, branches[0].Head)
	require.Equal(t, "branch1", branches[1].Name)
	require.Equal(t, commit2, branches[1].Head)
}

func TestDeleteNonexistantBranch(t *testing.T) {
	client := GetPachClient(t)

	repo := "TestDeleteNonexistantBranch"
	require.NoError(t, client.CreateRepo(repo))
	require.NoError(t, client.DeleteBranch(repo, "doesnt_exist", false))
}

func TestSubscribeCommit(t *testing.T) {
	client := GetPachClient(t)

	repo := "test"
	require.NoError(t, client.CreateRepo(repo))

	numCommits := 10

	// create some commits that shouldn't affect the below SubscribeCommit call
	// reproduces #2469
	for i := 0; i < numCommits; i++ {
		commit, err := client.StartCommit(repo, "master-v1")
		require.NoError(t, err)
		require.NoError(t, client.FinishCommit(repo, commit.ID))
	}

	var commits []*pfs.Commit
	for i := 0; i < numCommits; i++ {
		commit, err := client.StartCommit(repo, "master")
		require.NoError(t, err)
		require.NoError(t, client.FinishCommit(repo, commit.ID))
		commits = append(commits, commit)
	}

	commitIter, err := client.SubscribeCommit(repo, "master", "", pfs.CommitState_STARTED)
	require.NoError(t, err)
	for i := 0; i < numCommits; i++ {
		commitInfo, err := commitIter.Next()
		require.NoError(t, err)
		require.Equal(t, commits[i], commitInfo.Commit)
	}

	// Create another batch of commits
	commits = nil
	for i := 0; i < numCommits; i++ {
		commit, err := client.StartCommit(repo, "master")
		require.NoError(t, err)
		require.NoError(t, client.FinishCommit(repo, "master"))
		commits = append(commits, commit)
	}

	for i := 0; i < numCommits; i++ {
		commitInfo, err := commitIter.Next()
		require.NoError(t, err)
		require.Equal(t, commits[i], commitInfo.Commit)
	}

	commitIter.Close()
}

func TestInspectRepoSimple(t *testing.T) {
	client := GetPachClient(t)

	repo := "test"
	require.NoError(t, client.CreateRepo(repo))

	commit, err := client.StartCommit(repo, "")
	require.NoError(t, err)

	file1Content := "foo\n"
	_, err = client.PutFile(repo, commit.ID, "foo", strings.NewReader(file1Content))
	require.NoError(t, err)

	file2Content := "bar\n"
	_, err = client.PutFile(repo, commit.ID, "bar", strings.NewReader(file2Content))
	require.NoError(t, err)

	require.NoError(t, client.FinishCommit(repo, commit.ID))

	info, err := client.InspectRepo(repo)
	require.NoError(t, err)

	require.Equal(t, int(info.SizeBytes), len(file1Content)+len(file2Content))
}

func TestInspectRepoComplex(t *testing.T) {
	client := GetPachClient(t)

	repo := "test"
	require.NoError(t, client.CreateRepo(repo))

	commit, err := client.StartCommit(repo, "")
	require.NoError(t, err)

	numFiles := 100
	minFileSize := 1000
	maxFileSize := 2000
	totalSize := 0

	for i := 0; i < numFiles; i++ {
		fileContent := generateRandomString(rand.Intn(maxFileSize-minFileSize) + minFileSize)
		fileContent += "\n"
		fileName := fmt.Sprintf("file_%d", i)
		totalSize += len(fileContent)

		_, err = client.PutFile(repo, commit.ID, fileName, strings.NewReader(fileContent))
		require.NoError(t, err)

	}

	require.NoError(t, client.FinishCommit(repo, commit.ID))

	info, err := client.InspectRepo(repo)
	require.NoError(t, err)

	require.Equal(t, int(info.SizeBytes), totalSize)

	infos, err := client.ListRepo()
	require.NoError(t, err)
	require.Equal(t, 1, len(infos))
	info = infos[0]

	require.Equal(t, int(info.SizeBytes), totalSize)
}

func TestCreate(t *testing.T) {
	client := GetPachClient(t)

	repo := "test"
	require.NoError(t, client.CreateRepo(repo))
	commit, err := client.StartCommit(repo, "")
	require.NoError(t, err)
	w, err := client.PutFileSplitWriter(repo, commit.ID, "foo", pfs.Delimiter_NONE, 0, 0, false)
	require.NoError(t, err)
	require.NoError(t, w.Close())
	require.NoError(t, client.FinishCommit(repo, commit.ID))
	_, err = client.InspectFile(repo, commit.ID, "foo")
	require.NoError(t, err)
}

func TestGetFile(t *testing.T) {
	client := GetPachClient(t)
	repo := tu.UniqueString("test")
	require.NoError(t, client.CreateRepo(repo))
	commit, err := client.StartCommit(repo, "")
	require.NoError(t, err)
	_, err = client.PutFile(repo, commit.ID, "dir/file", strings.NewReader("foo\n"))
	require.NoError(t, err)
	require.NoError(t, client.FinishCommit(repo, commit.ID))
	var buffer bytes.Buffer
	require.NoError(t, client.GetFile(repo, commit.ID, "dir/file", 0, 0, &buffer))
	require.Equal(t, "foo\n", buffer.String())
	t.Run("InvalidCommit", func(t *testing.T) {
		buffer = bytes.Buffer{}
		err = client.GetFile(repo, "aninvalidcommitid", "dir/file", 0, 0, &buffer)
		require.YesError(t, err)
	})
	t.Run("Directory", func(t *testing.T) {
		buffer = bytes.Buffer{}
		err = client.GetFile(repo, commit.ID, "dir", 0, 0, &buffer)
		require.YesError(t, err)
	})
}

func TestManyPutsSingleFileSingleCommit(t *testing.T) {
	if testing.Short() {
		t.Skip("Skipping long tests in short mode")
	}
	client := GetPachClient(t)

	repo := "test"
	require.NoError(t, client.CreateRepo(repo))

	commit1, err := client.StartCommit(repo, "")
	require.NoError(t, err)

	rawMessage := `{
		"level":"debug",
		"message":{
			"thing":"foo"
		},
		"timing":[1,3,34,6,7]
	}`
	numObjs := 500
	numGoros := 10
	var expectedOutput []byte
	var wg sync.WaitGroup
	for j := 0; j < numGoros; j++ {
		wg.Add(1)
		go func() {
			for i := 0; i < numObjs/numGoros; i++ {
				_, err = client.PutFile(repo, commit1.ID, "foo", strings.NewReader(rawMessage))
				if err != nil {
					panic(err)
				}
			}
			wg.Done()
		}()
	}
	for i := 0; i < numObjs; i++ {
		expectedOutput = append(expectedOutput, []byte(rawMessage)...)
	}
	wg.Wait()
	require.NoError(t, client.FinishCommit(repo, commit1.ID))

	var buffer bytes.Buffer
	require.NoError(t, client.GetFile(repo, commit1.ID, "foo", 0, 0, &buffer))
	require.Equal(t, string(expectedOutput), buffer.String())
}

func TestPutFileValidCharacters(t *testing.T) {
	client := GetPachClient(t)

	repo := "test"
	require.NoError(t, client.CreateRepo(repo))

	commit, err := client.StartCommit(repo, "")
	require.NoError(t, err)

	_, err = client.PutFile(repo, commit.ID, "foo\x00bar", strings.NewReader("foobar\n"))
	// null characters error because when you `ls` files with null characters
	// they truncate things after the null character leading to strange results
	require.YesError(t, err)

	// Boundary tests for valid character range
	_, err = client.PutFile(repo, commit.ID, "\x1ffoobar", strings.NewReader("foobar\n"))
	require.YesError(t, err)
	_, err = client.PutFile(repo, commit.ID, "foo\x20bar", strings.NewReader("foobar\n"))
	require.NoError(t, err)
	_, err = client.PutFile(repo, commit.ID, "foobar\x7e", strings.NewReader("foobar\n"))
	require.NoError(t, err)
	_, err = client.PutFile(repo, commit.ID, "foo\x7fbar", strings.NewReader("foobar\n"))
	require.YesError(t, err)

	// Random character tests outside and inside valid character range
	_, err = client.PutFile(repo, commit.ID, "foobar\x0b", strings.NewReader("foobar\n"))
	require.YesError(t, err)
	_, err = client.PutFile(repo, commit.ID, "\x41foobar", strings.NewReader("foobar\n"))
	require.NoError(t, err)
	_, err = client.PutFile(repo, commit.ID, "foo\x90bar", strings.NewReader("foobar\n"))
	require.YesError(t, err)
}

func TestPutFileURL(t *testing.T) {
	if testing.Short() {
		t.Skip("Skipping integration tests in short mode")
	}

	c := GetPachClient(t)

	repo := "TestPutFileURL"
	require.NoError(t, c.CreateRepo(repo))
	commit, err := c.StartCommit(repo, "master")
	require.NoError(t, err)
	require.NoError(t, c.PutFileURL(repo, commit.ID, "readme", "https://raw.githubusercontent.com/pachyderm/pachyderm/master/README.md", false, false))
	require.NoError(t, c.FinishCommit(repo, commit.ID))
	fileInfo, err := c.InspectFile(repo, commit.ID, "readme")
	require.NoError(t, err)
	require.True(t, fileInfo.SizeBytes > 0)
}

func TestBigListFile(t *testing.T) {
	client := GetPachClient(t)

	repo := "TestBigListFile"
	require.NoError(t, client.CreateRepo(repo))
	commit, err := client.StartCommit(repo, "")
	require.NoError(t, err)
	var eg errgroup.Group
	for i := 0; i < 25; i++ {
		for j := 0; j < 25; j++ {
			i := i
			j := j
			eg.Go(func() error {
				_, err = client.PutFile(repo, commit.ID, fmt.Sprintf("dir%d/file%d", i, j), strings.NewReader("foo\n"))
				return err
			})
		}
	}
	require.NoError(t, eg.Wait())
	require.NoError(t, client.FinishCommit(repo, commit.ID))
	for i := 0; i < 25; i++ {
		files, err := client.ListFile(repo, commit.ID, fmt.Sprintf("dir%d", i))
		require.NoError(t, err)
		require.Equal(t, 25, len(files))
	}
}

func TestStartCommitLatestOnBranch(t *testing.T) {
	client := GetPachClient(t)

	repo := "test"
	require.NoError(t, client.CreateRepo(repo))

	commit1, err := client.StartCommit(repo, "master")
	require.NoError(t, err)
	require.NoError(t, client.FinishCommit(repo, commit1.ID))

	commit2, err := client.StartCommit(repo, "master")
	require.NoError(t, err)

	require.NoError(t, client.FinishCommit(repo, commit2.ID))

	commit3, err := client.StartCommit(repo, "master")
	require.NoError(t, err)
	require.NoError(t, client.FinishCommit(repo, commit3.ID))

	commitInfo, err := client.InspectCommit(repo, "master")
	require.Equal(t, commit3.ID, commitInfo.Commit.ID)
}

func TestSetBranchTwice(t *testing.T) {
	client := GetPachClient(t)

	repo := "test"
	require.NoError(t, client.CreateRepo(repo))

	commit1, err := client.StartCommit(repo, "")
	require.NoError(t, err)
	require.NoError(t, client.SetBranch(repo, commit1.ID, "master"))
	require.NoError(t, client.FinishCommit(repo, commit1.ID))

	commit2, err := client.StartCommit(repo, "")
	require.NoError(t, err)
	require.NoError(t, client.SetBranch(repo, commit2.ID, "master"))
	require.NoError(t, client.FinishCommit(repo, commit2.ID))

	branches, err := client.ListBranch(repo)
	require.NoError(t, err)

	require.Equal(t, 1, len(branches))
	require.Equal(t, "master", branches[0].Name)
	require.Equal(t, commit2.ID, branches[0].Head.ID)
}

func TestSyncPullPush(t *testing.T) {
	client := GetPachClient(t)

	repo1 := "repo1"
	require.NoError(t, client.CreateRepo(repo1))

	commit1, err := client.StartCommit(repo1, "master")
	require.NoError(t, err)
	_, err = client.PutFile(repo1, commit1.ID, "foo", strings.NewReader("foo\n"))
	require.NoError(t, err)
	_, err = client.PutFile(repo1, commit1.ID, "dir/bar", strings.NewReader("bar\n"))
	require.NoError(t, err)
	require.NoError(t, client.FinishCommit(repo1, commit1.ID))

	tmpDir, err := ioutil.TempDir("/tmp", "pfs")
	require.NoError(t, err)

	puller := pfssync.NewPuller()
	require.NoError(t, puller.Pull(client, tmpDir, repo1, commit1.ID, "", false, false, 2, nil, ""))
	_, err = puller.CleanUp()
	require.NoError(t, err)

	repo2 := "repo2"
	require.NoError(t, client.CreateRepo(repo2))

	commit2, err := client.StartCommit(repo2, "master")
	require.NoError(t, err)

	require.NoError(t, pfssync.Push(client, tmpDir, commit2, false))
	require.NoError(t, client.FinishCommit(repo2, commit2.ID))

	var buffer bytes.Buffer
	require.NoError(t, client.GetFile(repo2, commit2.ID, "foo", 0, 0, &buffer))
	require.Equal(t, "foo\n", buffer.String())
	buffer.Reset()
	require.NoError(t, client.GetFile(repo2, commit2.ID, "dir/bar", 0, 0, &buffer))
	require.Equal(t, "bar\n", buffer.String())

	fileInfos, err := client.ListFile(repo2, commit2.ID, "")
	require.NoError(t, err)
	require.Equal(t, 2, len(fileInfos))

	commit3, err := client.StartCommit(repo2, "master")
	require.NoError(t, err)

	// Test the overwrite flag.
	// After this Push operation, all files should still look the same, since
	// the old files were overwritten.
	require.NoError(t, pfssync.Push(client, tmpDir, commit3, true))
	require.NoError(t, client.FinishCommit(repo2, commit3.ID))

	buffer.Reset()
	require.NoError(t, client.GetFile(repo2, commit3.ID, "foo", 0, 0, &buffer))
	require.Equal(t, "foo\n", buffer.String())
	buffer.Reset()
	require.NoError(t, client.GetFile(repo2, commit3.ID, "dir/bar", 0, 0, &buffer))
	require.Equal(t, "bar\n", buffer.String())

	fileInfos, err = client.ListFile(repo2, commit3.ID, "")
	require.NoError(t, err)
	require.Equal(t, 2, len(fileInfos))

	// Test Lazy files
	tmpDir2, err := ioutil.TempDir("/tmp", "pfs")
	require.NoError(t, err)

	puller = pfssync.NewPuller()
	require.NoError(t, puller.Pull(client, tmpDir2, repo1, "master", "", true, false, 2, nil, ""))

	data, err := ioutil.ReadFile(path.Join(tmpDir2, "dir/bar"))
	require.NoError(t, err)
	require.Equal(t, "bar\n", string(data))

	_, err = puller.CleanUp()
	require.NoError(t, err)
}

func TestSyncFile(t *testing.T) {
	client := GetPachClient(t)

	repo := "repo"
	require.NoError(t, client.CreateRepo(repo))

	content1 := generateRandomString(int(pfs.ChunkSize))

	commit1, err := client.StartCommit(repo, "master")
	require.NoError(t, err)
	require.NoError(t, pfssync.PushFile(client, client, &pfs.File{
		Commit: commit1,
		Path:   "file",
	}, strings.NewReader(content1)))
	require.NoError(t, client.FinishCommit(repo, commit1.ID))

	var buffer bytes.Buffer
	require.NoError(t, client.GetFile(repo, commit1.ID, "file", 0, 0, &buffer))
	require.Equal(t, content1, buffer.String())

	content2 := generateRandomString(int(pfs.ChunkSize * 2))

	commit2, err := client.StartCommit(repo, "master")
	require.NoError(t, err)
	require.NoError(t, pfssync.PushFile(client, client, &pfs.File{
		Commit: commit2,
		Path:   "file",
	}, strings.NewReader(content2)))
	require.NoError(t, client.FinishCommit(repo, commit2.ID))

	buffer.Reset()
	require.NoError(t, client.GetFile(repo, commit2.ID, "file", 0, 0, &buffer))
	require.Equal(t, content2, buffer.String())

	content3 := content2 + generateRandomString(int(pfs.ChunkSize))

	commit3, err := client.StartCommit(repo, "master")
	require.NoError(t, err)
	require.NoError(t, pfssync.PushFile(client, client, &pfs.File{
		Commit: commit3,
		Path:   "file",
	}, strings.NewReader(content3)))
	require.NoError(t, client.FinishCommit(repo, commit3.ID))

	buffer.Reset()
	require.NoError(t, client.GetFile(repo, commit3.ID, "file", 0, 0, &buffer))
	require.Equal(t, content3, buffer.String())
}

func TestSyncEmptyDir(t *testing.T) {
	client := GetPachClient(t)

	repo := "repo"
	require.NoError(t, client.CreateRepo(repo))

	commit, err := client.StartCommit(repo, "master")
	require.NoError(t, err)
	require.NoError(t, client.FinishCommit(repo, commit.ID))

	tmpDir, err := ioutil.TempDir("/tmp", "pfs")
	require.NoError(t, err)

	// We want to make sure that Pull creates an empty directory
	// when the path that we are cloning is empty.
	dir := filepath.Join(tmpDir, "tmp")

	puller := pfssync.NewPuller()
	require.NoError(t, puller.Pull(client, dir, repo, commit.ID, "", false, false, 0, nil, ""))
	_, err = os.Stat(dir)
	require.NoError(t, err)
	_, err = puller.CleanUp()
	require.NoError(t, err)
}

func TestFlush(t *testing.T) {
	client := GetPachClient(t)
	require.NoError(t, client.CreateRepo("A"))
	require.NoError(t, client.CreateRepo("B"))
	require.NoError(t, client.CreateBranch("B", "master", "", []*pfs.Branch{pclient.NewBranch("A", "master")}))
	ACommit, err := client.StartCommit("A", "master")
	require.NoError(t, err)
	require.NoError(t, client.FinishCommit("A", "master"))
	require.NoError(t, client.FinishCommit("B", "master"))
	commitInfoIter, err := client.FlushCommit([]*pfs.Commit{pclient.NewCommit("A", ACommit.ID)}, nil)
	require.NoError(t, err)
	commitInfos, err := collectCommitInfos(commitInfoIter)
	require.NoError(t, err)
	require.Equal(t, 1, len(commitInfos))
}

// TestFlush2 implements the following DAG:
// A ─▶ B ─▶ C ─▶ D
func TestFlush2(t *testing.T) {
	client := GetPachClient(t)
	require.NoError(t, client.CreateRepo("A"))
	require.NoError(t, client.CreateRepo("B"))
	require.NoError(t, client.CreateRepo("C"))
	require.NoError(t, client.CreateRepo("D"))
	require.NoError(t, client.CreateBranch("B", "master", "", []*pfs.Branch{pclient.NewBranch("A", "master")}))
	require.NoError(t, client.CreateBranch("C", "master", "", []*pfs.Branch{pclient.NewBranch("B", "master")}))
	require.NoError(t, client.CreateBranch("D", "master", "", []*pfs.Branch{pclient.NewBranch("C", "master")}))
	ACommit, err := client.StartCommit("A", "master")
	require.NoError(t, err)
	require.NoError(t, client.FinishCommit("A", "master"))

	// do the other commits in a goro so we can block for them
	go func() {
		require.NoError(t, client.FinishCommit("B", "master"))
		require.NoError(t, client.FinishCommit("C", "master"))
		require.NoError(t, client.FinishCommit("D", "master"))
	}()

	// Flush ACommit
	commitInfoIter, err := client.FlushCommit([]*pfs.Commit{pclient.NewCommit("A", ACommit.ID)}, nil)
	require.NoError(t, err)
	commitInfos, err := collectCommitInfos(commitInfoIter)
	require.NoError(t, err)
	require.Equal(t, 3, len(commitInfos))

	commitInfoIter, err = client.FlushCommit(
		[]*pfs.Commit{pclient.NewCommit("A", ACommit.ID)},
		[]*pfs.Repo{pclient.NewRepo("C")},
	)
	require.NoError(t, err)
	commitInfos, err = collectCommitInfos(commitInfoIter)
	require.NoError(t, err)
	require.Equal(t, 1, len(commitInfos))
}

// A
//  ╲
//   ◀
//    C
//   ◀
//  ╱
// B
func TestFlush3(t *testing.T) {
	client := GetPachClient(t)
	require.NoError(t, client.CreateRepo("A"))
	require.NoError(t, client.CreateRepo("B"))
	require.NoError(t, client.CreateRepo("C"))

	require.NoError(t, client.CreateBranch("C", "master", "", []*pfs.Branch{pclient.NewBranch("A", "master"), pclient.NewBranch("B", "master")}))

	ACommit, err := client.StartCommit("A", "master")
	require.NoError(t, err)
	require.NoError(t, client.FinishCommit("A", ACommit.ID))
	require.NoError(t, client.FinishCommit("C", "master"))
	BCommit, err := client.StartCommit("B", "master")
	require.NoError(t, err)
	require.NoError(t, client.FinishCommit("B", BCommit.ID))
	require.NoError(t, client.FinishCommit("C", "master"))

	BCommit, err = client.StartCommit("B", "master")
	require.NoError(t, err)
	require.NoError(t, client.FinishCommit("B", BCommit.ID))
	require.NoError(t, client.FinishCommit("C", "master"))

	commitIter, err := client.FlushCommit([]*pfs.Commit{pclient.NewCommit("B", BCommit.ID), pclient.NewCommit("A", ACommit.ID)}, nil)
	require.NoError(t, err)
	commitInfos, err := collectCommitInfos(commitIter)
	require.NoError(t, err)
	require.Equal(t, 1, len(commitInfos))

	require.Equal(t, commitInfos[0].Commit.Repo.Name, "C")
}

func TestFlushCommitWithNoDownstreamRepos(t *testing.T) {
	c := GetPachClient(t)
	repo := "test"
	require.NoError(t, c.CreateRepo(repo))
	commit, err := c.StartCommit(repo, "master")
	require.NoError(t, err)
	require.NoError(t, c.FinishCommit(repo, commit.ID))
	commitIter, err := c.FlushCommit([]*pfs.Commit{pclient.NewCommit(repo, commit.ID)}, nil)
	require.NoError(t, err)
	commitInfos, err := collectCommitInfos(commitIter)
	require.NoError(t, err)
	require.Equal(t, 0, len(commitInfos))
}

func TestFlushOpenCommit(t *testing.T) {

	client := GetPachClient(t)
	require.NoError(t, client.CreateRepo("A"))
	require.NoError(t, client.CreateRepo("B"))
	require.NoError(t, client.CreateBranch("B", "master", "", []*pfs.Branch{pclient.NewBranch("A", "master")}))
	ACommit, err := client.StartCommit("A", "master")
	require.NoError(t, err)

	// do the other commits in a goro so we can block for them
	go func() {
		time.Sleep(5 * time.Second)
		require.NoError(t, client.FinishCommit("A", "master"))
		require.NoError(t, client.FinishCommit("B", "master"))
	}()

	// Flush ACommit
	commitIter, err := client.FlushCommit([]*pfs.Commit{pclient.NewCommit("A", ACommit.ID)}, nil)
	require.NoError(t, err)
	commitInfos, err := collectCommitInfos(commitIter)
	require.NoError(t, err)
	require.Equal(t, 1, len(commitInfos))
}

func TestEmptyFlush(t *testing.T) {

	client := GetPachClient(t)
	commitIter, err := client.FlushCommit(nil, nil)
	require.NoError(t, err)
	_, err = collectCommitInfos(commitIter)
	require.YesError(t, err)
}

func TestFlushNonExistentCommit(t *testing.T) {

	c := GetPachClient(t)
	iter, err := c.FlushCommit([]*pfs.Commit{pclient.NewCommit("fake-repo", "fake-commit")}, nil)
	require.NoError(t, err)
	_, err = collectCommitInfos(iter)
	require.YesError(t, err)
	repo := "FlushNonExistentCommit"
	require.NoError(t, c.CreateRepo(repo))
	_, err = c.FlushCommit([]*pfs.Commit{pclient.NewCommit(repo, "fake-commit")}, nil)
	require.NoError(t, err)
	_, err = collectCommitInfos(iter)
	require.YesError(t, err)
}

func TestPutFileSplit(t *testing.T) {
	if testing.Short() {
		t.Skip("Skipping integration tests in short mode")
	}

	c := GetPachClient(t)
	// create repos
	repo := tu.UniqueString("TestPutFileSplit")
	require.NoError(t, c.CreateRepo(repo))
	commit, err := c.StartCommit(repo, "master")
	require.NoError(t, err)
	_, err = c.PutFileSplit(repo, commit.ID, "none", pfs.Delimiter_NONE, 0, 0, false, strings.NewReader("foo\nbar\nbuz\n"))
	require.NoError(t, err)
	_, err = c.PutFileSplit(repo, commit.ID, "line", pfs.Delimiter_LINE, 0, 0, false, strings.NewReader("foo\nbar\nbuz\n"))
	require.NoError(t, err)
	_, err = c.PutFileSplit(repo, commit.ID, "line", pfs.Delimiter_LINE, 0, 0, false, strings.NewReader("foo\nbar\nbuz\n"))
	require.NoError(t, err)
	_, err = c.PutFileSplit(repo, commit.ID, "line2", pfs.Delimiter_LINE, 2, 0, false, strings.NewReader("foo\nbar\nbuz\nfiz\n"))
	require.NoError(t, err)
	_, err = c.PutFileSplit(repo, commit.ID, "line3", pfs.Delimiter_LINE, 0, 8, false, strings.NewReader("foo\nbar\nbuz\nfiz\n"))
	require.NoError(t, err)
	_, err = c.PutFileSplit(repo, commit.ID, "json", pfs.Delimiter_JSON, 0, 0, false, strings.NewReader("{}{}{}{}{}{}{}{}{}{}"))
	require.NoError(t, err)
	_, err = c.PutFileSplit(repo, commit.ID, "json", pfs.Delimiter_JSON, 0, 0, false, strings.NewReader("{}{}{}{}{}{}{}{}{}{}"))
	require.NoError(t, err)
	_, err = c.PutFileSplit(repo, commit.ID, "json2", pfs.Delimiter_JSON, 2, 0, false, strings.NewReader("{}{}{}{}"))
	require.NoError(t, err)
	_, err = c.PutFileSplit(repo, commit.ID, "json3", pfs.Delimiter_JSON, 0, 4, false, strings.NewReader("{}{}{}{}"))
	require.NoError(t, err)

	files, err := c.ListFile(repo, commit.ID, "line2")
	require.NoError(t, err)
	require.Equal(t, 2, len(files))
	for _, fileInfo := range files {
		require.Equal(t, uint64(8), fileInfo.SizeBytes)
	}

	require.NoError(t, c.FinishCommit(repo, commit.ID))
	commit2, err := c.StartCommit(repo, "master")
	require.NoError(t, err)
	_, err = c.PutFileSplit(repo, commit2.ID, "line", pfs.Delimiter_LINE, 0, 0, false, strings.NewReader("foo\nbar\nbuz\n"))
	require.NoError(t, err)
	_, err = c.PutFileSplit(repo, commit2.ID, "json", pfs.Delimiter_JSON, 0, 0, false, strings.NewReader("{}{}{}{}{}{}{}{}{}{}"))
	require.NoError(t, err)

	files, err = c.ListFile(repo, commit2.ID, "line")
	require.NoError(t, err)
	require.Equal(t, 9, len(files))
	for _, fileInfo := range files {
		require.Equal(t, uint64(4), fileInfo.SizeBytes)
	}

	require.NoError(t, c.FinishCommit(repo, commit2.ID))
	fileInfo, err := c.InspectFile(repo, commit.ID, "none")
	require.NoError(t, err)
	require.Equal(t, pfs.FileType_FILE, fileInfo.FileType)
	files, err = c.ListFile(repo, commit.ID, "line")
	require.NoError(t, err)
	require.Equal(t, 6, len(files))
	for _, fileInfo := range files {
		require.Equal(t, uint64(4), fileInfo.SizeBytes)
	}
	files, err = c.ListFile(repo, commit2.ID, "line")
	require.NoError(t, err)
	require.Equal(t, 9, len(files))
	for _, fileInfo := range files {
		require.Equal(t, uint64(4), fileInfo.SizeBytes)
	}
	files, err = c.ListFile(repo, commit.ID, "line2")
	require.NoError(t, err)
	require.Equal(t, 2, len(files))
	for _, fileInfo := range files {
		require.Equal(t, uint64(8), fileInfo.SizeBytes)
	}
	files, err = c.ListFile(repo, commit.ID, "line3")
	require.NoError(t, err)
	require.Equal(t, 2, len(files))
	for _, fileInfo := range files {
		require.Equal(t, uint64(8), fileInfo.SizeBytes)
	}
	files, err = c.ListFile(repo, commit.ID, "json")
	require.NoError(t, err)
	require.Equal(t, 20, len(files))
	for _, fileInfo := range files {
		require.Equal(t, uint64(2), fileInfo.SizeBytes)
	}
	files, err = c.ListFile(repo, commit2.ID, "json")
	require.NoError(t, err)
	require.Equal(t, 30, len(files))
	for _, fileInfo := range files {
		require.Equal(t, uint64(2), fileInfo.SizeBytes)
	}
	files, err = c.ListFile(repo, commit.ID, "json2")
	require.NoError(t, err)
	require.Equal(t, 2, len(files))
	for _, fileInfo := range files {
		require.Equal(t, uint64(4), fileInfo.SizeBytes)
	}
	files, err = c.ListFile(repo, commit.ID, "json3")
	require.NoError(t, err)
	require.Equal(t, 2, len(files))
	for _, fileInfo := range files {
		require.Equal(t, uint64(4), fileInfo.SizeBytes)
	}
}

func TestPutFileSplitBig(t *testing.T) {
	if testing.Short() {
		t.Skip("Skipping integration tests in short mode")
	}

	c := GetPachClient(t)
	// create repos
	repo := tu.UniqueString("TestPutFileSplitBig")
	require.NoError(t, c.CreateRepo(repo))
	commit, err := c.StartCommit(repo, "master")
	require.NoError(t, err)
	w, err := c.PutFileSplitWriter(repo, commit.ID, "line", pfs.Delimiter_LINE, 0, 0, false)
	require.NoError(t, err)
	for i := 0; i < 1000; i++ {
		_, err = w.Write([]byte("foo\n"))
		require.NoError(t, err)
	}
	require.NoError(t, w.Close())
	require.NoError(t, c.FinishCommit(repo, commit.ID))
	files, err := c.ListFile(repo, commit.ID, "line")
	require.NoError(t, err)
	require.Equal(t, 1000, len(files))
	for _, fileInfo := range files {
		require.Equal(t, uint64(4), fileInfo.SizeBytes)
	}
}

func TestDiff(t *testing.T) {
	if testing.Short() {
		t.Skip("Skipping integration tests in short mode")
	}

	c := GetPachClient(t)
	repo := tu.UniqueString("TestDiff")
	require.NoError(t, c.CreateRepo(repo))

	// Write foo
	_, err := c.StartCommit(repo, "master")
	require.NoError(t, err)
	_, err = c.PutFile(repo, "master", "foo", strings.NewReader("foo\n"))
	require.NoError(t, err)

	newFiles, oldFiles, err := c.DiffFile(repo, "master", "", "", "", "", false)
	require.NoError(t, err)
	require.Equal(t, 1, len(newFiles))
	require.Equal(t, "foo", newFiles[0].File.Path)
	require.Equal(t, 0, len(oldFiles))

	require.NoError(t, c.FinishCommit(repo, "master"))

	newFiles, oldFiles, err = c.DiffFile(repo, "master", "", "", "", "", false)
	require.NoError(t, err)
	require.Equal(t, 1, len(newFiles))
	require.Equal(t, "foo", newFiles[0].File.Path)
	require.Equal(t, 0, len(oldFiles))

	// Change the value of foo
	_, err = c.StartCommit(repo, "master")
	require.NoError(t, err)
	require.NoError(t, c.DeleteFile(repo, "master", "foo"))
	_, err = c.PutFile(repo, "master", "foo", strings.NewReader("not foo\n"))
	require.NoError(t, err)

	newFiles, oldFiles, err = c.DiffFile(repo, "master", "", "", "", "", false)
	require.NoError(t, err)
	require.Equal(t, 1, len(newFiles))
	require.Equal(t, "foo", newFiles[0].File.Path)
	require.Equal(t, 1, len(oldFiles))
	require.Equal(t, "foo", oldFiles[0].File.Path)

	require.NoError(t, c.FinishCommit(repo, "master"))

	newFiles, oldFiles, err = c.DiffFile(repo, "master", "", "", "", "", false)
	require.NoError(t, err)
	require.Equal(t, 1, len(newFiles))
	require.Equal(t, "foo", newFiles[0].File.Path)
	require.Equal(t, 1, len(oldFiles))
	require.Equal(t, "foo", oldFiles[0].File.Path)

	// Write bar
	_, err = c.StartCommit(repo, "master")
	require.NoError(t, err)
	_, err = c.PutFile(repo, "master", "bar", strings.NewReader("bar\n"))
	require.NoError(t, err)

	newFiles, oldFiles, err = c.DiffFile(repo, "master", "", "", "", "", false)
	require.NoError(t, err)
	require.Equal(t, 1, len(newFiles))
	require.Equal(t, "bar", newFiles[0].File.Path)
	require.Equal(t, 0, len(oldFiles))

	require.NoError(t, c.FinishCommit(repo, "master"))

	newFiles, oldFiles, err = c.DiffFile(repo, "master", "", "", "", "", false)
	require.NoError(t, err)
	require.Equal(t, 1, len(newFiles))
	require.Equal(t, "bar", newFiles[0].File.Path)
	require.Equal(t, 0, len(oldFiles))

	// Delete bar
	_, err = c.StartCommit(repo, "master")
	require.NoError(t, err)
	require.NoError(t, c.DeleteFile(repo, "master", "bar"))

	newFiles, oldFiles, err = c.DiffFile(repo, "master", "", "", "", "", false)
	require.NoError(t, err)
	require.Equal(t, 0, len(newFiles))
	require.Equal(t, 1, len(oldFiles))
	require.Equal(t, "bar", oldFiles[0].File.Path)

	require.NoError(t, c.FinishCommit(repo, "master"))

	newFiles, oldFiles, err = c.DiffFile(repo, "master", "", "", "", "", false)
	require.NoError(t, err)
	require.Equal(t, 0, len(newFiles))
	require.Equal(t, 1, len(oldFiles))
	require.Equal(t, "bar", oldFiles[0].File.Path)

	// Write dir/fizz and dir/buzz
	_, err = c.StartCommit(repo, "master")
	require.NoError(t, err)
	_, err = c.PutFile(repo, "master", "dir/fizz", strings.NewReader("fizz\n"))
	require.NoError(t, err)
	_, err = c.PutFile(repo, "master", "dir/buzz", strings.NewReader("buzz\n"))
	require.NoError(t, err)

	newFiles, oldFiles, err = c.DiffFile(repo, "master", "", "", "", "", false)
	require.NoError(t, err)
	require.Equal(t, 2, len(newFiles))
	require.Equal(t, 0, len(oldFiles))

	require.NoError(t, c.FinishCommit(repo, "master"))

	newFiles, oldFiles, err = c.DiffFile(repo, "master", "", "", "", "", false)
	require.NoError(t, err)
	require.Equal(t, 2, len(newFiles))
	require.Equal(t, 0, len(oldFiles))

	// Modify dir/fizz
	_, err = c.StartCommit(repo, "master")
	require.NoError(t, err)
	_, err = c.PutFile(repo, "master", "dir/fizz", strings.NewReader("fizz\n"))
	require.NoError(t, err)

	newFiles, oldFiles, err = c.DiffFile(repo, "master", "", "", "", "", false)
	require.NoError(t, err)
	require.Equal(t, 1, len(newFiles))
	require.Equal(t, "dir/fizz", newFiles[0].File.Path)
	require.Equal(t, 1, len(oldFiles))
	require.Equal(t, "dir/fizz", oldFiles[0].File.Path)

	require.NoError(t, c.FinishCommit(repo, "master"))

	newFiles, oldFiles, err = c.DiffFile(repo, "master", "", "", "", "", false)
	require.NoError(t, err)
	require.Equal(t, 1, len(newFiles))
	require.Equal(t, "dir/fizz", newFiles[0].File.Path)
	require.Equal(t, 1, len(oldFiles))
	require.Equal(t, "dir/fizz", oldFiles[0].File.Path)
}

func TestGlob(t *testing.T) {
	if testing.Short() {
		t.Skip("Skipping integration tests in short mode")
	}

	c := GetPachClient(t)
	repo := tu.UniqueString("TestGlob")
	require.NoError(t, c.CreateRepo(repo))

	// Write foo
	numFiles := 100
	_, err := c.StartCommit(repo, "master")
	require.NoError(t, err)
	for i := 0; i < numFiles; i++ {
		_, err = c.PutFile(repo, "master", fmt.Sprintf("file%d", i), strings.NewReader("1"))
		require.NoError(t, err)
		_, err = c.PutFile(repo, "master", fmt.Sprintf("dir1/file%d", i), strings.NewReader("2"))
		require.NoError(t, err)
		_, err = c.PutFile(repo, "master", fmt.Sprintf("dir2/dir3/file%d", i), strings.NewReader("3"))
		require.NoError(t, err)
	}

	fileInfos, err := c.GlobFile(repo, "master", "*")
	require.NoError(t, err)
	require.Equal(t, numFiles+2, len(fileInfos))
	fileInfos, err = c.GlobFile(repo, "master", "file*")
	require.NoError(t, err)
	require.Equal(t, numFiles, len(fileInfos))
	fileInfos, err = c.GlobFile(repo, "master", "dir1/*")
	require.NoError(t, err)
	require.Equal(t, numFiles, len(fileInfos))
	fileInfos, err = c.GlobFile(repo, "master", "dir2/dir3/*")
	require.NoError(t, err)
	require.Equal(t, numFiles, len(fileInfos))
	fileInfos, err = c.GlobFile(repo, "master", "*/*")
	require.NoError(t, err)
	require.Equal(t, numFiles+1, len(fileInfos))

	require.NoError(t, c.FinishCommit(repo, "master"))

	fileInfos, err = c.GlobFile(repo, "master", "*")
	require.NoError(t, err)
	require.Equal(t, numFiles+2, len(fileInfos))
	fileInfos, err = c.GlobFile(repo, "master", "file*")
	require.NoError(t, err)
	require.Equal(t, numFiles, len(fileInfos))
	fileInfos, err = c.GlobFile(repo, "master", "dir1/*")
	require.NoError(t, err)
	require.Equal(t, numFiles, len(fileInfos))
	fileInfos, err = c.GlobFile(repo, "master", "dir2/dir3/*")
	require.NoError(t, err)
	require.Equal(t, numFiles, len(fileInfos))
	fileInfos, err = c.GlobFile(repo, "master", "*/*")
	require.NoError(t, err)
	require.Equal(t, numFiles+1, len(fileInfos))

	// Test file glob
	fileInfos, err = c.ListFile(repo, "master", "*")
	require.NoError(t, err)
	require.Equal(t, numFiles*2+1, len(fileInfos))

	fileInfos, err = c.ListFile(repo, "master", "dir2/dir3/file1?")
	require.NoError(t, err)
	require.Equal(t, 10, len(fileInfos))

	fileInfos, err = c.ListFile(repo, "master", "dir?/*")
	require.NoError(t, err)
	require.Equal(t, numFiles*2, len(fileInfos))

	var output strings.Builder
	err = c.GetFile(repo, "master", "*", 0, 0, &output)
	require.Equal(t, numFiles, len(output.String()))

	output = strings.Builder{}
	err = c.GetFile(repo, "master", "dir2/dir3/file1?", 0, 0, &output)
	require.Equal(t, 10, len(output.String()))

	output = strings.Builder{}
	err = c.GetFile(repo, "master", "**file1?", 0, 0, &output)
	require.Equal(t, 30, len(output.String()))

	output = strings.Builder{}
	err = c.GetFile(repo, "master", "**file1", 0, 0, &output)
	require.True(t, strings.Contains(output.String(), "1"))
	require.True(t, strings.Contains(output.String(), "2"))
	require.True(t, strings.Contains(output.String(), "3"))

	output = strings.Builder{}
	err = c.GetFile(repo, "master", "**file1", 1, 1, &output)
	match, err := regexp.Match("[123]", []byte(output.String()))
	require.NoError(t, err)
	require.True(t, match)

	output = strings.Builder{}
	err = c.GetFile(repo, "master", "dir?", 0, 0, &output)
	require.YesError(t, err)

	output = strings.Builder{}
	err = c.GetFile(repo, "master", "", 0, 0, &output)
	require.YesError(t, err)

	output = strings.Builder{}
	err = c.GetFile(repo, "master", "garbage", 0, 0, &output)
	require.YesError(t, err)

	_, err = c.StartCommit(repo, "master")
	require.NoError(t, err)

	err = c.DeleteFile(repo, "master", "dir2/dir3/*")
	require.NoError(t, err)
	fileInfos, err = c.GlobFile(repo, "master", "**")
	require.NoError(t, err)
	require.Equal(t, numFiles*2+3, len(fileInfos))
	err = c.DeleteFile(repo, "master", "dir?/*")
	require.NoError(t, err)
	fileInfos, err = c.GlobFile(repo, "master", "**")
	require.NoError(t, err)
	require.Equal(t, numFiles+2, len(fileInfos))
	err = c.DeleteFile(repo, "master", "/")
	require.NoError(t, err)
	fileInfos, err = c.GlobFile(repo, "master", "**")
	require.NoError(t, err)
	require.Equal(t, 0, len(fileInfos))

	require.NoError(t, c.FinishCommit(repo, "master"))

	fileInfos, err = c.GlobFile(repo, "master", "**")
	require.NoError(t, err)
	require.Equal(t, 0, len(fileInfos))
}

func TestApplyWriteOrder(t *testing.T) {
	if testing.Short() {
		t.Skip("Skipping integration tests in short mode")
	}

	c := GetPachClient(t)
	repo := tu.UniqueString("TestApplyWriteOrder")
	require.NoError(t, c.CreateRepo(repo))

	// Test that fails when records are applied in lexicographic order
	// rather than mod revision order.
	_, err := c.StartCommit(repo, "master")
	require.NoError(t, err)
	_, err = c.PutFile(repo, "master", "/file", strings.NewReader(""))
	require.NoError(t, err)
	err = c.DeleteFile(repo, "master", "/")
	require.NoError(t, err)
	require.NoError(t, c.FinishCommit(repo, "master"))
	fileInfos, err := c.GlobFile(repo, "master", "**")
	require.NoError(t, err)
	require.Equal(t, 0, len(fileInfos))
}

func TestOverwrite(t *testing.T) {
	if testing.Short() {
		t.Skip("Skipping integration tests in short mode")
	}

	c := GetPachClient(t)
	repo := tu.UniqueString("TestGlob")
	require.NoError(t, c.CreateRepo(repo))

	// Write foo
	_, err := c.StartCommit(repo, "master")
	require.NoError(t, err)
	_, err = c.PutFile(repo, "master", "file1", strings.NewReader("foo"))
	_, err = c.PutFileSplit(repo, "master", "file2", pfs.Delimiter_LINE, 0, 0, false, strings.NewReader("foo\nbar\nbuz\n"))
	require.NoError(t, err)
	_, err = c.PutFileSplit(repo, "master", "file3", pfs.Delimiter_LINE, 0, 0, false, strings.NewReader("foo\nbar\nbuz\n"))
	require.NoError(t, err)
	require.NoError(t, c.FinishCommit(repo, "master"))
	_, err = c.StartCommit(repo, "master")
	require.NoError(t, err)
	_, err = c.PutFileOverwrite(repo, "master", "file1", strings.NewReader("bar"), 0)
	require.NoError(t, err)
	_, err = c.PutFileOverwrite(repo, "master", "file2", strings.NewReader("buzz"), 0)
	require.NoError(t, err)
	_, err = c.PutFileSplit(repo, "master", "file3", pfs.Delimiter_LINE, 0, 0, true, strings.NewReader("0\n1\n2\n"))
	require.NoError(t, err)
	require.NoError(t, c.FinishCommit(repo, "master"))
	var buffer bytes.Buffer
	require.NoError(t, c.GetFile(repo, "master", "file1", 0, 0, &buffer))
	require.Equal(t, "bar", buffer.String())
	buffer.Reset()
	require.NoError(t, c.GetFile(repo, "master", "file2", 0, 0, &buffer))
	require.Equal(t, "buzz", buffer.String())
	fileInfos, err := c.ListFile(repo, "master", "file3")
	require.NoError(t, err)
	require.Equal(t, 3, len(fileInfos))
	for i := 0; i < 3; i++ {
		buffer.Reset()
		require.NoError(t, c.GetFile(repo, "master", fmt.Sprintf("file3/%016x", i), 0, 0, &buffer))
		require.Equal(t, fmt.Sprintf("%d\n", i), buffer.String())
	}
}

func TestCopyFile(t *testing.T) {
	if testing.Short() {
		t.Skip("Skipping integration tests in short mode")
	}

	c := GetPachClient(t)
	repo := tu.UniqueString("TestCopyFile")
	require.NoError(t, c.CreateRepo(repo))
	_, err := c.StartCommit(repo, "master")
	require.NoError(t, err)
	numFiles := 5
	for i := 0; i < numFiles; i++ {
		_, err = c.PutFile(repo, "master", fmt.Sprintf("files/%d", i), strings.NewReader(fmt.Sprintf("foo %d\n", i)))
		require.NoError(t, err)
	}
	require.NoError(t, c.FinishCommit(repo, "master"))
	_, err = c.StartCommit(repo, "other")
	require.NoError(t, err)
	require.NoError(t, c.CopyFile(repo, "master", "files", repo, "other", "files", false))
	require.NoError(t, c.CopyFile(repo, "master", "files/0", repo, "other", "file0", false))
	require.NoError(t, c.FinishCommit(repo, "other"))
	for i := 0; i < numFiles; i++ {
		var b bytes.Buffer
		require.NoError(t, c.GetFile(repo, "other", fmt.Sprintf("files/%d", i), 0, 0, &b))
		require.Equal(t, fmt.Sprintf("foo %d\n", i), b.String())
	}
	var b bytes.Buffer
	require.NoError(t, c.GetFile(repo, "other", "file0", 0, 0, &b))
	require.Equal(t, "foo 0\n", b.String())
	_, err = c.StartCommit(repo, "other")
	require.NoError(t, c.CopyFile(repo, "other", "files/0", repo, "other", "files", true))
	require.NoError(t, c.FinishCommit(repo, "other"))
	b.Reset()
	require.NoError(t, c.GetFile(repo, "other", "files", 0, 0, &b))
	require.Equal(t, "foo 0\n", b.String())
}

func TestBuildCommit(t *testing.T) {
	if testing.Short() {
		t.Skip("Skipping integration tests in short mode")
	}

	c := GetPachClient(t)
	repo := tu.UniqueString("TestBuildCommit")
	require.NoError(t, c.CreateRepo(repo))

	tree1, err := hashtree.NewDBHashTree("")
	require.NoError(t, err)
	fooObj, fooSize, err := c.PutObject(strings.NewReader("foo\n"))
	require.NoError(t, err)
	require.NoError(t, tree1.PutFile("foo", []*pfs.Object{fooObj}, fooSize))
	require.NoError(t, tree1.Hash())
	tree1Obj, err := hashtree.PutHashTree(c, tree1)
	_, err = c.BuildCommit(repo, "master", "", tree1Obj.Hash)
	require.NoError(t, err)
	repoInfo, err := c.InspectRepo(repo)
	require.NoError(t, err)
	require.Equal(t, uint64(fooSize), repoInfo.SizeBytes)
	commitInfo, err := c.InspectCommit(repo, "master")
	require.NoError(t, err)
	require.Equal(t, uint64(fooSize), commitInfo.SizeBytes)

	barObj, barSize, err := c.PutObject(strings.NewReader("bar\n"))
	require.NoError(t, err)
	require.NoError(t, tree1.PutFile("bar", []*pfs.Object{barObj}, barSize))
	require.NoError(t, tree1.Hash())
	tree2Obj, err := hashtree.PutHashTree(c, tree1)
	_, err = c.BuildCommit(repo, "master", "", tree2Obj.Hash)
	require.NoError(t, err)
	repoInfo, err = c.InspectRepo(repo)
	require.NoError(t, err)
	require.Equal(t, uint64(fooSize+barSize), repoInfo.SizeBytes)
	commitInfo, err = c.InspectCommit(repo, "master")
	require.NoError(t, err)
	require.Equal(t, uint64(fooSize+barSize), commitInfo.SizeBytes)
}

func TestPropagateCommit(t *testing.T) {
	c := GetPachClient(t)
	repo1 := tu.UniqueString("TestPropagateCommit1")
	require.NoError(t, c.CreateRepo(repo1))
	repo2 := tu.UniqueString("TestPropagateCommit2")
	require.NoError(t, c.CreateRepo(repo2))
	require.NoError(t, c.CreateBranch(repo2, "master", "", []*pfs.Branch{pclient.NewBranch(repo1, "master")}))
	commit, err := c.StartCommit(repo1, "master")
	require.NoError(t, err)
	require.NoError(t, c.FinishCommit(repo1, commit.ID))
	commits, err := c.ListCommitByRepo(repo2)
	require.NoError(t, err)
	require.Equal(t, 1, len(commits))
}

// TestBackfillBranch implements the following DAG:
//
// A ──▶ C
//  ╲   ◀
//   ╲ ╱
//    ╳
//   ╱ ╲
// 	╱   ◀
// B ──▶ D
func TestBackfillBranch(t *testing.T) {
	c := GetPachClient(t)
	require.NoError(t, c.CreateRepo("A"))
	require.NoError(t, c.CreateRepo("B"))
	require.NoError(t, c.CreateRepo("C"))
	require.NoError(t, c.CreateRepo("D"))
	require.NoError(t, c.CreateBranch("C", "master", "", []*pfs.Branch{pclient.NewBranch("A", "master"), pclient.NewBranch("B", "master")}))
	_, err := c.StartCommit("A", "master")
	require.NoError(t, err)
	require.NoError(t, c.FinishCommit("A", "master"))
	require.NoError(t, c.FinishCommit("C", "master"))
	_, err = c.StartCommit("B", "master")
	require.NoError(t, err)
	require.NoError(t, c.FinishCommit("B", "master"))
	require.NoError(t, c.FinishCommit("C", "master"))
	commits, err := c.ListCommitByRepo("C")
	require.NoError(t, err)
	require.Equal(t, 2, len(commits))

	// Create a branch in D, it should receive a single commit for the heads of `A` and `B`.
	require.NoError(t, c.CreateBranch("D", "master", "", []*pfs.Branch{pclient.NewBranch("A", "master"), pclient.NewBranch("B", "master")}))
	commits, err = c.ListCommitByRepo("D")
	require.NoError(t, err)
	require.Equal(t, 1, len(commits))
}

// TestUpdateBranch tests the following DAG:
//
// A ─▶ B ─▶ C
//
// Then updates it to:
//
// A ─▶ B ─▶ C
//      ▲
// D ───╯
//
func TestUpdateBranch(t *testing.T) {
	c := GetPachClient(t)
	require.NoError(t, c.CreateRepo("A"))
	require.NoError(t, c.CreateRepo("B"))
	require.NoError(t, c.CreateRepo("C"))
	require.NoError(t, c.CreateRepo("D"))
	require.NoError(t, c.CreateBranch("B", "master", "", []*pfs.Branch{pclient.NewBranch("A", "master")}))
	require.NoError(t, c.CreateBranch("C", "master", "", []*pfs.Branch{pclient.NewBranch("B", "master")}))
	_, err := c.StartCommit("A", "master")
	require.NoError(t, err)
	require.NoError(t, c.FinishCommit("A", "master"))
	require.NoError(t, c.FinishCommit("B", "master"))
	require.NoError(t, c.FinishCommit("C", "master"))

	_, err = c.StartCommit("D", "master")
	require.NoError(t, err)
	require.NoError(t, c.FinishCommit("D", "master"))

	require.NoError(t, c.CreateBranch("B", "master", "", []*pfs.Branch{pclient.NewBranch("A", "master"), pclient.NewBranch("D", "master")}))
	require.NoError(t, c.FinishCommit("B", "master"))
	require.NoError(t, c.FinishCommit("C", "master"))
	cCommitInfo, err := c.InspectCommit("C", "master")
	require.NoError(t, err)
	require.Equal(t, 3, len(cCommitInfo.Provenance))
}

func TestBranchProvenance(t *testing.T) {
	c := GetPachClient(t)
	tests := [][]struct {
		name       string
		directProv []string
		err        bool
		expectProv map[string][]string
		expectSubv map[string][]string
	}{{
		{name: "A"},
		{name: "B", directProv: []string{"A"}},
		{name: "C", directProv: []string{"B"}},
		{name: "D", directProv: []string{"C", "A"},
			expectProv: map[string][]string{"A": nil, "B": {"A"}, "C": {"B", "A"}, "D": {"A", "B", "C"}},
			expectSubv: map[string][]string{"A": {"B", "C", "D"}, "B": {"C", "D"}, "C": {"D"}, "D": {}}},
		// A ─▶ B ─▶ C ─▶ D
		// ╰─────────────⬏
		{name: "B",
			expectProv: map[string][]string{"A": {}, "B": {}, "C": {"B"}, "D": {"A", "B", "C"}},
			expectSubv: map[string][]string{"A": {"D"}, "B": {"C", "D"}, "C": {"D"}, "D": {}}},
		// A    B ─▶ C ─▶ D
		// ╰─────────────⬏
	}, {
		{name: "A"},
		{name: "B", directProv: []string{"A"}},
		{name: "C", directProv: []string{"A", "B"}},
		{name: "D", directProv: []string{"C"},
			expectProv: map[string][]string{"A": {}, "B": {"A"}, "C": {"A", "B"}, "D": {"A", "B", "C"}},
			expectSubv: map[string][]string{"A": {"B", "C", "D"}, "B": {"C", "D"}, "C": {"D"}, "D": {}}},
		// A ─▶ B ─▶ C ─▶ D
		// ╰────────⬏
		{name: "C", directProv: []string{"B"},
			expectProv: map[string][]string{"A": {}, "B": {"A"}, "C": {"A", "B"}, "D": {"A", "B", "C"}},
			expectSubv: map[string][]string{"A": {"B", "C", "D"}, "B": {"C", "D"}, "C": {"D"}, "D": {}}},
		// A ─▶ B ─▶ C ─▶ D
	}, {
		{name: "A"},
		{name: "B"},
		{name: "C", directProv: []string{"A", "B"}},
		{name: "D", directProv: []string{"C"}},
		{name: "E", directProv: []string{"A", "D"},
			expectProv: map[string][]string{"A": {}, "B": {}, "C": {"A", "B"}, "D": {"A", "B", "C"}, "E": {"A", "B", "C", "D"}},
			expectSubv: map[string][]string{"A": {"C", "D", "E"}, "B": {"C", "D", "E"}, "C": {"D", "E"}, "D": {"E"}, "E": {}}},
		// A    B ─▶ C ─▶ D ─▶ E
		// ├────────⬏          ▲
		// ╰───────────────────╯
		{name: "C", directProv: []string{"B"},
			expectProv: map[string][]string{"A": {}, "B": {}, "C": {"B"}, "D": {"B", "C"}, "E": {"A", "B", "C", "D"}},
			expectSubv: map[string][]string{"A": {"E"}, "B": {"C", "D", "E"}, "C": {"D", "E"}, "D": {"E"}, "E": {}}},
		// A    B ─▶ C ─▶ D ─▶ E
		// ╰──────────────────⬏
	}, {
		{name: "A", directProv: []string{"A"}, err: true},
		{name: "A"},
		{name: "A", directProv: []string{"A"}, err: true},
		{name: "B", directProv: []string{"A"}},
		{name: "A", directProv: []string{"B"}, err: true},
	},
	}
	for i, test := range tests {
		t.Run(fmt.Sprintf("%d", i), func(t *testing.T) {
			repo := tu.UniqueString("repo")
			require.NoError(t, c.CreateRepo(repo))
			for iStep, step := range test {
				var provenance []*pfs.Branch
				for _, branch := range step.directProv {
					provenance = append(provenance, pclient.NewBranch(repo, branch))
				}
				err := c.CreateBranch(repo, step.name, "", provenance)
				if step.err {
					require.YesError(t, err, "%d> CreateBranch(\"%s\", %v)", iStep, step.name, step.directProv)
				} else {
					require.NoError(t, err, "%d> CreateBranch(\"%s\", %v)", iStep, step.name, step.directProv)
				}
				for branch, expectedProv := range step.expectProv {
					bi, err := c.InspectBranch(repo, branch)
					require.NoError(t, err)
					sort.Strings(expectedProv)
					require.Equal(t, len(expectedProv), len(bi.Provenance))
					for _, b := range bi.Provenance {
						i := sort.SearchStrings(expectedProv, b.Name)
						if i >= len(expectedProv) || expectedProv[i] != b.Name {
							t.Fatalf("provenance for %s contains: %s, but should only contain: %v", branch, b.Name, expectedProv)
						}
					}
				}
				for branch, expectedSubv := range step.expectSubv {
					bi, err := c.InspectBranch(repo, branch)
					require.NoError(t, err)
					sort.Strings(expectedSubv)
					require.Equal(t, len(expectedSubv), len(bi.Subvenance))
					for _, b := range bi.Subvenance {
						i := sort.SearchStrings(expectedSubv, b.Name)
						if i >= len(expectedSubv) || expectedSubv[i] != b.Name {
							t.Fatalf("subvenance for %s contains: %s, but should only contain: %v", branch, b.Name, expectedSubv)
						}
					}
				}
			}
		})
	}
	// t.Run("1", func(t *testing.T) {
	// 	c := getPachClient(t)
	// 	require.NoError(t, c.CreateRepo("A"))
	// 	require.NoError(t, c.CreateRepo("B"))
	// 	require.NoError(t, c.CreateRepo("C"))
	// 	require.NoError(t, c.CreateRepo("D"))

	// 	require.NoError(t, c.CreateBranch("B", "master", "", []*pfs.Branch{pclient.NewBranch("A", "master")}))
	// 	require.NoError(t, c.CreateBranch("C", "master", "", []*pfs.Branch{pclient.NewBranch("B", "master")}))
	// 	require.NoError(t, c.CreateBranch("D", "master", "", []*pfs.Branch{pclient.NewBranch("C", "master"), pclient.NewBranch("A", "master")}))

	// 	aMaster, err := c.InspectBranch("A", "master")
	// 	require.NoError(t, err)
	// 	require.Equal(t, 3, len(aMaster.Subvenance))

	// 	cMaster, err := c.InspectBranch("C", "master")
	// 	require.NoError(t, err)
	// 	require.Equal(t, 2, len(cMaster.Provenance))

	// 	dMaster, err := c.InspectBranch("D", "master")
	// 	require.NoError(t, err)
	// 	require.Equal(t, 3, len(dMaster.Provenance))

	// 	require.NoError(t, c.CreateBranch("B", "master", "", nil))

	// 	aMaster, err = c.InspectBranch("A", "master")
	// 	require.NoError(t, err)
	// 	require.Equal(t, 1, len(aMaster.Subvenance))

	// 	cMaster, err = c.InspectBranch("C", "master")
	// 	require.NoError(t, err)
	// 	require.Equal(t, 1, len(cMaster.Provenance))

	// 	dMaster, err = c.InspectBranch("D", "master")
	// 	require.NoError(t, err)
	// 	require.Equal(t, 3, len(dMaster.Provenance))
	// })
	// t.Run("2", func(t *testing.T) {
	// 	c := getPachClient(t)
	// 	require.NoError(t, c.CreateRepo("A"))
	// 	require.NoError(t, c.CreateRepo("B"))
	// 	require.NoError(t, c.CreateRepo("C"))
	// 	require.NoError(t, c.CreateRepo("D"))

	// 	require.NoError(t, c.CreateBranch("B", "master", "", []*pfs.Branch{pclient.NewBranch("A", "master")}))
	// 	require.NoError(t, c.CreateBranch("C", "master", "", []*pfs.Branch{pclient.NewBranch("B", "master"), pclient.NewBranch("A", "master")}))
	// 	require.NoError(t, c.CreateBranch("D", "master", "", []*pfs.Branch{pclient.NewBranch("C", "master")}))
	// })
}

func TestChildCommits(t *testing.T) {
	c := GetPachClient(t)
	require.NoError(t, c.CreateRepo("A"))
	require.NoError(t, c.CreateBranch("A", "master", "", nil))

	// Small helper function wrapping c.InspectCommit, because it's called a lot
	inspect := func(repo, commit string) *pfs.CommitInfo {
		commitInfo, err := c.InspectCommit(repo, commit)
		require.NoError(t, err)
		return commitInfo
	}

	commit1, err := c.StartCommit("A", "master")
	require.NoError(t, err)
	commits, err := c.ListCommit("A", "master", "", 0)
	t.Logf("%v", commits)
	require.NoError(t, c.FinishCommit("A", "master"))

	commit2, err := c.StartCommit("A", "master")
	require.NoError(t, err)

	// Inspect commit 1 and 2
	commit1Info, commit2Info := inspect("A", commit1.ID), inspect("A", commit2.ID)
	require.Equal(t, commit1.ID, commit2Info.ParentCommit.ID)
	require.ElementsEqualUnderFn(t, []string{commit2.ID}, commit1Info.ChildCommits, CommitToID)

	// Delete commit 2 and make sure it's removed from commit1.ChildCommits
	require.NoError(t, c.DeleteCommit("A", commit2.ID))
	commit1Info = inspect("A", commit1.ID)
	require.ElementsEqualUnderFn(t, nil, commit1Info.ChildCommits, CommitToID)

	// Re-create commit2, and create a third commit also extending from commit1.
	// Make sure both appear in commit1.children
	commit2, err = c.StartCommit("A", "master")
	require.NoError(t, err)
	require.NoError(t, c.FinishCommit("A", commit2.ID))
	commit3, err := c.PfsAPIClient.StartCommit(c.Ctx(), &pfs.StartCommitRequest{
		Parent: pclient.NewCommit("A", commit1.ID),
	})
	require.NoError(t, err)
	commit1Info = inspect("A", commit1.ID)
	require.ElementsEqualUnderFn(t, []string{commit2.ID, commit3.ID}, commit1Info.ChildCommits, CommitToID)

	// Delete commit3 and make sure commit1 has the right children
	require.NoError(t, c.DeleteCommit("A", commit3.ID))
	commit1Info = inspect("A", commit1.ID)
	require.ElementsEqualUnderFn(t, []string{commit2.ID}, commit1Info.ChildCommits, CommitToID)

	// Create a downstream branch in the same repo, then commit to "A" and make
	// sure the new HEAD commit is in the parent's children (i.e. test
	// propagateCommit)
	require.NoError(t, c.CreateBranch("A", "out", "", []*pfs.Branch{
		pclient.NewBranch("A", "master"),
	}))
	outCommit1ID := inspect("A", "out").Commit.ID
	commit3, err = c.StartCommit("A", "master")
	require.NoError(t, err)
	c.FinishCommit("A", commit3.ID)
	// Re-inspect outCommit1, which has been updated by StartCommit
	outCommit1, outCommit2 := inspect("A", outCommit1ID), inspect("A", "out")
	require.Equal(t, outCommit1.Commit.ID, outCommit2.ParentCommit.ID)
	require.ElementsEqualUnderFn(t, []string{outCommit2.Commit.ID}, outCommit1.ChildCommits, CommitToID)

	// create a new branch in a different repo and do the same test again
	require.NoError(t, c.CreateRepo("B"))
	require.NoError(t, c.CreateBranch("B", "master", "", []*pfs.Branch{
		pclient.NewBranch("A", "master"),
	}))
	bCommit1ID := inspect("B", "master").Commit.ID
	commit3, err = c.StartCommit("A", "master")
	require.NoError(t, err)
	c.FinishCommit("A", commit3.ID)
	// Re-inspect bCommit1, which has been updated by StartCommit
	bCommit1, bCommit2 := inspect("B", bCommit1ID), inspect("B", "master")
	require.Equal(t, bCommit1.Commit.ID, bCommit2.ParentCommit.ID)
	require.ElementsEqualUnderFn(t, []string{bCommit2.Commit.ID}, bCommit1.ChildCommits, CommitToID)

	// create a new branch in a different repo, then update it so that two commits
	// are generated. Make sure the second commit is in the parent's children
	require.NoError(t, c.CreateRepo("C"))
	require.NoError(t, c.CreateBranch("C", "master", "", []*pfs.Branch{
		pclient.NewBranch("A", "master"),
	}))
	cCommit1ID := inspect("C", "master").Commit.ID // Get new commit's ID
	require.NoError(t, c.CreateBranch("C", "master", "master", []*pfs.Branch{
		pclient.NewBranch("A", "master"),
		pclient.NewBranch("B", "master"),
	}))
	// Re-inspect cCommit1, which has been updated by CreateBranch
	cCommit1, cCommit2 := inspect("C", cCommit1ID), inspect("C", "master")
	require.Equal(t, cCommit1.Commit.ID, cCommit2.ParentCommit.ID)
	require.ElementsEqualUnderFn(t, []string{cCommit2.Commit.ID}, cCommit1.ChildCommits, CommitToID)
}

func TestStartCommitFork(t *testing.T) {
	c := GetPachClient(t)
	require.NoError(t, c.CreateRepo("A"))
	require.NoError(t, c.CreateBranch("A", "master", "", nil))
	commit, err := c.StartCommit("A", "master")
	require.NoError(t, err)
	c.FinishCommit("A", commit.ID)
	commit2, err := c.PfsAPIClient.StartCommit(c.Ctx(), &pfs.StartCommitRequest{
		Branch: "master2",
		Parent: pclient.NewCommit("A", "master"),
	})
	require.NoError(t, err)
	require.NoError(t, c.FinishCommit("A", commit2.ID))

	commits, err := c.ListCommit("A", "master2", "", 0)
	require.NoError(t, err)
	require.ElementsEqualUnderFn(t, []string{commit.ID, commit2.ID}, commits, CommitInfoToID)
}

// TestUpdateBranchNewOutputCommit tests the following corner case:
// A ──▶ C
// B
//
// Becomes:
//
// A  ╭▶ C
// B ─╯
//
// C should create a new output commit to process its unprocessed inputs in B
func TestUpdateBranchNewOutputCommit(t *testing.T) {
	c := GetPachClient(t)
	require.NoError(t, c.CreateRepo("A"))
	require.NoError(t, c.CreateRepo("B"))
	require.NoError(t, c.CreateRepo("C"))
	require.NoError(t, c.CreateBranch("A", "master", "", nil))
	require.NoError(t, c.CreateBranch("B", "master", "", nil))
	require.NoError(t, c.CreateBranch("C", "master", "",
		[]*pfs.Branch{pclient.NewBranch("A", "master")}))

	// Create commits in A and B
	commit, err := c.StartCommit("A", "master")
	require.NoError(t, err)
	c.FinishCommit("A", commit.ID)
	commit, err = c.StartCommit("B", "master")
	require.NoError(t, err)
	c.FinishCommit("A", commit.ID)

	// Check for first output commit in C
	commits, err := c.ListCommit("C", "master", "", 0)
	require.NoError(t, err)
	require.Equal(t, 1, len(commits))

	// Update the provenance of C/master and make sure it creates a new commit
	require.NoError(t, c.CreateBranch("C", "master", "master",
		[]*pfs.Branch{pclient.NewBranch("B", "master")}))
	commits, err = c.ListCommit("C", "master", "", 0)
	require.NoError(t, err)
	require.Equal(t, 2, len(commits))
}

// TestDeleteCommitBigSubvenance deletes a commit that is upstream of a large
// stack of pipeline outputs and makes sure that parenthood and such are handled
// correctly.
// DAG (dots are commits):
//  schema:
//   ...   ─────╮
//              │  pipeline:
//  logs:       ├─▶ .............
//   .......... ╯
// Tests:
//   there are four cases tested here, in this order (b/c easy setup)
// 1. Delete parent commit -> child rewritten to point to a live commit
// 2. Delete branch HEAD   -> output branch rewritten to point to a live commit
// 3. Delete branch HEAD   -> output branch rewritten to point to nil
// 4. Delete parent commit -> child rewritten to point to nil
func TestDeleteCommitBigSubvenance(t *testing.T) {
	c := GetPachClient(t)

	// two input repos, one with many commits (logs), and one with few (schema)
	require.NoError(t, c.CreateRepo("logs"))
	require.NoError(t, c.CreateRepo("schema"))

	// Commit to logs and schema (so that "pipeline" has an initial output commit,
	// and we can check that it updates this initial commit's child appropriately)
	for _, repo := range []string{"schema", "logs"} {
		commit, err := c.StartCommit(repo, "master")
		require.NoError(t, err)
		require.NoError(t, c.FinishCommit(repo, commit.ID))
	}

	// Create an output branch, in "pipeline"
	require.NoError(t, c.CreateRepo("pipeline"))
	require.NoError(t, c.CreateBranch("pipeline", "master", "", []*pfs.Branch{
		pclient.NewBranch("schema", "master"),
		pclient.NewBranch("logs", "master"),
	}))
	commits, err := c.ListCommit("pipeline", "master", "", 0)
	require.NoError(t, err)
	require.Equal(t, 1, len(commits))

	// Case 1
	// - Commit to "schema", creating a second output commit in 'pipeline' (this
	//   is bigSubvCommit)
	// - Commit to "logs" 10 more times, so that the commit to "schema" has 11
	//   commits in its subvenance
	// - Commit to "schema" again creating a 12th commit in 'pipeline'
	// - Delete bigSubvCommit
	// - Now there are 2 output commits in 'pipeline', and the parent of the first
	//   commit is the second commit (makes sure that the first commit's parent is
	//   rewritten back to the last live commit)
	bigSubvCommit, err := c.StartCommit("schema", "master")
	require.NoError(t, err)
	require.NoError(t, c.FinishCommit("schema", bigSubvCommit.ID))
	for i := 0; i < 10; i++ {
		commit, err := c.StartCommit("logs", "master")
		require.NoError(t, err)
		require.NoError(t, c.FinishCommit("logs", commit.ID))
	}
	commit, err := c.StartCommit("schema", "master")
	require.NoError(t, err)
	require.NoError(t, c.FinishCommit("schema", commit.ID))

	// Make sure there are 13 output commits in 'pipeline' to start (one from
	// creation, one from the second 'schema' commit, 10 from the 'logs' commits,
	// and one more from the third 'schema' commit)
	commits, err = c.ListCommit("pipeline", "master", "", 0)
	require.NoError(t, err)
	require.Equal(t, 13, len(commits))

	require.NoError(t, c.DeleteCommit("schema", bigSubvCommit.ID))

	commits, err = c.ListCommit("pipeline", "master", "", 0)
	require.NoError(t, err)
	require.Equal(t, 2, len(commits))
	require.Equal(t, commits[1].Commit.ID, commits[0].ParentCommit.ID)
	require.Equal(t, commits[1].ChildCommits[0].ID, commits[0].Commit.ID)

	// Case 2
	// - reset bigSubvCommit to be the head commit of 'schema/master'
	// - commit to 'logs' 10 more times
	// - delete bigSubvCommit
	// - Now there should be two commits in 'pipeline':
	//   - One started by DeleteCommit (with provenance schema/master and
	//     logs/masterand
	//   - The oldest commit in 'pipeline', from the setup
	// - The second commit is the parent of the first
	//
	// This makes sure that the branch pipeline/master is rewritten back to
	// the last live commit, and that it creates a new output commit when branches
	// have unprocesed HEAD commits
	commits, err = c.ListCommit("schema", "master", "", 0)
	require.NoError(t, err)
	require.Equal(t, 2, len(commits))
	bigSubvCommitInfo, err := c.InspectCommit("schema", "master")
	require.NoError(t, err)
	bigSubvCommit = bigSubvCommitInfo.Commit
	for i := 0; i < 10; i++ {
		commit, err = c.StartCommit("logs", "master")
		require.NoError(t, err)
		require.NoError(t, c.FinishCommit("logs", commit.ID))
	}

	require.NoError(t, c.DeleteCommit("schema", bigSubvCommit.ID))

	commits, err = c.ListCommit("pipeline", "master", "", 0)
	require.NoError(t, err)
	require.Equal(t, 2, len(commits))
	pipelineMaster, err := c.InspectCommit("pipeline", "master")
	require.NoError(t, err)
	require.Equal(t, pipelineMaster.Commit.ID, commits[0].Commit.ID)
	require.Equal(t, pipelineMaster.ParentCommit.ID, commits[1].Commit.ID)

	// Case 3
	// - reset bigSubvCommit to be the head of 'schema/master' (the only commit)
	// - commit to 'logs' 10 more times
	// - delete bigSubvCommit
	// - Now there should be one commit in 'pipeline' (started by DeleteCommit, to
	//   process 'logs/master' alone) and its parent should be nil
	//   (makes sure that the branch pipeline/master is rewritten back to nil)
	// - Further test: delete all commits in schema and logs, and make sure that
	//   'pipeline/master' actually points to nil, as there are no input commits
	commits, err = c.ListCommit("schema", "master", "", 0)
	require.NoError(t, err)
	require.Equal(t, 1, len(commits))
	bigSubvCommit = commits[0].Commit
	// bigSubvCommitInfo, err = c.InspectCommit(schema, "master")
	// require.NoError(t, err)
	// bigSubvCommit = bigSubvCommitInfo.Commit
	for i := 0; i < 10; i++ {
		commit, err = c.StartCommit("logs", "master")
		require.NoError(t, err)
		require.NoError(t, c.FinishCommit("logs", commit.ID))
	}

	require.NoError(t, c.DeleteCommit("schema", bigSubvCommit.ID))

	commits, err = c.ListCommit("pipeline", "master", "", 0)
	require.NoError(t, err)
	require.Equal(t, 1, len(commits))
	pipelineMaster, err = c.InspectCommit("pipeline", "master")
	require.NoError(t, err)
	require.Equal(t, pipelineMaster.Commit.ID, commits[0].Commit.ID)
	require.Nil(t, pipelineMaster.ParentCommit)

	// Delete all input commits--DeleteCommit should reset 'pipeline/master' to
	// nil, and should not create a new output commit this time
	commits, err = c.ListCommit("schema", "master", "", 0)
	require.NoError(t, err)
	for _, commitInfo := range commits {
		require.NoError(t, c.DeleteCommit("schema", commitInfo.Commit.ID))
	}
	commits, err = c.ListCommit("logs", "master", "", 0)
	require.NoError(t, err)
	for _, commitInfo := range commits {
		require.NoError(t, c.DeleteCommit("logs", commitInfo.Commit.ID))
	}
	commits, err = c.ListCommit("pipeline", "master", "", 0)
	require.NoError(t, err)
	require.Equal(t, 0, len(commits))
	pipelineMaster, err = c.InspectCommit("pipeline", "master")
	require.YesError(t, err)
	require.Matches(t, "has no head", err.Error())

	// Case 4
	// - commit to 'schema' and reset bigSubvCommit to be the head
	//   (bigSubvCommit is now the only commit in 'schema/master')
	// - Commit to 'logs' 10 more times
	// - Commit to schema again
	// - Delete bigSubvCommit
	// - Now there should be one commit in 'pipeline', and its parent is nil
	// (makes sure that the the commit is rewritten back to 'nil'
	// schema, logs, and pipeline are now all completely empty again
	commits, err = c.ListCommit("schema", "master", "", 0)
	require.NoError(t, err)
	require.Equal(t, 0, len(commits))
	bigSubvCommit, err = c.StartCommit("schema", "master")
	require.NoError(t, err)
	require.NoError(t, c.FinishCommit("schema", bigSubvCommit.ID))
	for i := 0; i < 10; i++ {
		commit, err = c.StartCommit("logs", "master")
		require.NoError(t, err)
		require.NoError(t, c.FinishCommit("logs", commit.ID))
	}
	commit, err = c.StartCommit("schema", "master")
	require.NoError(t, err)
	require.NoError(t, c.FinishCommit("schema", commit.ID))

	require.NoError(t, c.DeleteCommit("schema", bigSubvCommit.ID))

	commits, err = c.ListCommit("pipeline", "master", "", 0)
	require.NoError(t, err)
	require.Equal(t, 1, len(commits))
	pipelineMaster, err = c.InspectCommit("pipeline", "master")
	require.NoError(t, err)
	require.Nil(t, pipelineMaster.ParentCommit)
}

// TestDeleteCommitMultipleChildrenSingleCommit tests that when you have the
// following commit graph in a repo:
// c   d
//  ↘ ↙
//   b
//   ↓
//   a
//
// and you delete commit 'b', what you end up with is:
//
// c   d
//  ↘ ↙
//   a
func TestDeleteCommitMultipleChildrenSingleCommit(t *testing.T) {
	cli := GetPachClient(t)
	require.NoError(t, cli.CreateRepo("repo"))
	require.NoError(t, cli.CreateBranch("repo", "master", "", nil))

	// Create commits 'a' and 'b'
	a, err := cli.StartCommit("repo", "master")
	require.NoError(t, err)
	require.NoError(t, cli.FinishCommit("repo", a.ID))
	b, err := cli.StartCommit("repo", "master")
	require.NoError(t, err)
	require.NoError(t, cli.FinishCommit("repo", b.ID))

	// Create second branch
	require.NoError(t, cli.CreateBranch("repo", "master2", "master", nil))

	// Create commits 'c' and 'd'
	c, err := cli.StartCommit("repo", "master")
	require.NoError(t, err)
	require.NoError(t, cli.FinishCommit("repo", c.ID))
	d, err := cli.StartCommit("repo", "master2")
	require.NoError(t, err)
	require.NoError(t, cli.FinishCommit("repo", d.ID))

	// Collect info re: a, b, c, and d, and make sure that the parent/child
	// relationships are all correct
	aInfo, err := cli.InspectCommit("repo", a.ID)
	bInfo, err := cli.InspectCommit("repo", b.ID)
	cInfo, err := cli.InspectCommit("repo", c.ID)
	dInfo, err := cli.InspectCommit("repo", d.ID)

	require.Nil(t, aInfo.ParentCommit)
	require.ElementsEqualUnderFn(t, []string{b.ID}, aInfo.ChildCommits, CommitToID)

	require.Equal(t, a.ID, bInfo.ParentCommit.ID)
	require.ElementsEqualUnderFn(t, []string{c.ID, d.ID}, bInfo.ChildCommits, CommitToID)

	require.Equal(t, b.ID, cInfo.ParentCommit.ID)
	require.Equal(t, 0, len(cInfo.ChildCommits))

	require.Equal(t, b.ID, dInfo.ParentCommit.ID)
	require.Equal(t, 0, len(dInfo.ChildCommits))

	// Delete commit 'b'
	cli.DeleteCommit("repo", b.ID)

	// Collect info re: a, c, and d, and make sure that the parent/child
	// relationships are still correct
	aInfo, err = cli.InspectCommit("repo", a.ID)
	cInfo, err = cli.InspectCommit("repo", c.ID)
	dInfo, err = cli.InspectCommit("repo", d.ID)

	require.Nil(t, aInfo.ParentCommit)
	require.ElementsEqualUnderFn(t, []string{c.ID, d.ID}, aInfo.ChildCommits, CommitToID)

	require.Equal(t, a.ID, cInfo.ParentCommit.ID)
	require.Equal(t, 0, len(cInfo.ChildCommits))

	require.Equal(t, a.ID, dInfo.ParentCommit.ID)
	require.Equal(t, 0, len(dInfo.ChildCommits))
}

// TestDeleteCommitMultiLevelChildrenNilParent tests that when you have the
// following commit graph in a repo:
//
//    ↙f
//   c
//   ↓↙e
//   b
//   ↓↙d
//   a
//
// and you delete commits 'a', 'b' and 'c' (in a single call), what you end up
// with is:
//
// d e f
//  ↘↓↙
//  nil
func TestDeleteCommitMultiLevelChildrenNilParent(t *testing.T) {
	cli := GetPachClient(t)
	require.NoError(t, cli.CreateRepo("upstream1"))
	require.NoError(t, cli.CreateRepo("upstream2"))
	// commit to both inputs
	_, err := cli.StartCommit("upstream1", "master")
	require.NoError(t, err)
	require.NoError(t, cli.FinishCommit("upstream1", "master"))
	deleteMeCommit, err := cli.StartCommit("upstream2", "master")
	require.NoError(t, err)
	require.NoError(t, cli.FinishCommit("upstream2", "master"))

	// Create main repo (will have the commit graphs above
	require.NoError(t, cli.CreateRepo("repo"))
	require.NoError(t, cli.CreateBranch("repo", "master", "", []*pfs.Branch{
		pclient.NewBranch("upstream1", "master"),
		pclient.NewBranch("upstream2", "master"),
	}))

	// Create commit 'a'
	aInfo, err := cli.InspectCommit("repo", "master")
	require.NoError(t, err)
	a := aInfo.Commit
	require.NoError(t, cli.FinishCommit("repo", a.ID))

	// Create 'd'
	resp, err := cli.PfsAPIClient.StartCommit(cli.Ctx(), &pfs.StartCommitRequest{
		Parent: pclient.NewCommit("repo", a.ID),
	})
	require.NoError(t, err)
	d := pclient.NewCommit("repo", resp.ID)
	require.NoError(t, cli.FinishCommit("repo", resp.ID))

	// Create 'b'
	// (commit to upstream1, so that a & b have same prov commit in upstream2)
	_, err = cli.StartCommit("upstream1", "master")
	require.NoError(t, err)
	require.NoError(t, cli.FinishCommit("upstream1", "master"))
	bInfo, err := cli.InspectCommit("repo", "master")
	require.NoError(t, err)
	b := bInfo.Commit
	require.NoError(t, cli.FinishCommit("repo", b.ID))

	// Create 'e'
	resp, err = cli.PfsAPIClient.StartCommit(cli.Ctx(), &pfs.StartCommitRequest{
		Parent: pclient.NewCommit("repo", b.ID),
	})
	require.NoError(t, err)
	e := pclient.NewCommit("repo", resp.ID)
	require.NoError(t, cli.FinishCommit("repo", resp.ID))

	// Create 'c'
	// (commit to upstream1, so that a, b & c have same prov commit in upstream2)
	_, err = cli.StartCommit("upstream1", "master")
	require.NoError(t, err)
	require.NoError(t, cli.FinishCommit("upstream1", "master"))
	cInfo, err := cli.InspectCommit("repo", "master")
	require.NoError(t, err)
	c := cInfo.Commit
	require.NoError(t, cli.FinishCommit("repo", c.ID))

	// Create 'f'
	resp, err = cli.PfsAPIClient.StartCommit(cli.Ctx(), &pfs.StartCommitRequest{
		Parent: pclient.NewCommit("repo", c.ID),
	})
	require.NoError(t, err)
	f := pclient.NewCommit("repo", resp.ID)
	require.NoError(t, cli.FinishCommit("repo", resp.ID))

	// Make sure child/parent relationships are as shown in first diagram
	commits, err := cli.ListCommit("repo", "", "", 0)
	require.Equal(t, 6, len(commits))
	aInfo, err = cli.InspectCommit("repo", a.ID)
	require.NoError(t, err)
	bInfo, err = cli.InspectCommit("repo", b.ID)
	require.NoError(t, err)
	cInfo, err = cli.InspectCommit("repo", c.ID)
	require.NoError(t, err)
	dInfo, err := cli.InspectCommit("repo", d.ID)
	require.NoError(t, err)
	eInfo, err := cli.InspectCommit("repo", e.ID)
	require.NoError(t, err)
	fInfo, err := cli.InspectCommit("repo", f.ID)
	require.NoError(t, err)

	require.Nil(t, aInfo.ParentCommit)
	require.Equal(t, a.ID, bInfo.ParentCommit.ID)
	require.Equal(t, a.ID, dInfo.ParentCommit.ID)
	require.Equal(t, b.ID, cInfo.ParentCommit.ID)
	require.Equal(t, b.ID, eInfo.ParentCommit.ID)
	require.Equal(t, c.ID, fInfo.ParentCommit.ID)
	require.ElementsEqualUnderFn(t, []string{b.ID, d.ID}, aInfo.ChildCommits, CommitToID)
	require.ElementsEqualUnderFn(t, []string{c.ID, e.ID}, bInfo.ChildCommits, CommitToID)
	require.ElementsEqualUnderFn(t, []string{f.ID}, cInfo.ChildCommits, CommitToID)
	require.Nil(t, dInfo.ChildCommits)
	require.Nil(t, eInfo.ChildCommits)
	require.Nil(t, fInfo.ChildCommits)

	// Delete commit in upstream2, which deletes b & c
	require.NoError(t, cli.DeleteCommit("upstream2", deleteMeCommit.ID))

	// Re-read commit info to get new parents/children
	dInfo, err = cli.InspectCommit("repo", d.ID)
	require.NoError(t, err)
	eInfo, err = cli.InspectCommit("repo", e.ID)
	require.NoError(t, err)
	fInfo, err = cli.InspectCommit("repo", f.ID)
	require.NoError(t, err)

	// Make sure child/parent relationships are as shown in second diagram
	commits, err = cli.ListCommit("repo", "", "", 0)
	// Delete commit does start an additional output commit, but we're ignoring it
	require.Equal(t, 4, len(commits))
	require.Nil(t, eInfo.ParentCommit)
	require.Nil(t, fInfo.ParentCommit)
	require.Nil(t, dInfo.ChildCommits)
	require.Nil(t, eInfo.ChildCommits)
	require.Nil(t, fInfo.ChildCommits)
}

// Tests that when you have the following commit graph in a *downstream* repo:
//
//    ↙f
//   c
//   ↓↙e
//   b
//   ↓↙d
//   a
//
// and you delete commits 'b' and 'c' (in a single call), what you end up with
// is:
//
// d e f
//  ↘↓↙
//   a
// This makes sure that multiple live children are re-pointed at a live parent
// if appropriate
func TestDeleteCommitMultiLevelChildren(t *testing.T) {
	cli := GetPachClient(t)
	require.NoError(t, cli.CreateRepo("upstream1"))
	require.NoError(t, cli.CreateRepo("upstream2"))
	// commit to both inputs
	_, err := cli.StartCommit("upstream1", "master")
	require.NoError(t, err)
	require.NoError(t, cli.FinishCommit("upstream1", "master"))
	_, err = cli.StartCommit("upstream2", "master")
	require.NoError(t, err)
	require.NoError(t, cli.FinishCommit("upstream2", "master"))

	// Create main repo (will have the commit graphs above
	require.NoError(t, cli.CreateRepo("repo"))
	require.NoError(t, cli.CreateBranch("repo", "master", "", []*pfs.Branch{
		pclient.NewBranch("upstream1", "master"),
		pclient.NewBranch("upstream2", "master"),
	}))

	// Create commit 'a'
	aInfo, err := cli.InspectCommit("repo", "master")
	require.NoError(t, err)
	a := aInfo.Commit
	require.NoError(t, cli.FinishCommit("repo", a.ID))

	// Create 'd'
	resp, err := cli.PfsAPIClient.StartCommit(cli.Ctx(), &pfs.StartCommitRequest{
		Parent: pclient.NewCommit("repo", a.ID),
	})
	require.NoError(t, err)
	d := pclient.NewCommit("repo", resp.ID)
	require.NoError(t, cli.FinishCommit("repo", resp.ID))

	// Create 'b'
	// (a & b have same prov commit in upstream2, so this is the commit that will
	// be deleted, as both b and c are provenant on it)
	deleteMeCommit, err := cli.StartCommit("upstream1", "master")
	require.NoError(t, err)
	require.NoError(t, cli.FinishCommit("upstream1", "master"))
	bInfo, err := cli.InspectCommit("repo", "master")
	require.NoError(t, err)
	b := bInfo.Commit
	require.NoError(t, cli.FinishCommit("repo", b.ID))

	// Create 'e'
	resp, err = cli.PfsAPIClient.StartCommit(cli.Ctx(), &pfs.StartCommitRequest{
		Parent: pclient.NewCommit("repo", b.ID),
	})
	require.NoError(t, err)
	e := pclient.NewCommit("repo", resp.ID)
	require.NoError(t, cli.FinishCommit("repo", resp.ID))

	// Create 'c'
	// (commit to upstream2, so that b & c have same prov commit in upstream1)
	_, err = cli.StartCommit("upstream2", "master")
	require.NoError(t, err)
	require.NoError(t, cli.FinishCommit("upstream2", "master"))
	cInfo, err := cli.InspectCommit("repo", "master")
	require.NoError(t, err)
	c := cInfo.Commit
	require.NoError(t, cli.FinishCommit("repo", c.ID))

	// Create 'f'
	resp, err = cli.PfsAPIClient.StartCommit(cli.Ctx(), &pfs.StartCommitRequest{
		Parent: pclient.NewCommit("repo", c.ID),
	})
	require.NoError(t, err)
	f := pclient.NewCommit("repo", resp.ID)
	require.NoError(t, cli.FinishCommit("repo", resp.ID))

	// Make sure child/parent relationships are as shown in first diagram
	commits, err := cli.ListCommit("repo", "", "", 0)
	require.Equal(t, 6, len(commits))
	aInfo, err = cli.InspectCommit("repo", a.ID)
	require.NoError(t, err)
	bInfo, err = cli.InspectCommit("repo", b.ID)
	require.NoError(t, err)
	cInfo, err = cli.InspectCommit("repo", c.ID)
	require.NoError(t, err)
	dInfo, err := cli.InspectCommit("repo", d.ID)
	require.NoError(t, err)
	eInfo, err := cli.InspectCommit("repo", e.ID)
	require.NoError(t, err)
	fInfo, err := cli.InspectCommit("repo", f.ID)
	require.NoError(t, err)

	require.Nil(t, aInfo.ParentCommit)
	require.Equal(t, a.ID, bInfo.ParentCommit.ID)
	require.Equal(t, a.ID, dInfo.ParentCommit.ID)
	require.Equal(t, b.ID, cInfo.ParentCommit.ID)
	require.Equal(t, b.ID, eInfo.ParentCommit.ID)
	require.Equal(t, c.ID, fInfo.ParentCommit.ID)
	require.ElementsEqualUnderFn(t, []string{b.ID, d.ID}, aInfo.ChildCommits, CommitToID)
	require.ElementsEqualUnderFn(t, []string{c.ID, e.ID}, bInfo.ChildCommits, CommitToID)
	require.ElementsEqualUnderFn(t, []string{f.ID}, cInfo.ChildCommits, CommitToID)
	require.Nil(t, dInfo.ChildCommits)
	require.Nil(t, eInfo.ChildCommits)
	require.Nil(t, fInfo.ChildCommits)

	// Delete second commit in upstream2, which deletes b & c
	require.NoError(t, cli.DeleteCommit("upstream1", deleteMeCommit.ID))

	// Re-read commit info to get new parents/children
	aInfo, err = cli.InspectCommit("repo", a.ID)
	require.NoError(t, err)
	dInfo, err = cli.InspectCommit("repo", d.ID)
	require.NoError(t, err)
	eInfo, err = cli.InspectCommit("repo", e.ID)
	require.NoError(t, err)
	fInfo, err = cli.InspectCommit("repo", f.ID)
	require.NoError(t, err)

	// Make sure child/parent relationships are as shown in second diagram. Note
	// that after 'b' and 'c' are deleted, DeleteCommit creates a new commit:
	// - 'repo/master' points to 'a'
	// - DeleteCommit starts a new output commit to process 'upstream1/master'
	//   and 'upstream2/master'
	// - The new output commit is started in 'repo/master' and is also a child of
	//   'a'
	commits, err = cli.ListCommit("repo", "", "", 0)
	require.Equal(t, 5, len(commits))
	require.Nil(t, aInfo.ParentCommit)
	require.Equal(t, a.ID, dInfo.ParentCommit.ID)
	require.Equal(t, a.ID, eInfo.ParentCommit.ID)
	require.Equal(t, a.ID, fInfo.ParentCommit.ID)
	newCommitInfo, err := cli.InspectCommit("repo", "master")
	require.NoError(t, err)
	require.ElementsEqualUnderFn(t,
		[]string{d.ID, e.ID, f.ID, newCommitInfo.Commit.ID},
		aInfo.ChildCommits, CommitToID)
	require.Nil(t, dInfo.ChildCommits)
	require.Nil(t, eInfo.ChildCommits)
	require.Nil(t, fInfo.ChildCommits)
}

// TestDeleteCommitShrinkSubvRange is like TestDeleteCommitBigSubvenance, but
// instead of deleting commits from "schema", this test deletes them from
// "logs", to make sure that the subvenance of "schema" commits is rewritten
// correctly. As before, there are four cases:
// 1. Subvenance "Lower" is increased
// 2. Subvenance "Upper" is decreased
// 3. Subvenance is not affected, because the deleted commit is between "Lower" and "Upper"
// 4. The entire subvenance range is deleted
func TestDeleteCommitShrinkSubvRange(t *testing.T) {
	c := GetPachClient(t)

	// two input repos, one with many commits (logs), and one with few (schema)
	require.NoError(t, c.CreateRepo("logs"))
	require.NoError(t, c.CreateRepo("schema"))

	// Commit to logs and schema
	logsCommit := make([]*pfs.Commit, 10)
	var err error
	logsCommit[0], err = c.StartCommit("logs", "master")
	require.NoError(t, err)
	require.NoError(t, c.FinishCommit("logs", logsCommit[0].ID))
	schemaCommit, err := c.StartCommit("schema", "master")
	require.NoError(t, err)
	require.NoError(t, c.FinishCommit("schema", schemaCommit.ID))

	// Create an output branch, in "pipeline"
	require.NoError(t, c.CreateRepo("pipeline"))
	require.NoError(t, c.CreateBranch("pipeline", "master", "", []*pfs.Branch{
		pclient.NewBranch("schema", "master"),
		pclient.NewBranch("logs", "master"),
	}))
	commits, err := c.ListCommit("pipeline", "master", "", 0)
	require.NoError(t, err)
	require.Equal(t, 1, len(commits))

	// Commit to "logs" 9 more times, so that the commit to "schema" has 10
	// commits in its subvenance
	for i := 1; i < 10; i++ {
		logsCommit[i], err = c.StartCommit("logs", "master")
		require.NoError(t, err)
		require.NoError(t, c.FinishCommit("logs", logsCommit[i].ID))
	}
	pipelineCommitInfos, err := c.ListCommit("pipeline", "master", "", 0)
	require.Equal(t, 10, len(pipelineCommitInfos))
	pipelineCommit := make([]string, 10)
	for i := range pipelineCommitInfos {
		// ListCommit sorts from newest to oldest, but we want the reverse (0 is
		// oldest, like how logsCommit[0] is the oldest)
		pipelineCommit[9-i] = pipelineCommitInfos[i].Commit.ID
	}
	require.NoError(t, err)
	// Make sure the subvenance of the one commit in "schema" includes all commits
	// in "pipeline"
	schemaCommitInfo, err := c.InspectCommit("schema", schemaCommit.ID)
	require.Equal(t, 1, len(schemaCommitInfo.Subvenance))
	require.Equal(t, pipelineCommit[0], schemaCommitInfo.Subvenance[0].Lower.ID)
	require.Equal(t, pipelineCommit[9], schemaCommitInfo.Subvenance[0].Upper.ID)

	// Case 1
	// - Delete the first commit in "logs" and make sure that the subvenance of
	//   the single commit in "schema" has increased its Lower value
	require.NoError(t, c.DeleteCommit("logs", logsCommit[0].ID))
	schemaCommitInfo, err = c.InspectCommit("schema", schemaCommit.ID)
	require.Equal(t, 1, len(schemaCommitInfo.Subvenance))
	require.Equal(t, pipelineCommit[1], schemaCommitInfo.Subvenance[0].Lower.ID)
	require.Equal(t, pipelineCommit[9], schemaCommitInfo.Subvenance[0].Upper.ID)

	// Case 2
	// - Delete the last commit in "logs" and make sure that the subvenance of
	//   the single commit in "schema" has decreased its Upper value
	require.NoError(t, c.DeleteCommit("logs", logsCommit[9].ID))
	schemaCommitInfo, err = c.InspectCommit("schema", schemaCommit.ID)
	require.Equal(t, 1, len(schemaCommitInfo.Subvenance))
	require.Equal(t, pipelineCommit[1], schemaCommitInfo.Subvenance[0].Lower.ID)
	require.Equal(t, pipelineCommit[8], schemaCommitInfo.Subvenance[0].Upper.ID)

	// Case 3
	// - Delete the middle commit in "logs" and make sure that the subvenance of
	//   the single commit in "schema" hasn't changed
	require.NoError(t, c.DeleteCommit("logs", logsCommit[5].ID))
	schemaCommitInfo, err = c.InspectCommit("schema", schemaCommit.ID)
	require.Equal(t, 1, len(schemaCommitInfo.Subvenance))
	require.Equal(t, pipelineCommit[1], schemaCommitInfo.Subvenance[0].Lower.ID)
	require.Equal(t, pipelineCommit[8], schemaCommitInfo.Subvenance[0].Upper.ID)

	// Case 4
	// - Delete the remaining commits in "logs" and make sure that the subvenance
	//   of the single commit in "schema" has a single, new commit (started by
	//   DeleteCommit), which is only provenant on the commit in "schema"
	for _, i := range []int{1, 2, 3, 4, 6, 7, 8} {
		require.NoError(t, c.DeleteCommit("logs", logsCommit[i].ID))
	}
	schemaCommitInfo, err = c.InspectCommit("schema", schemaCommit.ID)
	require.Equal(t, 1, len(schemaCommitInfo.Subvenance))
	require.Equal(t, schemaCommitInfo.Subvenance[0].Lower.ID,
		schemaCommitInfo.Subvenance[0].Upper.ID)
	outputCommitInfo, err := c.InspectCommit("pipeline", "master")
	require.NoError(t, err)
	require.Equal(t, 1, len(outputCommitInfo.Provenance))
	require.Equal(t, schemaCommit.ID, outputCommitInfo.Provenance[0].ID)
}

func TestCommitState(t *testing.T) {
	c := GetPachClient(t)

	// two input repos, one with many commits (logs), and one with few (schema)
	require.NoError(t, c.CreateRepo("A"))
	require.NoError(t, c.CreateRepo("B"))

	require.NoError(t, c.CreateBranch("B", "master", "", []*pfs.Branch{pclient.NewBranch("A", "master")}))

	// Start a commit on A/master, this will create a non-ready commit on B/master.
	_, err := c.StartCommit("A", "master")
	require.NoError(t, err)

	ctx, cancel := context.WithTimeout(context.Background(), time.Second*10)
	defer cancel()
	_, err = c.PfsAPIClient.InspectCommit(ctx, &pfs.InspectCommitRequest{
		Commit:     pclient.NewCommit("B", "master"),
		BlockState: pfs.CommitState_READY,
	})
	require.YesError(t, err)

	// Finish the commit on A/master, that will make the B/master ready.
	require.NoError(t, c.FinishCommit("A", "master"))

	ctx, cancel = context.WithTimeout(context.Background(), time.Second*10)
	defer cancel()
	_, err = c.PfsAPIClient.InspectCommit(ctx, &pfs.InspectCommitRequest{
		Commit:     pclient.NewCommit("B", "master"),
		BlockState: pfs.CommitState_READY,
	})
	require.NoError(t, err)

	// Create a new branch C/master with A/master as provenance. It should start out ready.
	require.NoError(t, c.CreateRepo("C"))
	require.NoError(t, c.CreateBranch("C", "master", "", []*pfs.Branch{pclient.NewBranch("A", "master")}))

	ctx, cancel = context.WithTimeout(context.Background(), time.Second*10)
	defer cancel()
	_, err = c.PfsAPIClient.InspectCommit(ctx, &pfs.InspectCommitRequest{
		Commit:     pclient.NewCommit("C", "master"),
		BlockState: pfs.CommitState_READY,
	})
	require.NoError(t, err)
}

func TestSubscribeStates(t *testing.T) {
	c := GetPachClient(t)

	require.NoError(t, c.CreateRepo("A"))
	require.NoError(t, c.CreateRepo("B"))
	require.NoError(t, c.CreateRepo("C"))

	require.NoError(t, c.CreateBranch("B", "master", "", []*pfs.Branch{pclient.NewBranch("A", "master")}))
	require.NoError(t, c.CreateBranch("C", "master", "", []*pfs.Branch{pclient.NewBranch("B", "master")}))

	ctx, cancel := context.WithCancel(c.Ctx())
	defer cancel()
	c = c.WithCtx(ctx)

	var readyCommits int64
	go func() {
		c.SubscribeCommitF("B", "master", "", pfs.CommitState_READY, func(ci *pfs.CommitInfo) error {
			atomic.AddInt64(&readyCommits, 1)
			return nil
		})
	}()
	go func() {
		c.SubscribeCommitF("C", "master", "", pfs.CommitState_READY, func(ci *pfs.CommitInfo) error {
			atomic.AddInt64(&readyCommits, 1)
			return nil
		})
	}()
	_, err := c.StartCommit("A", "master")
	require.NoError(t, err)
	require.NoError(t, c.FinishCommit("A", "master"))

	require.NoErrorWithinTRetry(t, time.Second*10, func() error {
		if atomic.LoadInt64(&readyCommits) != 1 {
			return fmt.Errorf("wrong number of ready commits")
		}
		return nil
	})

	require.NoError(t, c.FinishCommit("B", "master"))

	require.NoErrorWithinTRetry(t, time.Second*10, func() error {
		if atomic.LoadInt64(&readyCommits) != 2 {
			return fmt.Errorf("wrong number of ready commits")
		}
		return nil
	})
}

func TestPutFileCommit(t *testing.T) {
	c := GetPachClient(t)

	numFiles := 25
	repo := "repo"
	require.NoError(t, c.CreateRepo(repo))

	var eg errgroup.Group
	for i := 0; i < numFiles; i++ {
		i := i
		eg.Go(func() error {
			_, err := c.PutFile(repo, "master", fmt.Sprintf("%d", i), strings.NewReader(fmt.Sprintf("%d", i)))
			return err
		})
	}
	require.NoError(t, eg.Wait())

	for i := 0; i < numFiles; i++ {
		var b bytes.Buffer
		require.NoError(t, c.GetFile(repo, "master", fmt.Sprintf("%d", i), 0, 0, &b))
		require.Equal(t, fmt.Sprintf("%d", i), b.String())
	}

	bi, err := c.InspectBranch(repo, "master")
	require.NoError(t, err)

	eg = errgroup.Group{}
	for i := 0; i < numFiles; i++ {
		i := i
		eg.Go(func() error {
			return c.CopyFile(repo, bi.Head.ID, fmt.Sprintf("%d", i), repo, "master", fmt.Sprintf("%d", (i+1)%numFiles), true)
		})
	}
	require.NoError(t, eg.Wait())

	for i := 0; i < numFiles; i++ {
		var b bytes.Buffer
		require.NoError(t, c.GetFile(repo, "master", fmt.Sprintf("%d", (i+1)%numFiles), 0, 0, &b))
		require.Equal(t, fmt.Sprintf("%d", i), b.String())
	}

	eg = errgroup.Group{}
	for i := 0; i < numFiles; i++ {
		i := i
		eg.Go(func() error {
			return c.DeleteFile(repo, "master", fmt.Sprintf("%d", i))
		})
	}
	require.NoError(t, eg.Wait())

	fileInfos, err := c.ListFile(repo, "master", "")
	require.NoError(t, err)
	require.Equal(t, 0, len(fileInfos))
}

func TestPutFileCommitNilBranch(t *testing.T) {
	c := GetPachClient(t)
	repo := "repo"
	require.NoError(t, c.CreateRepo(repo))
	require.NoError(t, c.CreateBranch(repo, "master", "", nil))

	_, err := c.PutFile(repo, "master", "file", strings.NewReader("file"))
	require.NoError(t, err)
}

func TestPutFileCommitOverwrite(t *testing.T) {
	c := GetPachClient(t)

	numFiles := 5
	repo := "repo"
	require.NoError(t, c.CreateRepo(repo))

	for i := 0; i < numFiles; i++ {
		_, err := c.PutFileOverwrite(repo, "master", "file", strings.NewReader(fmt.Sprintf("%d", i)), 0)
		require.NoError(t, err)
	}

	var b bytes.Buffer
	require.NoError(t, c.GetFile(repo, "master", "file", 0, 0, &b))
	require.Equal(t, fmt.Sprintf("%d", numFiles-1), b.String())
}

func TestStartCommitOutputBranch(t *testing.T) {
	c := GetPachClient(t)

	require.NoError(t, c.CreateRepo("in"))
	require.NoError(t, c.CreateRepo("out"))
	require.NoError(t, c.CreateBranch("out", "master", "", []*pfs.Branch{pclient.NewBranch("in", "master")}))
	_, err := c.StartCommit("out", "master")
	require.YesError(t, err)
}

<<<<<<< HEAD
func TestWalk(t *testing.T) {
	c := getPachClient(t)
	repo := "repo"
	require.NoError(t, c.CreateRepo(repo))
	_, err := c.PutFile(repo, "master", "dir/bar", strings.NewReader("bar"))
	require.NoError(t, err)
	_, err = c.PutFile(repo, "master", "dir/dir2/buzz", strings.NewReader("buzz"))
	require.NoError(t, err)
	_, err = c.PutFile(repo, "master", "foo", strings.NewReader("foo"))
	require.NoError(t, err)

	expectedPaths := []string{"/", "/dir", "/dir/bar", "/dir/dir2", "/dir/dir2/buzz", "/foo"}
	i := 0
	require.NoError(t, c.Walk(repo, "master", "", func(fi *pfs.FileInfo) error {
		require.Equal(t, expectedPaths[i], fi.File.Path)
		i++
		return nil
	}))
	require.Equal(t, len(expectedPaths), i)
}

=======
>>>>>>> 39ef1fd2
func TestReadSizeLimited(t *testing.T) {
	c := GetPachClient(t)
	require.NoError(t, c.CreateRepo("test"))
	_, err := c.PutFile("test", "master", "file", strings.NewReader(strings.Repeat("a", 100*MB)))
	require.NoError(t, err)

	var b bytes.Buffer
	require.NoError(t, c.GetFile("test", "master", "file", 0, 2*MB, &b))
	require.Equal(t, 2*MB, b.Len())

	b.Reset()
	require.NoError(t, c.GetFile("test", "master", "file", 2*MB, 2*MB, &b))
	require.Equal(t, 2*MB, b.Len())
}

func TestPutFiles(t *testing.T) {
	c := GetPachClient(t)
	require.NoError(t, c.CreateRepo("repo"))
	pfclient, err := c.PfsAPIClient.PutFile(context.Background())
	require.NoError(t, err)
	paths := []string{"foo", "bar", "fizz", "buzz"}
	for _, path := range paths {
		require.NoError(t, pfclient.Send(&pfs.PutFileRequest{
			File:  pclient.NewFile("repo", "master", path),
			Value: []byte(path),
		}))
	}
	_, err = pfclient.CloseAndRecv()
	require.NoError(t, err)

	cis, err := c.ListCommit("repo", "", "", 0)
	require.Equal(t, 1, len(cis))

	for _, path := range paths {
		var b bytes.Buffer
		require.NoError(t, c.GetFile("repo", "master", path, 0, 0, &b))
		require.Equal(t, path, b.String())
	}
}

func TestPutFilesURL(t *testing.T) {
	c := GetPachClient(t)
	require.NoError(t, c.CreateRepo("repo"))
	pfclient, err := c.PfsAPIClient.PutFile(context.Background())
	require.NoError(t, err)
	paths := []string{"README.md", "CHANGELOG.md", "CONTRIBUTING.md"}
	for _, path := range paths {
		require.NoError(t, pfclient.Send(&pfs.PutFileRequest{
			File: pclient.NewFile("repo", "master", path),
			Url:  fmt.Sprintf("https://raw.githubusercontent.com/pachyderm/pachyderm/master/%s", path),
		}))
	}
	_, err = pfclient.CloseAndRecv()
	require.NoError(t, err)

	cis, err := c.ListCommit("repo", "", "", 0)
	require.Equal(t, 1, len(cis))

	for _, path := range paths {
		fileInfo, err := c.InspectFile("repo", "master", path)
		require.NoError(t, err)
		require.True(t, fileInfo.SizeBytes > 0)
	}
}

func writeObj(t *testing.T, c obj.Client, path, content string) {
	w, err := c.Writer(path)
	require.NoError(t, err)
	defer func() {
		require.NoError(t, w.Close())
	}()
	_, err = w.Write([]byte(content))
	require.NoError(t, err)
}

func TestPutFilesObjURL(t *testing.T) {
	paths := []string{"files/foo", "files/bar", "files/fizz"}
	wd, err := os.Getwd()
	require.NoError(t, err)
	objC, err := obj.NewLocalClient(wd)
	require.NoError(t, err)
	for _, path := range paths {
		writeObj(t, objC, path, path)
	}
	defer func() {
		for _, path := range paths {
			// ignored error, this is just cleanup, not actually part of the test
			objC.Delete(path)
		}
	}()

	c := GetPachClient(t)
	require.NoError(t, c.CreateRepo("repo"))
	pfclient, err := c.PfsAPIClient.PutFile(context.Background())
	require.NoError(t, err)
	for _, path := range paths {
		require.NoError(t, pfclient.Send(&pfs.PutFileRequest{
			File: pclient.NewFile("repo", "master", path),
			Url:  fmt.Sprintf("local://%s/%s", wd, path),
		}))
	}
	require.NoError(t, pfclient.Send(&pfs.PutFileRequest{
		File:      pclient.NewFile("repo", "master", "recursive"),
		Url:       fmt.Sprintf("local://%s/files", wd),
		Recursive: true,
	}))
	_, err = pfclient.CloseAndRecv()
	require.NoError(t, err)

	cis, err := c.ListCommit("repo", "", "", 0)
	require.Equal(t, 1, len(cis))

	for _, path := range paths {
		var b bytes.Buffer
		require.NoError(t, c.GetFile("repo", "master", path, 0, 0, &b))
		require.Equal(t, path, b.String())
		b.Reset()
		require.NoError(t, c.GetFile("repo", "master", filepath.Join("recursive", filepath.Base(path)), 0, 0, &b))
		require.Equal(t, path, b.String())
	}
}<|MERGE_RESOLUTION|>--- conflicted
+++ resolved
@@ -4216,7 +4216,6 @@
 	require.YesError(t, err)
 }
 
-<<<<<<< HEAD
 func TestWalk(t *testing.T) {
 	c := getPachClient(t)
 	repo := "repo"
@@ -4238,8 +4237,6 @@
 	require.Equal(t, len(expectedPaths), i)
 }
 
-=======
->>>>>>> 39ef1fd2
 func TestReadSizeLimited(t *testing.T) {
 	c := GetPachClient(t)
 	require.NoError(t, c.CreateRepo("test"))
