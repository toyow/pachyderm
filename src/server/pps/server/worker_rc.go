--- conflicted
+++ resolved
@@ -33,21 +33,11 @@
 	if pullPolicy == "" {
 		pullPolicy = "IfNotPresent"
 	}
-<<<<<<< HEAD
-	// Disable block caching for the sidecar.  We still want PFS cache
-	// because it caches things like commit IDs which typically has a
-	// very high hit rate since workers tend to be processing a small
-	// set commits at a time.
-	sidecarCacheSize := "256M"
+	// TODO: make these cache sizes configurable
+	sidecarCacheSize := "64M"
 	sidecarEnv := []api.EnvVar{{
 		Name:  "BLOCK_CACHE_BYTES",
 		Value: sidecarCacheSize,
-=======
-	// TODO: make the cache sizes configurable
-	sidecarEnv := []api.EnvVar{{
-		Name:  "BLOCK_CACHE_BYTES",
-		Value: "64M",
->>>>>>> c73fd9db
 	}, {
 		Name:  "PFS_CACHE_BYTES",
 		Value: "10M",
