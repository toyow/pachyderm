package server

import (
	"fmt"
	"strings"

	client "github.com/pachyderm/pachyderm/src/client"
	"github.com/pachyderm/pachyderm/src/client/pps"

	"k8s.io/kubernetes/pkg/api"
	"k8s.io/kubernetes/pkg/api/unversioned"
)

// Parameters used when creating the kubernetes replication controller in charge
// of a job or pipeline's workers
type workerOptions struct {
	rcName string // Name of the replication controller managing workers

	userImage    string            // The user's pipeline/job image
	labels       map[string]string // k8s labels attached to the Deployment and workers
	parallelism  int32             // Number of replicas the RC maintains
	resources    *api.ResourceList // Resources requested by pipeline/job pods
	workerEnv    []api.EnvVar      // Environment vars set in the user container
	volumes      []api.Volume      // Volumes that we expose to the user container
	volumeMounts []api.VolumeMount // Paths where we mount each volume in 'volumes'

	// Secrets that we mount in the worker container (e.g. for reading/writing to
	// s3)
	imagePullSecrets []api.LocalObjectReference
}

// PipelineRcName generates the name of the k8s replication controller that
// manages a pipeline's workers
func PipelineRcName(name string, version uint64) string {
	// k8s won't allow RC names that contain upper-case letters
	// or underscores
	// TODO: deal with name collision
	name = strings.Replace(name, "_", "-", -1)
	return fmt.Sprintf("pipeline-%s-v%d", strings.ToLower(name), version)
}

// JobRcName generates the name of the k8s replication controller that manages
// an orphan job's workers
func JobRcName(id string) string {
	// k8s won't allow RC names that contain upper-case letters
	// or underscores
	// TODO: deal with name collision
	id = strings.Replace(id, "_", "-", -1)
	return fmt.Sprintf("job-%s", strings.ToLower(id))
}

func (a *apiServer) workerPodSpec(options *workerOptions) api.PodSpec {
	pullPolicy := a.workerImagePullPolicy
	if pullPolicy == "" {
		pullPolicy = "IfNotPresent"
	}
	podSpec := api.PodSpec{
		InitContainers: []api.Container{
			{
				Name:            "init",
				Image:           a.workerImage,
				Command:         []string{"/pach/worker.sh"},
				ImagePullPolicy: api.PullPolicy(pullPolicy),
				Env:             options.workerEnv,
				VolumeMounts:    options.volumeMounts,
			},
		},
		Containers: []api.Container{
			{
				Name:    "user",
				Image:   options.userImage,
				Command: []string{"/pach-bin/guest.sh"},
				SecurityContext: &api.SecurityContext{
					Privileged: &trueVal, // god is this dumb
				},
				ImagePullPolicy: api.PullPolicy(pullPolicy),
				Env:             options.workerEnv,
				VolumeMounts:    options.volumeMounts,
			},
		},
		RestartPolicy:    "Always",
		Volumes:          options.volumes,
		ImagePullSecrets: options.imagePullSecrets,
	}
	if options.resources != nil {
		podSpec.Containers[0].Resources = api.ResourceRequirements{
			Requests: *options.resources,
		}
	}
	return podSpec
}

func (a *apiServer) getWorkerOptions(rcName string, parallelism int32, resources *api.ResourceList, transform *pps.Transform) *workerOptions {
	labels := labels(rcName)
	userImage := transform.Image
	if userImage == "" {
		userImage = DefaultUserImage
	}

	var workerEnv []api.EnvVar
	for name, value := range transform.Env {
		workerEnv = append(
			workerEnv,
			api.EnvVar{
				Name:  name,
				Value: value,
			},
		)
	}
	// We use Kubernetes' "Downward API" so the workers know their IP
	// addresses, which they will then post on etcd so the job managers
	// can discover the workers.
	workerEnv = append(workerEnv, api.EnvVar{
		Name: client.PPSWorkerIPEnv,
		ValueFrom: &api.EnvVarSource{
			FieldRef: &api.ObjectFieldSelector{
				APIVersion: "v1",
				FieldPath:  "status.podIP",
			},
		},
	})
	workerEnv = append(workerEnv, api.EnvVar{
		Name: client.PPSPodNameEnv,
		ValueFrom: &api.EnvVarSource{
			FieldRef: &api.ObjectFieldSelector{
				APIVersion: "v1",
				FieldPath:  "metadata.name",
			},
		},
	})
	// Set the etcd prefix env
	workerEnv = append(workerEnv, api.EnvVar{
		Name:  client.PPSEtcdPrefixEnv,
		Value: a.etcdPrefix,
	})

	var volumes []api.Volume
	var volumeMounts []api.VolumeMount
	for _, secret := range transform.Secrets {
		volumes = append(volumes, api.Volume{
			Name: secret.Name,
			VolumeSource: api.VolumeSource{
				Secret: &api.SecretVolumeSource{
					SecretName: secret.Name,
				},
			},
		})
		volumeMounts = append(volumeMounts, api.VolumeMount{
			Name:      secret.Name,
			MountPath: secret.MountPath,
		})
	}

	volumes = append(volumes, api.Volume{
		Name: "pach-bin",
		VolumeSource: api.VolumeSource{
			EmptyDir: &api.EmptyDirVolumeSource{},
		},
	})
	volumeMounts = append(volumeMounts, api.VolumeMount{
		Name:      "pach-bin",
		MountPath: "/pach-bin",
	})

	volumes = append(volumes, api.Volume{
		Name: client.PPSHostPathVolume,
		VolumeSource: api.VolumeSource{
			HostPath: &api.HostPathVolumeSource{
				Path: client.PPSHostPath,
			},
		},
	})
	volumeMounts = append(volumeMounts, api.VolumeMount{
		Name:      client.PPSHostPathVolume,
		MountPath: client.PPSHostPath,
	})

	var imagePullSecrets []api.LocalObjectReference
	for _, secret := range transform.ImagePullSecrets {
		imagePullSecrets = append(imagePullSecrets, api.LocalObjectReference{Name: secret})
	}

	return &workerOptions{
		rcName:           rcName,
		labels:           labels,
		parallelism:      int32(parallelism),
		resources:        resources,
		userImage:        userImage,
		workerEnv:        workerEnv,
		volumes:          volumes,
		volumeMounts:     volumeMounts,
		imagePullSecrets: imagePullSecrets,
	}
}

func (a *apiServer) createWorkerRc(options *workerOptions) error {
	rc := &api.ReplicationController{
		TypeMeta: unversioned.TypeMeta{
			Kind:       "ReplicationController",
			APIVersion: "v1",
		},
		ObjectMeta: api.ObjectMeta{
			Name:   options.rcName,
			Labels: options.labels,
		},
		Spec: api.ReplicationControllerSpec{
			Selector: options.labels,
			Replicas: options.parallelism,
			Template: &api.PodTemplateSpec{
				ObjectMeta: api.ObjectMeta{
					Name:   options.rcName,
					Labels: options.labels,
				},
				Spec: a.workerPodSpec(options),
			},
		},
	}
<<<<<<< HEAD
	if _, err := a.kubeClient.Deployments(a.namespace).Create(deployment); err != nil {
		return err
	}

	service := &api.Service{
		TypeMeta: unversioned.TypeMeta{
			Kind:       "Service",
			APIVersion: "v1",
		},
		ObjectMeta: api.ObjectMeta{
			Name:   options.deploymentName,
			Labels: options.labels,
		},
		Spec: api.ServiceSpec{
			Selector: options.labels,
			Ports: []api.ServicePort{
				{
					Port: client.PPSWorkerPort,
					Name: "grpc-port",
				},
			},
		},
	}

	if _, err := a.kubeClient.Services(a.namespace).Create(service); err != nil {
		return err
	}

	return nil
=======
	_, err := a.kubeClient.ReplicationControllers(a.namespace).Create(rc)
	return err
>>>>>>> 5d900828
}<|MERGE_RESOLUTION|>--- conflicted
+++ resolved
@@ -215,8 +215,7 @@
 			},
 		},
 	}
-<<<<<<< HEAD
-	if _, err := a.kubeClient.Deployments(a.namespace).Create(deployment); err != nil {
+	if _, err := a.kubeClient.ReplicationControllers(a.namespace).Create(rc); err != nil {
 		return err
 	}
 
@@ -226,7 +225,7 @@
 			APIVersion: "v1",
 		},
 		ObjectMeta: api.ObjectMeta{
-			Name:   options.deploymentName,
+			Name:   options.rcName,
 			Labels: options.labels,
 		},
 		Spec: api.ServiceSpec{
@@ -245,8 +244,4 @@
 	}
 
 	return nil
-=======
-	_, err := a.kubeClient.ReplicationControllers(a.namespace).Create(rc)
-	return err
->>>>>>> 5d900828
 }