--- conflicted
+++ resolved
@@ -589,19 +589,6 @@
 	defer func(start time.Time) { metricsFn(start, retErr) }(time.Now())
 
 	pipelineInfo := &pps.PipelineInfo{
-<<<<<<< HEAD
-		ID:              uuid.NewWithoutDashes(),
-		Pipeline:        request.Pipeline,
-		Version:         1,
-		Transform:       request.Transform,
-		ParallelismSpec: request.ParallelismSpec,
-		Inputs:          request.Inputs,
-		OutputBranch:    request.OutputBranch,
-		GcPolicy:        request.GcPolicy,
-		Egress:          request.Egress,
-		CreatedAt:       now(),
-		Resources:       request.Resources,
-=======
 		ID:                 uuid.NewWithoutDashes(),
 		Pipeline:           request.Pipeline,
 		Version:            1,
@@ -612,7 +599,7 @@
 		Egress:             request.Egress,
 		CreatedAt:          now(),
 		ScaleDownThreshold: request.ScaleDownThreshold,
->>>>>>> 202e502a
+		Resources:       request.Resources,
 	}
 	setPipelineDefaults(pipelineInfo)
 	if err := a.validatePipeline(ctx, pipelineInfo); err != nil {
