package server

import (
	"bufio"
	"bytes"
	"encoding/json"
	"fmt"
	"math"
	"path"
	"sort"
	"strings"
	"sync"
	"time"
	"unicode"

	"github.com/golang/protobuf/ptypes"
	"github.com/itchyny/gojq"
	"github.com/pachyderm/pachyderm/v2/src/auth"
	"github.com/pachyderm/pachyderm/v2/src/client"
	enterpriseclient "github.com/pachyderm/pachyderm/v2/src/enterprise"
	"github.com/pachyderm/pachyderm/v2/src/internal/ancestry"
	"github.com/pachyderm/pachyderm/v2/src/internal/backoff"
	col "github.com/pachyderm/pachyderm/v2/src/internal/collection"
	"github.com/pachyderm/pachyderm/v2/src/internal/errors"
	"github.com/pachyderm/pachyderm/v2/src/internal/grpcutil"
	"github.com/pachyderm/pachyderm/v2/src/internal/log"
	"github.com/pachyderm/pachyderm/v2/src/internal/lokiutil"
	"github.com/pachyderm/pachyderm/v2/src/internal/metrics"
	"github.com/pachyderm/pachyderm/v2/src/internal/ppsconsts"
	"github.com/pachyderm/pachyderm/v2/src/internal/ppsdb"
	"github.com/pachyderm/pachyderm/v2/src/internal/ppsutil"
	"github.com/pachyderm/pachyderm/v2/src/internal/serde"
	"github.com/pachyderm/pachyderm/v2/src/internal/serviceenv"
	"github.com/pachyderm/pachyderm/v2/src/internal/testutil"
	"github.com/pachyderm/pachyderm/v2/src/internal/tracing"
	"github.com/pachyderm/pachyderm/v2/src/internal/tracing/extended"
	txnenv "github.com/pachyderm/pachyderm/v2/src/internal/transactionenv"
	"github.com/pachyderm/pachyderm/v2/src/internal/uuid"
	"github.com/pachyderm/pachyderm/v2/src/internal/watch"
	"github.com/pachyderm/pachyderm/v2/src/pfs"
	"github.com/pachyderm/pachyderm/v2/src/pps"
	authServer "github.com/pachyderm/pachyderm/v2/src/server/auth/server"
	pfsServer "github.com/pachyderm/pachyderm/v2/src/server/pfs"
	ppsServer "github.com/pachyderm/pachyderm/v2/src/server/pps"
	"github.com/pachyderm/pachyderm/v2/src/server/pps/server/githook"
	"github.com/pachyderm/pachyderm/v2/src/server/worker/common"
	"github.com/pachyderm/pachyderm/v2/src/server/worker/datum"
	workerserver "github.com/pachyderm/pachyderm/v2/src/server/worker/server"

	"github.com/gogo/protobuf/jsonpb"
	"github.com/gogo/protobuf/types"
	opentracing "github.com/opentracing/opentracing-go"
	"github.com/robfig/cron"
	logrus "github.com/sirupsen/logrus"
	"golang.org/x/net/context"
	"golang.org/x/sync/errgroup"
	"google.golang.org/grpc/metadata"
	v1 "k8s.io/api/core/v1"
	"k8s.io/apimachinery/pkg/api/resource"
	metav1 "k8s.io/apimachinery/pkg/apis/meta/v1"
	kube "k8s.io/client-go/kubernetes"
)

const (
	// DefaultUserImage is the image used for jobs when the user does not specify
	// an image.
	DefaultUserImage = "ubuntu:16.04"
	// DefaultDatumTries is the default number of times a datum will be tried
	// before we give up and consider the job failed.
	DefaultDatumTries = 3

	// DefaultLogsFrom is the default duration to return logs from, i.e. by
	// default we return logs from up to 24 hours ago.
	DefaultLogsFrom = time.Hour * 24
)

var (
	suite = "pachyderm"
)

func newErrPipelineNotFound(pipeline string) error {
	return errors.Errorf("pipeline %v not found", pipeline)
}

func newErrPipelineExists(pipeline string) error {
	return errors.Errorf("pipeline %v already exists", pipeline)
}

func newErrPipelineUpdate(pipeline string, reason string) error {
	return errors.Errorf("pipeline %v update error: %s", pipeline, reason)
}

type errGithookServiceNotFound struct {
	error
}

// apiServer implements the public interface of the Pachyderm Pipeline System,
// including all RPCs defined in the protobuf spec.
type apiServer struct {
	log.Logger
	etcdPrefix            string
	env                   *serviceenv.ServiceEnv
	txnEnv                *txnenv.TransactionEnv
	namespace             string
	workerImage           string
	workerSidecarImage    string
	workerImagePullPolicy string
	storageRoot           string
	storageBackend        string
	storageHostPath       string
	cacheRoot             string
	iamRole               string
	imagePullSecret       string
	noExposeDockerSocket  bool
	reporter              *metrics.Reporter
	workerUsesRoot        bool
	workerGrpcPort        uint16
	port                  uint16
	httpPort              uint16
	peerPort              uint16
	gcPercent             int
	// collections
	pipelines col.EtcdCollection
	jobs      col.EtcdCollection
}

func merge(from, to map[string]bool) {
	for s := range from {
		to[s] = true
	}
}

func validateNames(names map[string]bool, input *pps.Input) error {
	switch {
	case input == nil:
		return nil // spouts can have nil input
	case input.Pfs != nil:
		if names[input.Pfs.Name] {
			return errors.Errorf(`name "%s" was used more than once`, input.Pfs.Name)
		}
		names[input.Pfs.Name] = true
	case input.Cron != nil:
		if names[input.Cron.Name] {
			return errors.Errorf(`name "%s" was used more than once`, input.Cron.Name)
		}
		names[input.Cron.Name] = true
	case input.Union != nil:
		for _, input := range input.Union {
			namesCopy := make(map[string]bool)
			merge(names, namesCopy)
			if err := validateNames(namesCopy, input); err != nil {
				return err
			}
			// we defer this because subinputs of a union input are allowed to
			// have conflicting names but other inputs that are, for example,
			// crossed with this union cannot conflict with any of the names it
			// might present
			defer merge(namesCopy, names)
		}
	case input.Cross != nil:
		for _, input := range input.Cross {
			if err := validateNames(names, input); err != nil {
				return err
			}
		}
	case input.Join != nil:
		for _, input := range input.Join {
			if err := validateNames(names, input); err != nil {
				return err
			}
		}
	case input.Group != nil:
		for _, input := range input.Group {
			if err := validateNames(names, input); err != nil {
				return err
			}
		}
	case input.Git != nil:
		if names[input.Git.Name] {
			return errors.Errorf(`name "%s" was used more than once`, input.Git.Name)
		}
		names[input.Git.Name] = true
	}
	return nil
}

func (a *apiServer) validateInputInTransaction(txnCtx *txnenv.TransactionContext, pipelineName string, input *pps.Input) error {
	if err := validateNames(make(map[string]bool), input); err != nil {
		return err
	}
	var result error
	pps.VisitInput(input, func(input *pps.Input) {
		if err := func() error {
			set := false
			if input.Pfs != nil {
				set = true
				switch {
				case len(input.Pfs.Name) == 0:
					return errors.Errorf("input must specify a name")
				case input.Pfs.Name == "out":
					return errors.Errorf("input cannot be named \"out\", as pachyderm " +
						"already creates /pfs/out to collect job output")
				case input.Pfs.Repo == "":
					return errors.Errorf("input must specify a repo")
				case input.Pfs.Repo == "out" && input.Pfs.Name == "":
					return errors.Errorf("inputs based on repos named \"out\" must have " +
						"'name' set, as pachyderm already creates /pfs/out to collect " +
						"job output")
				case input.Pfs.Branch == "":
					return errors.Errorf("input must specify a branch")
				case !input.Pfs.S3 && len(input.Pfs.Glob) == 0:
					return errors.Errorf("input must specify a glob")
				case input.Pfs.S3 && input.Pfs.Glob != "/":
					return errors.Errorf("inputs that set 's3' to 'true' must also set " +
						"'glob', to \"/\", as the S3 gateway is only able to expose data " +
						"at the commit level")
				case input.Pfs.S3 && input.Pfs.Lazy:
					return errors.Errorf("input cannot specify both 's3' and 'lazy', as " +
						"'s3' requires input data to be accessed via Pachyderm's S3 " +
						"gateway rather than the file system")
				case input.Pfs.S3 && input.Pfs.EmptyFiles:
					return errors.Errorf("input cannot specify both 's3' and " +
						"'empty_files', as 's3' requires input data to be accessed via " +
						"Pachyderm's S3 gateway rather than the file system")
				}
				if _, err := txnCtx.Pfs().InspectRepoInTransaction(txnCtx, &pfs.InspectRepoRequest{
					Repo: client.NewRepo(input.Pfs.Repo)}); err != nil {
					return err
				}
			}
			if input.Cross != nil {
				if set {
					return errors.Errorf("multiple input types set")
				}
				set = true
			}
			if input.Join != nil {
				if set {
					return errors.Errorf("multiple input types set")
				}
				set = true
				if ppsutil.ContainsS3Inputs(input) {
					// The best datum semantics for s3 inputs embedded in join expressions
					// are not yet clear, and we see no use case for them yet, so block
					// them until we know how they should work
					return errors.Errorf("S3 inputs in join expressions are not supported")
				}
			}
			if input.Group != nil {
				if set {
					return errors.Errorf("multiple input types set")
				}
				set = true
				if ppsutil.ContainsS3Inputs(input) {
					// See above for "joins"; block s3 inputs in group expressions until
					// we know how they should work
					return errors.Errorf("S3 inputs in group expressions are not supported")
				}
			}
			if input.Union != nil {
				if set {
					return errors.Errorf("multiple input types set")
				}
				set = true
				if ppsutil.ContainsS3Inputs(input) {
					// See above for "joins"; block s3 inputs in union expressions until
					// we know how they should work
					return errors.Errorf("S3 inputs in union expressions are not supported")
				}
			}
			if input.Cron != nil {
				if set {
					return errors.Errorf("multiple input types set")
				}
				set = true
				if len(input.Cron.Name) == 0 {
					return errors.Errorf("input must specify a name")
				}
				if _, err := cron.ParseStandard(input.Cron.Spec); err != nil {
					return errors.Wrapf(err, "error parsing cron-spec")
				}
			}
			if input.Git != nil {
				if set {
					return errors.Errorf("multiple input types set")
				}
				logrus.Warn("githooks are deprecated and will be removed in a future version - see pipeline build steps for an alternative")
				set = true
				if err := pps.ValidateGitCloneURL(input.Git.URL); err != nil {
					return err
				}
			}
			if !set {
				return errors.Errorf("no input set")
			}
			return nil
		}(); err != nil && result == nil {
			result = err
		}
	})
	return result
}

func validateTransform(transform *pps.Transform) error {
	if transform == nil {
		return errors.Errorf("pipeline must specify a transform")
	}
	if transform.Image == "" {
		return errors.Errorf("pipeline transform must contain an image")
	}
	return nil
}

func (a *apiServer) validateKube() {
	errors := false
	kubeClient := a.env.GetKubeClient()
	_, err := kubeClient.CoreV1().Nodes().List(metav1.ListOptions{})
	if err != nil {
		errors = true
		logrus.Errorf("unable to access kubernetes nodeslist, Pachyderm will continue to work but it will not be possible to use COEFFICIENT parallelism. error: %v", err)
	}
	_, err = kubeClient.CoreV1().Pods(a.namespace).Watch(metav1.ListOptions{Watch: true})
	if err != nil {
		errors = true
		logrus.Errorf("unable to access kubernetes pods, Pachyderm will continue to work but certain pipeline errors will result in pipelines being stuck indefinitely in \"starting\" state. error: %v", err)
	}
	pods, err := a.rcPods("pachd")
	if err != nil || len(pods) == 0 {
		errors = true
		logrus.Errorf("unable to access kubernetes pods, Pachyderm will continue to work but 'pachctl logs' will not work. error: %v", err)
	} else {
		// No need to check all pods since we're just checking permissions.
		pod := pods[0]
		_, err = kubeClient.CoreV1().Pods(a.namespace).GetLogs(
			pod.ObjectMeta.Name, &v1.PodLogOptions{
				Container: "pachd",
			}).Timeout(10 * time.Second).Do().Raw()
		if err != nil {
			errors = true
			logrus.Errorf("unable to access kubernetes logs, Pachyderm will continue to work but 'pachctl logs' will not work. error: %v", err)
		}
	}
	name := uuid.NewWithoutDashes()
	labels := map[string]string{"app": name}
	rc := &v1.ReplicationController{
		TypeMeta: metav1.TypeMeta{
			Kind:       "ReplicationController",
			APIVersion: "v1",
		},
		ObjectMeta: metav1.ObjectMeta{
			Name:   name,
			Labels: labels,
		},
		Spec: v1.ReplicationControllerSpec{
			Selector: labels,
			Replicas: new(int32),
			Template: &v1.PodTemplateSpec{
				ObjectMeta: metav1.ObjectMeta{
					Name:   name,
					Labels: labels,
				},
				Spec: v1.PodSpec{
					Containers: []v1.Container{
						{
							Name:    "name",
							Image:   DefaultUserImage,
							Command: []string{"true"},
						},
					},
				},
			},
		},
	}
	if _, err := kubeClient.CoreV1().ReplicationControllers(a.namespace).Create(rc); err != nil {
		if err != nil {
			errors = true
			logrus.Errorf("unable to create kubernetes replication controllers, Pachyderm will not function properly until this is fixed. error: %v", err)
		}
	}
	if err := kubeClient.CoreV1().ReplicationControllers(a.namespace).Delete(name, nil); err != nil {
		if err != nil {
			errors = true
			logrus.Errorf("unable to delete kubernetes replication controllers, Pachyderm function properly but pipeline cleanup will not work. error: %v", err)
		}
	}
	if !errors {
		logrus.Infof("validating kubernetes access returned no errors")
	}
}

// authorizing a pipeline operation varies slightly depending on whether the
// pipeline is being created, updated, or deleted
type pipelineOperation uint8

const (
	// pipelineOpCreate is required for CreatePipeline
	pipelineOpCreate pipelineOperation = iota
	// pipelineOpListDatum is required for ListDatum
	pipelineOpListDatum
	// pipelineOpGetLogs is required for GetLogs
	pipelineOpGetLogs
	// pipelineOpUpdate is required for UpdatePipeline
	pipelineOpUpdate
	// pipelineOpUpdate is required for DeletePipeline
	pipelineOpDelete
)

// authorizePipelineOp checks if the user indicated by 'ctx' is authorized
// to perform 'operation' on the pipeline in 'info'
func (a *apiServer) authorizePipelineOp(pachClient *client.APIClient, operation pipelineOperation, input *pps.Input, output string) error {
	return a.txnEnv.WithReadContext(pachClient.Ctx(), func(txnCtx *txnenv.TransactionContext) error {
		return a.authorizePipelineOpInTransaction(txnCtx, operation, input, output)
	})
}

// authorizePipelineOpInTransaction is identical to authorizePipelineOp, but runs in the provided transaction
func (a *apiServer) authorizePipelineOpInTransaction(txnCtx *txnenv.TransactionContext, operation pipelineOperation, input *pps.Input, output string) error {
	_, err := txnCtx.Client.WhoAmI(txnCtx.ClientContext, &auth.WhoAmIRequest{})
	if auth.IsErrNotActivated(err) {
		return nil // Auth isn't activated, skip authorization completely
	} else if err != nil {
		return err
	}

	if input != nil && operation != pipelineOpDelete {
		// Check that the user is authorized to read all input repos, and write to the
		// output repo (which the pipeline needs to be able to do on the user's
		// behalf)
		var eg errgroup.Group
		done := make(map[string]struct{}) // don't double-authorize repos
		pps.VisitInput(input, func(in *pps.Input) {
			var repo string

			if in.Pfs != nil {
				repo = in.Pfs.Repo
			} else {
				return
			}

			if _, ok := done[repo]; ok {
				return
			}
			done[repo] = struct{}{}
			eg.Go(func() error {
				if err := authServer.CheckRepoIsAuthorizedInTransaction(txnCtx, repo, auth.Permission_REPO_READ); err != nil {
					return err
				}
				return nil
			})
		})
		if err := eg.Wait(); err != nil {
			return err
		}
	}

	// Check that the user is authorized to write to the output repo.
	// Note: authorizePipelineOp is called before CreateRepo creates a
	// PipelineInfo proto in etcd, so PipelineManager won't have created an output
	// repo yet, and it's possible to check that the output repo doesn't exist
	// (if it did exist, we'd have to check that the user has permission to write
	// to it, and this is simpler)
	if output != "" {
		var required auth.Permission
		switch operation {
		case pipelineOpCreate:
			if _, err := txnCtx.Pfs().InspectRepoInTransaction(txnCtx, &pfs.InspectRepoRequest{
				Repo: &pfs.Repo{Name: output},
			}); err == nil {
				// the repo already exists, so we need the same permissions as update
				required = auth.Permission_REPO_WRITE
			} else if isNotFoundErr(err) {
				return nil
			} else {
				return err
			}
		case pipelineOpListDatum, pipelineOpGetLogs:
			required = auth.Permission_REPO_READ
		case pipelineOpUpdate:
			required = auth.Permission_REPO_WRITE
		case pipelineOpDelete:
			if _, err := txnCtx.Pfs().InspectRepoInTransaction(txnCtx, &pfs.InspectRepoRequest{
				Repo: &pfs.Repo{Name: output},
			}); isNotFoundErr(err) {
				// special case: the pipeline output repo has been deleted (so the
				// pipeline is now invalid). It should be possible to delete the pipeline.
				return nil
			}
			required = auth.Permission_REPO_DELETE
		default:
			return errors.Errorf("internal error, unrecognized operation %v", operation)
		}
		if err := authServer.CheckRepoIsAuthorizedInTransaction(txnCtx, output, required); err != nil {
			return err
		}
	}
	return nil
}

func (a *apiServer) UpdateJobState(ctx context.Context, request *pps.UpdateJobStateRequest) (response *types.Empty, retErr error) {
	func() { a.Log(request, nil, nil, 0) }()
	defer func(start time.Time) { a.Log(request, response, retErr, time.Since(start)) }(time.Now())

	if err := a.txnEnv.WithTransaction(ctx, func(txn txnenv.Transaction) error {
		return txn.UpdateJobState(request)
	}); err != nil {
		return nil, err
	}

	return &types.Empty{}, nil
}

func (a *apiServer) UpdateJobStateInTransaction(txnCtx *txnenv.TransactionContext, request *pps.UpdateJobStateRequest) error {
	jobs := a.jobs.ReadWrite(txnCtx.Stm)

	jobPtr := &pps.EtcdJobInfo{}
	if err := jobs.Get(request.Job.ID, jobPtr); err != nil {
		return err
	}
	if ppsutil.IsTerminal(jobPtr.State) {
		return ppsServer.ErrJobFinished{jobPtr.Job}
	}

	jobPtr.Restart = request.Restart
	jobPtr.DataProcessed = request.DataProcessed
	jobPtr.DataSkipped = request.DataSkipped
	jobPtr.DataFailed = request.DataFailed
	jobPtr.DataRecovered = request.DataRecovered
	jobPtr.DataTotal = request.DataTotal
	jobPtr.Stats = request.Stats

	return ppsutil.UpdateJobState(a.pipelines.ReadWrite(txnCtx.Stm), jobs, jobPtr, request.State, request.Reason)
}

// CreateJob implements the protobuf pps.CreateJob RPC
func (a *apiServer) CreateJob(ctx context.Context, request *pps.CreateJobRequest) (response *pps.Job, retErr error) {
	func() { a.Log(request, nil, nil, 0) }()
	defer func(start time.Time) { a.Log(request, response, retErr, time.Since(start)) }(time.Now())
	var job *pps.Job
	if err := a.txnEnv.WithWriteContext(ctx, func(txnCtx *txnenv.TransactionContext) error {
		commitInfo, err := txnCtx.Pfs().InspectCommitInTransaction(txnCtx, &pfs.InspectCommitRequest{
			Commit: request.OutputCommit,
		})
		if err != nil {
			return err
		}
		if commitInfo.Finished != nil {
			return pfsServer.ErrCommitFinished{commitInfo.Commit}
		}
		if request.Stats == nil {
			request.Stats = &pps.ProcessStats{}
		}
		pipelines := a.pipelines.ReadWrite(txnCtx.Stm)
		jobs := a.jobs.ReadWrite(txnCtx.Stm)
		job = client.NewJob(uuid.NewWithoutDashes())
		jobPtr := &pps.EtcdJobInfo{
			Job:           job,
			OutputCommit:  request.OutputCommit,
			Pipeline:      request.Pipeline,
			Stats:         request.Stats,
			Restart:       request.Restart,
			DataProcessed: request.DataProcessed,
			DataSkipped:   request.DataSkipped,
			DataTotal:     request.DataTotal,
			DataFailed:    request.DataFailed,
			DataRecovered: request.DataRecovered,
			StatsCommit:   request.StatsCommit,
			Started:       request.Started,
			Finished:      request.Finished,
		}
		return ppsutil.UpdateJobState(pipelines, jobs, jobPtr, pps.JobState_JOB_STARTING, "")
	}); err != nil {
		return nil, err
	}
	return job, nil
}

// InspectJob implements the protobuf pps.InspectJob RPC
func (a *apiServer) InspectJob(ctx context.Context, request *pps.InspectJobRequest) (response *pps.JobInfo, retErr error) {
	func() { a.Log(request, nil, nil, 0) }()
	defer func(start time.Time) { a.Log(request, response, retErr, time.Since(start)) }(time.Now())
	pachClient := a.env.GetPachClient(ctx)
	if request.Job == nil && request.OutputCommit == nil {
		return nil, errors.Errorf("must specify either a Job or an OutputCommit")
	}
	jobs := a.jobs.ReadOnly(ctx)
	if request.OutputCommit != nil {
		if request.Job != nil {
			return nil, errors.Errorf("can't set both Job and OutputCommit")
		}
		ci, err := pachClient.InspectCommit(request.OutputCommit.Repo.Name, request.OutputCommit.ID)
		if err != nil {
			return nil, err
		}
		if err := a.listJob(pachClient, nil, ci.Commit, nil, -1, false, "", func(ji *pps.JobInfo) error {
			if request.Job != nil {
				return errors.Errorf("internal error, more than 1 Job has output commit: %v (this is likely a bug)", request.OutputCommit)
			}
			request.Job = ji.Job
			return nil
		}); err != nil {
			return nil, err
		}
		if request.Job == nil {
			return nil, errors.Errorf("job with output commit %s not found", request.OutputCommit.ID)
		}
	}
	if request.BlockState {
		watcher, err := jobs.WatchOne(request.Job.ID)
		if err != nil {
			return nil, err
		}
		defer watcher.Close()

		for {
			ev, ok := <-watcher.Watch()
			if !ok {
				return nil, errors.Errorf("the stream for job updates closed unexpectedly")
			}
			switch ev.Type {
			case watch.EventError:
				return nil, ev.Err
			case watch.EventDelete:
				return nil, errors.Errorf("job %s was deleted", request.Job.ID)
			case watch.EventPut:
				var jobID string
				jobPtr := &pps.EtcdJobInfo{}
				if err := ev.Unmarshal(&jobID, jobPtr); err != nil {
					return nil, err
				}
				if ppsutil.IsTerminal(jobPtr.State) {
					return a.jobInfoFromPtr(pachClient, jobPtr, true)
				}
			}
		}
	}
	jobPtr := &pps.EtcdJobInfo{}
	if err := jobs.Get(request.Job.ID, jobPtr); err != nil {
		return nil, err
	}
	jobInfo, err := a.jobInfoFromPtr(pachClient, jobPtr, true)
	if err != nil {
		return nil, err
	}
	if request.Full {
		// If the job is running we fill in WorkerStatus field, otherwise we just
		// return the jobInfo.
		if jobInfo.State != pps.JobState_JOB_RUNNING {
			return jobInfo, nil
		}
		workerPoolID := ppsutil.PipelineRcName(jobInfo.Pipeline.Name, jobInfo.PipelineVersion)
		workerStatus, err := workerserver.Status(ctx, workerPoolID, a.env.GetEtcdClient(), a.etcdPrefix, a.workerGrpcPort)
		if err != nil {
			logrus.Errorf("failed to get worker status with err: %s", err.Error())
		} else {
			// It's possible that the workers might be working on datums for other
			// jobs, we omit those since they're not part of the status for this
			// job.
			for _, status := range workerStatus {
				if status.JobID == jobInfo.Job.ID {
					jobInfo.WorkerStatus = append(jobInfo.WorkerStatus, status)
					jobInfo.DataProcessed += status.DataProcessed
				}
			}
		}
	}
	return jobInfo, nil
}

// listJob is the internal implementation of ListJob shared between ListJob and
// ListJobStream. When ListJob is removed, this should be inlined into
// ListJobStream.
func (a *apiServer) listJob(pachClient *client.APIClient, pipeline *pps.Pipeline,
	outputCommit *pfs.Commit, inputCommits []*pfs.Commit, history int64, full bool,
	jqFilter string, f func(*pps.JobInfo) error) error {
	if pipeline != nil {
		// If 'pipeline is set, check that caller has access to the pipeline's
		// output repo; currently, that's all that's required for ListJob.
		//
		// If 'pipeline' isn't set, then we don't return an error (otherwise, a
		// caller without access to a single pipeline's output repo couldn't run
		// `pachctl list job` at all) and instead silently skip jobs where the user
		// doesn't have access to the job's output repo.
		if err := authServer.CheckRepoIsAuthorized(pachClient, pipeline.Name, auth.Permission_PIPELINE_LIST_JOB); err != nil && !auth.IsErrNotActivated(err) {

			return err
		}
	}
	var err error
	if outputCommit != nil {
		outputCommit, err = a.resolveCommit(pachClient, outputCommit)
		if err != nil {
			return err
		}
	}
	for i, inputCommit := range inputCommits {
		inputCommits[i], err = a.resolveCommit(pachClient, inputCommit)
		if err != nil {
			return err
		}
	}
	var jqCode *gojq.Code
	var enc serde.Encoder
	var jsonBuffer bytes.Buffer
	if jqFilter != "" {
		jqQuery, err := gojq.Parse(jqFilter)
		if err != nil {
			return err
		}
		jqCode, err = gojq.Compile(jqQuery)
		if err != nil {
			return err
		}
		// ensure field names and enum values match with --raw output
		enc = serde.NewJSONEncoder(&jsonBuffer, serde.WithOrigName(true))
	}
	// specCommits holds the specCommits of pipelines that we're interested in
	specCommits := make(map[string]bool)
	if err := a.listPipelinePtr(pachClient, pipeline, history,
		func(ptr *pps.EtcdPipelineInfo) error {
			specCommits[ptr.SpecCommit.ID] = true
			return nil
		}); err != nil {
		return err
	}
	jobs := a.jobs.ReadOnly(pachClient.Ctx())
	jobPtr := &pps.EtcdJobInfo{}
	_f := func() error {
		jobInfo, err := a.jobInfoFromPtr(pachClient, jobPtr, len(inputCommits) > 0 || full)
		if err != nil {
			if isNotFoundErr(err) {
				// This can happen if a user deletes an upstream commit and thereby
				// deletes this job's output commit, but doesn't delete the etcdJobInfo.
				// In this case, the job is effectively deleted, but isn't removed from
				// etcd yet.
				return nil
			} else if auth.IsErrNotAuthorized(err) {
				return nil // skip job--see note under 'authIsActive && pipeline != nil'
			}
			return err
		}
		if len(inputCommits) > 0 {
			found := make([]bool, len(inputCommits))
			pps.VisitInput(jobInfo.Input, func(in *pps.Input) {
				if in.Pfs != nil {
					for i, inputCommit := range inputCommits {
						if in.Pfs.Commit == inputCommit.ID {
							found[i] = true
						}
					}
				}
			})
			for _, found := range found {
				if !found {
					return nil
				}
			}
		}
		if !specCommits[jobInfo.SpecCommit.ID] {
			return nil
		}
		if jqCode != nil {
			jsonBuffer.Reset()
			// convert jobInfo to a map[string]interface{} for use with gojq
			enc.EncodeProto(jobInfo)
			var jobInterface interface{}
			json.Unmarshal(jsonBuffer.Bytes(), &jobInterface)
			iter := jqCode.Run(jobInterface)
			// treat either jq false-y value as rejection
			if v, _ := iter.Next(); v == false || v == nil {
				return nil
			}
		}
		return f(jobInfo)
	}
	if pipeline != nil {
		return jobs.GetByIndex(ppsdb.JobsPipelineIndex, pipeline, jobPtr, col.DefaultOptions(), _f)
	} else if outputCommit != nil {
		return jobs.GetByIndex(ppsdb.JobsOutputIndex, outputCommit, jobPtr, col.DefaultOptions(), _f)
	} else {
		return jobs.List(jobPtr, col.DefaultOptions(), _f)
	}
}

func (a *apiServer) jobInfoFromPtr(pachClient *client.APIClient, jobPtr *pps.EtcdJobInfo, full bool) (*pps.JobInfo, error) {
	result := &pps.JobInfo{
		Job:           jobPtr.Job,
		Pipeline:      jobPtr.Pipeline,
		OutputRepo:    &pfs.Repo{Name: jobPtr.Pipeline.Name},
		OutputCommit:  jobPtr.OutputCommit,
		Restart:       jobPtr.Restart,
		DataProcessed: jobPtr.DataProcessed,
		DataSkipped:   jobPtr.DataSkipped,
		DataTotal:     jobPtr.DataTotal,
		DataFailed:    jobPtr.DataFailed,
		DataRecovered: jobPtr.DataRecovered,
		Stats:         jobPtr.Stats,
		StatsCommit:   jobPtr.StatsCommit,
		State:         jobPtr.State,
		Reason:        jobPtr.Reason,
		Started:       jobPtr.Started,
		Finished:      jobPtr.Finished,
	}
	commitInfo, err := pachClient.InspectCommit(jobPtr.OutputCommit.Repo.Name, jobPtr.OutputCommit.ID)
	if err != nil {
		if isNotFoundErr(err) {
			if _, err := col.NewSTM(pachClient.Ctx(), a.env.GetEtcdClient(), func(stm col.STM) error {
				return a.jobs.ReadWrite(stm).Delete(jobPtr.Job.ID)
			}); err != nil {
				return nil, err
			}
			return nil, errors.Errorf("job %s not found", jobPtr.Job.ID)
		}
		return nil, err
	}
	var specCommit *pfs.Commit
	for _, prov := range commitInfo.Provenance {
		if prov.Commit.Repo.Name == ppsconsts.SpecRepo && prov.Branch.Name == jobPtr.Pipeline.Name {
			specCommit = prov.Commit
			break
		}
	}
	if specCommit == nil {
		return nil, errors.Errorf("couldn't find spec commit for job %s, (this is likely a bug)", jobPtr.Job.ID)
	}
	result.SpecCommit = specCommit
	pipelinePtr := &pps.EtcdPipelineInfo{}
	if err := a.pipelines.ReadOnly(pachClient.Ctx()).Get(jobPtr.Pipeline.Name, pipelinePtr); err != nil {
		return nil, err
	}
	// Override the SpecCommit for the pipeline to be what it was when this job
	// was created, this prevents races between updating a pipeline and
	// previous jobs running.
	pipelinePtr.SpecCommit = specCommit
	if full {
		pipelineInfo, err := ppsutil.GetPipelineInfo(pachClient, pipelinePtr)
		if err != nil {
			return nil, err
		}
		result.Transform = pipelineInfo.Transform
		result.PipelineVersion = pipelineInfo.Version
		result.ParallelismSpec = pipelineInfo.ParallelismSpec
		result.Egress = pipelineInfo.Egress
		result.Service = pipelineInfo.Service
		result.Spout = pipelineInfo.Spout
		result.OutputBranch = pipelineInfo.OutputBranch
		result.ResourceRequests = pipelineInfo.ResourceRequests
		result.ResourceLimits = pipelineInfo.ResourceLimits
		result.SidecarResourceLimits = pipelineInfo.SidecarResourceLimits
		result.Input = ppsutil.JobInput(pipelineInfo, commitInfo)
		result.EnableStats = pipelineInfo.EnableStats
		result.Salt = pipelineInfo.Salt
		result.ChunkSpec = pipelineInfo.ChunkSpec
		result.DatumTimeout = pipelineInfo.DatumTimeout
		result.JobTimeout = pipelineInfo.JobTimeout
		result.DatumTries = pipelineInfo.DatumTries
		result.SchedulingSpec = pipelineInfo.SchedulingSpec
		result.PodSpec = pipelineInfo.PodSpec
		result.PodPatch = pipelineInfo.PodPatch
	}
	return result, nil
}

// ListJob implements the protobuf pps.ListJob RPC
func (a *apiServer) ListJob(request *pps.ListJobRequest, resp pps.API_ListJobServer) (retErr error) {
	func() { a.Log(request, nil, nil, 0) }()
	sent := 0
	defer func(start time.Time) {
		a.Log(request, fmt.Sprintf("stream containing %d JobInfos", sent), retErr, time.Since(start))
	}(time.Now())
	pachClient := a.env.GetPachClient(resp.Context())
	return a.listJob(pachClient, request.Pipeline, request.OutputCommit, request.InputCommit, request.History, request.Full, request.JqFilter, func(ji *pps.JobInfo) error {
		if err := resp.Send(ji); err != nil {
			return err
		}
		sent++
		return nil
	})
}

// FlushJob implements the protobuf pps.FlushJob RPC
func (a *apiServer) FlushJob(request *pps.FlushJobRequest, resp pps.API_FlushJobServer) (retErr error) {
	func() { a.Log(request, nil, nil, 0) }()
	sent := 0
	defer func(start time.Time) {
		a.Log(request, fmt.Sprintf("stream containing %d JobInfos", sent), retErr, time.Since(start))
	}(time.Now())
	pachClient := a.env.GetPachClient(resp.Context())
	var toRepos []*pfs.Repo
	for _, pipeline := range request.ToPipelines {
		toRepos = append(toRepos, client.NewRepo(pipeline.Name))
	}
	return pachClient.FlushCommit(request.Commits, toRepos, func(ci *pfs.CommitInfo) error {
		var jis []*pps.JobInfo
		// FlushJob passes -1 for history because we don't know which version
		// of the pipeline created the output commit.
		if err := a.listJob(pachClient, nil, ci.Commit, nil, -1, false, "", func(ji *pps.JobInfo) error {
			jis = append(jis, ji)
			return nil
		}); err != nil {
			return err
		}
		if len(jis) == 0 {
			// This is possible because the commit may be part of the stats
			// branch of a pipeline, in which case it's not the output commit
			// of any job, thus we ignore it, the job will be returned in
			// another call to this function, the one for the job's output
			// commit.
			return nil
		}
		if len(jis) > 1 {
			return errors.Errorf("found too many jobs (%d) for output commit: %s/%s", len(jis), ci.Commit.Repo.Name, ci.Commit.ID)
		}
		// Even though the commit has been finished the job isn't necessarily
		// finished yet, so we block on its state as well.
		ji, err := a.InspectJob(pachClient.Ctx(), &pps.InspectJobRequest{Job: jis[0].Job, BlockState: true})
		if err != nil {
			return err
		}
		return resp.Send(ji)
	})
}

// DeleteJob implements the protobuf pps.DeleteJob RPC
func (a *apiServer) DeleteJob(ctx context.Context, request *pps.DeleteJobRequest) (response *types.Empty, retErr error) {
	func() { a.Log(request, nil, nil, 0) }()
	defer func(start time.Time) { a.Log(request, response, retErr, time.Since(start)) }(time.Now())
	pachClient := a.env.GetPachClient(ctx)
	if err := a.stopJob(ctx, pachClient, request.Job, nil, "job deleted"); err != nil {
		return nil, err
	}
	_, err := col.NewSTM(ctx, a.env.GetEtcdClient(), func(stm col.STM) error {
		return a.jobs.ReadWrite(stm).Delete(request.Job.ID)
	})
	if err != nil {
		return nil, err
	}
	return &types.Empty{}, nil
}

// StopJob implements the protobuf pps.StopJob RPC
func (a *apiServer) StopJob(ctx context.Context, request *pps.StopJobRequest) (response *types.Empty, retErr error) {
	func() { a.Log(request, nil, nil, 0) }()
	defer func(start time.Time) { a.Log(request, response, retErr, time.Since(start)) }(time.Now())
	pachClient := a.env.GetPachClient(ctx)
	if err := a.stopJob(ctx, pachClient, request.Job, request.OutputCommit, "job stopped"); err != nil {
		return nil, err
	}
	return &types.Empty{}, nil
}

func (a *apiServer) stopJob(ctx context.Context, pachClient *client.APIClient, job *pps.Job, outputCommit *pfs.Commit, reason string) error {
	if job != nil {
		jobInfo, err := a.InspectJob(ctx, &pps.InspectJobRequest{Job: job})
		if err != nil {
			return err
		}
		outputCommit = jobInfo.OutputCommit
	}
	commitInfo, err := pachClient.InspectCommit(outputCommit.Repo.Name, outputCommit.ID)
	if err != nil {
		if pfsServer.IsCommitNotFoundErr(err) || pfsServer.IsCommitDeletedErr(err) {
			return nil
		}
		return err
	}
	statsCommit := ppsutil.GetStatsCommit(commitInfo)
	if err := a.txnEnv.WithWriteContext(ctx, func(txnCtx *txnenv.TransactionContext) error {
		if err := txnCtx.Pfs().FinishCommitInTransaction(txnCtx, &pfs.FinishCommitRequest{
			Commit: commitInfo.Commit,
			Empty:  true,
		}); err != nil {
			return err
		}
		return txnCtx.Pfs().FinishCommitInTransaction(txnCtx, &pfs.FinishCommitRequest{
			Commit: statsCommit,
			Empty:  true,
		})
	}); err != nil {
		if pfsServer.IsCommitNotFoundErr(err) || pfsServer.IsCommitDeletedErr(err) {
			return nil
		}
		if !pfsServer.IsCommitFinishedErr(err) {
			return err
		}
	}
	// TODO: We can still not update a job's state if we fail here. This is probably fine for now since we are likely to have a
	// more comprehensive solution to this with global ids.
	jobInfo, err := a.InspectJob(ctx, &pps.InspectJobRequest{OutputCommit: outputCommit})
	if err != nil {
		// TODO: It would be better for this to be a structured error.
		if strings.Contains(err.Error(), "not found") {
			return nil
		}
		return err
	}
	jobInfo.State = pps.JobState_JOB_KILLED
	jobInfo.Reason = reason
	err = ppsutil.WriteJobInfo(pachClient, jobInfo)
	if ppsServer.IsJobFinishedErr(err) {
		return nil
	}
	return err
}

// RestartDatum implements the protobuf pps.RestartDatum RPC
func (a *apiServer) RestartDatum(ctx context.Context, request *pps.RestartDatumRequest) (response *types.Empty, retErr error) {
	func() { a.Log(request, nil, nil, 0) }()
	defer func(start time.Time) { a.Log(request, response, retErr, time.Since(start)) }(time.Now())
	jobInfo, err := a.InspectJob(ctx, &pps.InspectJobRequest{
		Job: request.Job,
	})
	if err != nil {
		return nil, err
	}
	workerPoolID := ppsutil.PipelineRcName(jobInfo.Pipeline.Name, jobInfo.PipelineVersion)
	if err := workerserver.Cancel(ctx, workerPoolID, a.env.GetEtcdClient(), a.etcdPrefix, a.workerGrpcPort, request.Job.ID, request.DataFilters); err != nil {
		return nil, err
	}
	return &types.Empty{}, nil
}

func (a *apiServer) InspectDatum(ctx context.Context, request *pps.InspectDatumRequest) (response *pps.DatumInfo, retErr error) {
	func() { a.Log(request, nil, nil, 0) }()
	defer func(start time.Time) { a.Log(request, response, retErr, time.Since(start)) }(time.Now())
	// TODO: Auth?
	if err := a.collectDatums(ctx, request.Datum.Job, func(meta *datum.Meta, pfsState *pfs.File) error {
		if common.DatumID(meta.Inputs) == request.Datum.ID {
			response = convertDatumMetaToInfo(meta)
			response.PfsState = pfsState
		}
		return nil
	}); err != nil {
		return nil, err
	}
	return response, nil
}

func (a *apiServer) ListDatum(request *pps.ListDatumRequest, server pps.API_ListDatumServer) (retErr error) {
	func() { a.Log(request, nil, nil, 0) }()
	defer func(start time.Time) { a.Log(request, nil, retErr, time.Since(start)) }(time.Now())
	// TODO: Auth?
	return a.collectDatums(server.Context(), request.Job, func(meta *datum.Meta, _ *pfs.File) error {
		return server.Send(convertDatumMetaToInfo(meta))
	})
}

func convertDatumMetaToInfo(meta *datum.Meta) *pps.DatumInfo {
	di := &pps.DatumInfo{
		Datum: &pps.Datum{
			Job: &pps.Job{
				ID: meta.JobID,
			},
			ID: common.DatumID(meta.Inputs),
		},
		State: convertDatumState(meta.State),
		Stats: meta.Stats,
	}
	for _, input := range meta.Inputs {
		di.Data = append(di.Data, input.FileInfo)
	}
	return di
}

// TODO: this is a bit wonky, but it is necessary based on the dependency graph.
func convertDatumState(state datum.State) pps.DatumState {
	switch state {
	case datum.State_FAILED:
		return pps.DatumState_FAILED
	case datum.State_RECOVERED:
		return pps.DatumState_RECOVERED
	default:
		return pps.DatumState_SUCCESS
	}
}

func (a *apiServer) collectDatums(ctx context.Context, job *pps.Job, cb func(*datum.Meta, *pfs.File) error) error {
	jobInfo, err := a.InspectJob(ctx, &pps.InspectJobRequest{
		Job: &pps.Job{
			ID: job.ID,
		},
	})
	if err != nil {
		return err
	}
	if jobInfo.StatsCommit == nil {
		return errors.Errorf("job not finished")
	}
	pachClient := a.env.GetPachClient(ctx)
	fsi := datum.NewCommitIterator(pachClient, jobInfo.StatsCommit.Repo.Name, jobInfo.StatsCommit.ID)
	return fsi.Iterate(func(meta *datum.Meta) error {
		// TODO: Potentially refactor into datum package (at least the path).
		pfsState := &pfs.File{
			Commit: jobInfo.StatsCommit,
			Path:   "/" + path.Join(datum.PFSPrefix, common.DatumID(meta.Inputs)),
		}
		return cb(meta, pfsState)
	})
}

func (a *apiServer) GetLogs(request *pps.GetLogsRequest, apiGetLogsServer pps.API_GetLogsServer) (retErr error) {
	pachClient := a.env.GetPachClient(apiGetLogsServer.Context())
	// Set the default for the `Since` field.
	if request.Since == nil || (request.Since.Seconds == 0 && request.Since.Nanos == 0) {
		request.Since = types.DurationProto(DefaultLogsFrom)
	}
	if a.env.LokiLogging || request.UseLokiBackend {
		resp, err := pachClient.Enterprise.GetState(context.Background(),
			&enterpriseclient.GetStateRequest{})
		if err != nil {
			return errors.Wrapf(grpcutil.ScrubGRPC(err), "could not get enterprise status")
		}
		if resp.State == enterpriseclient.State_ACTIVE {
			return a.getLogsLoki(request, apiGetLogsServer)
		}
		return errors.Errorf("enterprise must be enabled to use loki logging")
	}
	func() { a.Log(request, nil, nil, 0) }()
	defer func(start time.Time) { a.Log(request, nil, retErr, time.Since(start)) }(time.Now())
	ctx := pachClient.Ctx() // pachClient will propagate auth info

	// Authorize request and get list of pods containing logs we're interested in
	// (based on pipeline and job filters)
	var rcName, containerName string
	if request.Pipeline == nil && request.Job == nil {
		if len(request.DataFilters) > 0 || request.Datum != nil {
			return errors.Errorf("must specify the Job or Pipeline that the datum is from to get logs for it")
		}
		containerName, rcName = "pachd", "pachd"
	} else {
		containerName = client.PPSWorkerUserContainerName

		// 1) Lookup the PipelineInfo for this pipeline/job, for auth and to get the
		// RC name
		var pipelineInfo *pps.PipelineInfo
		var err error
		if request.Pipeline != nil {
			pipelineInfo, err = a.inspectPipeline(pachClient, request.Pipeline.Name)
			if err != nil {
				return errors.Wrapf(err, "could not get pipeline information for %s", request.Pipeline.Name)
			}
		} else if request.Job != nil {
			// If user provides a job, lookup the pipeline from the job info, and then
			// get the pipeline RC
			var jobPtr pps.EtcdJobInfo
			err = a.jobs.ReadOnly(ctx).Get(request.Job.ID, &jobPtr)
			if err != nil {
				return errors.Wrapf(err, "could not get job information for \"%s\"", request.Job.ID)
			}
			pipelineInfo, err = a.inspectPipeline(pachClient, jobPtr.Pipeline.Name)
			if err != nil {
				return errors.Wrapf(err, "could not get pipeline information for %s", jobPtr.Pipeline.Name)
			}
		}

		// 2) Check whether the caller is authorized to get logs from this pipeline/job
		if err := a.authorizePipelineOp(pachClient, pipelineOpGetLogs, pipelineInfo.Input, pipelineInfo.Pipeline.Name); err != nil {
			return err
		}

		// 3) Get rcName for this pipeline
		rcName = ppsutil.PipelineRcName(pipelineInfo.Pipeline.Name, pipelineInfo.Version)
		if err != nil {
			return err
		}
	}

	// Get pods managed by the RC we're scraping (either pipeline or pachd)
	pods, err := a.rcPods(rcName)
	if err != nil {
		return errors.Wrapf(err, "could not get pods in rc \"%s\" containing logs", rcName)
	}
	if len(pods) == 0 {
		return errors.Errorf("no pods belonging to the rc \"%s\" were found", rcName)
	}
	// Convert request.From to a usable timestamp.
	since, err := types.DurationFromProto(request.Since)
	if err != nil {
		return errors.Wrapf(err, "invalid from time")
	}
	sinceSeconds := int64(since.Seconds())

	// Spawn one goroutine per pod. Each goro writes its pod's logs to a channel
	// and channels are read into the output server in a stable order.
	// (sort the pods to make sure that the order of log lines is stable)
	sort.Sort(podSlice(pods))
	logCh := make(chan *pps.LogMessage)
	var eg errgroup.Group
	var mu sync.Mutex
	eg.Go(func() error {
		for _, pod := range pods {
			pod := pod
			if !request.Follow {
				mu.Lock()
			}
			eg.Go(func() (retErr error) {
				if !request.Follow {
					defer mu.Unlock()
				}
				tailLines := &request.Tail
				if *tailLines <= 0 {
					tailLines = nil
				}
				// Get full set of logs from pod i
				stream, err := a.env.GetKubeClient().CoreV1().Pods(a.namespace).GetLogs(
					pod.ObjectMeta.Name, &v1.PodLogOptions{
						Container:    containerName,
						Follow:       request.Follow,
						TailLines:    tailLines,
						SinceSeconds: &sinceSeconds,
					}).Timeout(10 * time.Second).Stream()
				if err != nil {
					return err
				}
				defer func() {
					if err := stream.Close(); err != nil && retErr == nil {
						retErr = err
					}
				}()

				// Parse pods' log lines, and filter out irrelevant ones
				scanner := bufio.NewScanner(stream)
				for scanner.Scan() {
					msg := new(pps.LogMessage)
					if containerName == "pachd" {
						msg.Message = scanner.Text()
					} else {
						logBytes := scanner.Bytes()
						if err := jsonpb.Unmarshal(bytes.NewReader(logBytes), msg); err != nil {
							continue
						}

						// Filter out log lines that don't match on pipeline or job
						if request.Pipeline != nil && request.Pipeline.Name != msg.PipelineName {
							continue
						}
						if request.Job != nil && request.Job.ID != msg.JobID {
							continue
						}
						if request.Datum != nil && request.Datum.ID != msg.DatumID {
							continue
						}
						if request.Master != msg.Master {
							continue
						}
						if !common.MatchDatum(request.DataFilters, msg.Data) {
							continue
						}
					}
					msg.Message = strings.TrimSuffix(msg.Message, "\n")

					// Log message passes all filters -- return it
					select {
					case logCh <- msg:
					case <-ctx.Done():
						return nil
					}
				}
				return nil
			})
		}
		return nil
	})
	var egErr error
	go func() {
		egErr = eg.Wait()
		close(logCh)
	}()

	for msg := range logCh {
		if err := apiGetLogsServer.Send(msg); err != nil {
			return err
		}
	}
	return egErr
}

func (a *apiServer) getLogsLoki(request *pps.GetLogsRequest, apiGetLogsServer pps.API_GetLogsServer) (retErr error) {
	func() { a.Log(request, nil, nil, 0) }()
	defer func(start time.Time) { a.Log(request, nil, retErr, time.Since(start)) }(time.Now())
	pachClient := a.env.GetPachClient(apiGetLogsServer.Context())
	ctx := pachClient.Ctx() // pachClient will propagate auth info

	// Authorize request and get list of pods containing logs we're interested in
	// (based on pipeline and job filters)
	loki, err := a.env.GetLokiClient()
	if err != nil {
		return err
	}
	since, err := types.DurationFromProto(request.Since)
	if err != nil {
		return errors.Wrapf(err, "invalid from time")
	}
	if request.Pipeline == nil && request.Job == nil {
		if len(request.DataFilters) > 0 || request.Datum != nil {
			return errors.Errorf("must specify the Job or Pipeline that the datum is from to get logs for it")
		}
		// no authorization is done to get logs from master
		return lokiutil.QueryRange(ctx, loki, `{app="pachd"}`, time.Now().Add(-since), time.Now(), request.Follow, func(t time.Time, line string) error {
			return apiGetLogsServer.Send(&pps.LogMessage{
				Message: strings.TrimSuffix(line, "\n"),
			})
		})
	}

	// 1) Lookup the PipelineInfo for this pipeline/job, for auth and to get the
	// RC name
	var pipelineInfo *pps.PipelineInfo
	if request.Pipeline != nil {
		pipelineInfo, err = a.inspectPipeline(pachClient, request.Pipeline.Name)
		if err != nil {
			return errors.Wrapf(err, "could not get pipeline information for %s", request.Pipeline.Name)
		}
	} else if request.Job != nil {
		// If user provides a job, lookup the pipeline from the job info, and then
		// get the pipeline RC
		var jobPtr pps.EtcdJobInfo
		err = a.jobs.ReadOnly(ctx).Get(request.Job.ID, &jobPtr)
		if err != nil {
			return errors.Wrapf(err, "could not get job information for \"%s\"", request.Job.ID)
		}
		pipelineInfo, err = a.inspectPipeline(pachClient, jobPtr.Pipeline.Name)
		if err != nil {
			return errors.Wrapf(err, "could not get pipeline information for %s", jobPtr.Pipeline.Name)
		}
	}

	// 2) Check whether the caller is authorized to get logs from this pipeline/job
	if err := a.authorizePipelineOp(pachClient, pipelineOpGetLogs, pipelineInfo.Input, pipelineInfo.Pipeline.Name); err != nil {
		return err
	}
	query := fmt.Sprintf(`{pipelineName=%q, container="user"}`, pipelineInfo.Pipeline.Name)
	if request.Master {
		query += contains("master")
	}
	if request.Job != nil {
		query += contains(request.Job.ID)
	}
	if request.Datum != nil {
		query += contains(request.Datum.ID)
	}
	for _, filter := range request.DataFilters {
		query += contains(filter)
	}
	return lokiutil.QueryRange(ctx, loki, query, time.Now().Add(-since), time.Now(), request.Follow, func(t time.Time, line string) error {
		msg := &pps.LogMessage{}
		// These filters are almost always unnecessary because we apply
		// them in the Loki request, but many of them are just done with
		// string matching so there technically could be some false
		// positive matches (although it's pretty unlikely), checking here
		// just makes sure we don't accidentally intersperse unrelated log
		// messages.
		if err := jsonpb.Unmarshal(strings.NewReader(line), msg); err != nil {
			return nil
		}
		if request.Pipeline != nil && request.Pipeline.Name != msg.PipelineName {
			return nil
		}
		if request.Job != nil && request.Job.ID != msg.JobID {
			return nil
		}
		if request.Datum != nil && request.Datum.ID != msg.DatumID {
			return nil
		}
		if request.Master != msg.Master {
			return nil
		}
		if !common.MatchDatum(request.DataFilters, msg.Data) {
			return nil
		}
		msg.Message = strings.TrimSuffix(msg.Message, "\n")
		return apiGetLogsServer.Send(msg)
	})
}

func contains(s string) string {
	return fmt.Sprintf(" |= %q", s)
}

type podSlice []v1.Pod

func (s podSlice) Len() int {
	return len(s)
}
func (s podSlice) Swap(i, j int) {
	s[i], s[j] = s[j], s[i]
}
func (s podSlice) Less(i, j int) bool {
	return s[i].ObjectMeta.Name < s[j].ObjectMeta.Name
}

func now() *types.Timestamp {
	t, err := types.TimestampProto(time.Now())
	if err != nil {
		panic(err)
	}
	return t
}

func (a *apiServer) validatePipelineRequest(request *pps.CreatePipelineRequest) error {
	// TODO: Remove when at feature parity.
	var err error
	request, err = a.validateV2Features(request)
	if err != nil {
		return err
	}
	if request.Pipeline == nil {
		return errors.New("invalid pipeline spec: request.Pipeline cannot be nil")
	}
	if request.Pipeline.Name == "" {
		return errors.New("invalid pipeline spec: request.Pipeline.Name cannot be empty")
	}
	if err := ancestry.ValidateName(request.Pipeline.Name); err != nil {
		return errors.Wrapf(err, "invalid pipeline name")
	}
	if len(request.Pipeline.Name) > 63 {
		return errors.Errorf("pipeline name is %d characters long, but must have at most 63: %q",
			len(request.Pipeline.Name), request.Pipeline.Name)
	}
	// TODO(msteffen) eventually TFJob and Transform will be alternatives, but
	// currently TFJob isn't supported
	if request.TFJob != nil {
		return errors.New("embedding TFJobs in pipelines is not supported yet")
	}
	if request.S3Out && ((request.Service != nil) || (request.Spout != nil)) {
		return errors.New("s3 output is not supported in spouts or services")
	}
	if request.Transform == nil {
		return errors.Errorf("pipeline must specify a transform")
	}
	if request.ReprocessSpec != "" &&
		request.ReprocessSpec != client.ReprocessSpecUntilSuccess &&
		request.ReprocessSpec != client.ReprocessSpecEveryJob {
		return errors.Errorf("invalid pipeline spec: ReprocessSpec must be one of '%s' or '%s'",
			client.ReprocessSpecUntilSuccess, client.ReprocessSpecEveryJob)
	}
	return nil
}

// TODO: Implement the appropriate features.
func (a *apiServer) validateV2Features(request *pps.CreatePipelineRequest) (*pps.CreatePipelineRequest, error) {
	if request.CacheSize != "" {
		return nil, errors.Errorf("CacheSize not implemented")
	}
	if request.Service == nil && request.Spout == nil {
		request.EnableStats = true
	}
	if request.MaxQueueSize != 0 {
		return nil, errors.Errorf("MaxQueueSize not implemented")
	}
	return request, nil
}

func (a *apiServer) validatePipelineInTransaction(txnCtx *txnenv.TransactionContext, pipelineInfo *pps.PipelineInfo) error {
	if pipelineInfo.Pipeline == nil {
		return errors.New("invalid pipeline spec: Pipeline field cannot be nil")
	}
	if pipelineInfo.Pipeline.Name == "" {
		return errors.New("invalid pipeline spec: Pipeline.Name cannot be empty")
	}
	if err := ancestry.ValidateName(pipelineInfo.Pipeline.Name); err != nil {
		return errors.Wrapf(err, "invalid pipeline name")
	}
	first := rune(pipelineInfo.Pipeline.Name[0])
	if !unicode.IsLetter(first) && !unicode.IsDigit(first) {
		return errors.Errorf("pipeline names must start with an alphanumeric character")
	}
	if len(pipelineInfo.Pipeline.Name) > 63 {
		return errors.Errorf("pipeline name is %d characters long, but must have at most 63: %q",
			len(pipelineInfo.Pipeline.Name), pipelineInfo.Pipeline.Name)
	}
	if err := validateTransform(pipelineInfo.Transform); err != nil {
		return errors.Wrapf(err, "invalid transform")
	}
	if err := a.validateInputInTransaction(txnCtx, pipelineInfo.Pipeline.Name, pipelineInfo.Input); err != nil {
		return err
	}
	if pipelineInfo.ParallelismSpec != nil {
		if pipelineInfo.ParallelismSpec.Coefficient < 0 {
			return errors.New("ParallelismSpec.Coefficient cannot be negative")
		}
		if pipelineInfo.ParallelismSpec.Constant != 0 &&
			pipelineInfo.ParallelismSpec.Coefficient != 0 {
			return errors.New("contradictory parallelism strategies: must set at " +
				"most one of ParallelismSpec.Constant and ParallelismSpec.Coefficient")
		}
		if pipelineInfo.Service != nil && pipelineInfo.ParallelismSpec.Constant != 1 {
			return errors.New("services can only be run with a constant parallelism of 1")
		}
	}
	if pipelineInfo.OutputBranch == "" {
		return errors.New("pipeline needs to specify an output branch")
	}
	if _, err := resource.ParseQuantity(pipelineInfo.CacheSize); err != nil {
		return errors.Wrapf(err, "could not parse cacheSize '%s'", pipelineInfo.CacheSize)
	}
	if pipelineInfo.JobTimeout != nil {
		_, err := types.DurationFromProto(pipelineInfo.JobTimeout)
		if err != nil {
			return err
		}
	}
	if pipelineInfo.DatumTimeout != nil {
		_, err := types.DurationFromProto(pipelineInfo.DatumTimeout)
		if err != nil {
			return err
		}
	}
	if pipelineInfo.PodSpec != "" && !json.Valid([]byte(pipelineInfo.PodSpec)) {
		return errors.Errorf("malformed PodSpec")
	}
	if pipelineInfo.PodPatch != "" && !json.Valid([]byte(pipelineInfo.PodPatch)) {
		return errors.Errorf("malformed PodPatch")
	}
	if pipelineInfo.Service != nil {
		validServiceTypes := map[v1.ServiceType]bool{
			v1.ServiceTypeClusterIP:    true,
			v1.ServiceTypeLoadBalancer: true,
			v1.ServiceTypeNodePort:     true,
		}

		if !validServiceTypes[v1.ServiceType(pipelineInfo.Service.Type)] {
			return errors.Errorf("the following service type %s is not allowed", pipelineInfo.Service.Type)
		}
	}
	if pipelineInfo.Spout != nil {
		if pipelineInfo.EnableStats {
			return errors.Errorf("spouts are not allowed to have a stats branch")
		}
		if pipelineInfo.Spout.Service == nil && pipelineInfo.Input != nil {
			return errors.Errorf("spout pipelines (without a service) must not have an input")
		}
	}
	return nil
}

func branchProvenance(input *pps.Input) []*pfs.Branch {
	var result []*pfs.Branch
	pps.VisitInput(input, func(input *pps.Input) {
		if input.Pfs != nil {
			result = append(result, client.NewBranch(input.Pfs.Repo, input.Pfs.Branch))
		}
		if input.Cron != nil {
			result = append(result, client.NewBranch(input.Cron.Repo, "master"))
		}
		if input.Git != nil {
			result = append(result, client.NewBranch(input.Git.Name, input.Git.Branch))
		}
	})
	return result
}

var (
	// superUserToken is the cached auth token used by PPS to write to the spec
	// repo, create pipeline subjects, and
	superUserToken string

	// superUserTokenOnce ensures that ppsToken is only read from etcd once. These are
	// read/written by apiServer#sudo()
	superUserTokenOnce sync.Once
)

// sudo is a helper function that copies 'pachClient' grants it PPS's superuser
// token, and calls 'f' with the superuser client. This helps isolate PPS's use
// of its superuser token so that it's not widely copied and is unlikely to
// leak authority to parts of the code that aren't supposed to have it.
//
// Note that because the argument to 'f' is a superuser client, it should not
// be used to make any calls with unvalidated user input. Any such use could be
// exploited to make PPS a confused deputy
func (a *apiServer) sudo(pachClient *client.APIClient, f func(*client.APIClient) error) error {
	// Get PPS auth token
	superUserTokenOnce.Do(func() {
		b := backoff.NewExponentialBackOff()
		b.MaxElapsedTime = 60 * time.Second
		b.MaxInterval = 5 * time.Second
		if err := backoff.Retry(func() error {
			superUserTokenCol := col.NewEtcdCollection(a.env.GetEtcdClient(), ppsconsts.PPSTokenKey, nil, &types.StringValue{}, nil, nil).ReadOnly(pachClient.Ctx())
			var result types.StringValue
			if err := superUserTokenCol.Get("", &result); err != nil {
				return err
			}
			superUserToken = result.Value
			return nil
		}, b); err != nil {
			panic(fmt.Sprintf("couldn't get PPS superuser token: %v", err))
		}
	})

	// Copy pach client, but keep ctx (to propagate cancellation). Replace token
	// with superUserToken
	superUserClient := pachClient.WithCtx(pachClient.Ctx())
	superUserClient.SetAuthToken(superUserToken)
	return f(superUserClient)
}

// sudoTransaction is a convenience wrapper around sudo for api calls in a transaction
func (a *apiServer) sudoTransaction(txnCtx *txnenv.TransactionContext, f func(*txnenv.TransactionContext) error) error {
	return a.sudo(txnCtx.Client, func(superUserClient *client.APIClient) error {
		superCtx := *txnCtx
		superCtx.Client = superUserClient
		// simulate the GRPC setting outgoing as incoming - this should only change the auth token
		outMD, _ := metadata.FromOutgoingContext(superUserClient.Ctx())
		superCtx.ClientContext = metadata.NewIncomingContext(superUserClient.Ctx(), outMD)
		return f(&superCtx)
	})
}

// makePipelineInfoCommit is a helper for CreatePipeline that creates a commit
// with 'pipelineInfo' in SpecRepo (in PFS). It's called in both the case where
// a user is updating a pipeline and the case where a user is creating a new
// pipeline.
func (a *apiServer) makePipelineInfoCommit(pachClient *client.APIClient, pipelineInfo *pps.PipelineInfo) (result *pfs.Commit, retErr error) {
	return a.makePipelineInfoCommitOnBranch(pachClient, pipelineInfo, pipelineInfo.Pipeline.Name)
}

// makePipelineInfoCommitOnBranch
func (a *apiServer) makePipelineInfoCommitOnBranch(pachClient *client.APIClient, pipelineInfo *pps.PipelineInfo, branchName string) (result *pfs.Commit, retErr error) {
	var commit *pfs.Commit
	if err := a.sudo(pachClient, func(superUserClient *client.APIClient) error {
		data, err := pipelineInfo.Marshal()
		if err != nil {
			return errors.Wrapf(err, "could not marshal PipelineInfo")
		}
		if err := superUserClient.PutFile(ppsconsts.SpecRepo, branchName, ppsconsts.SpecFile, bytes.NewReader(data)); err != nil {
			return err
		}
		branchInfo, err := superUserClient.InspectBranch(ppsconsts.SpecRepo, branchName)
		if err != nil {
			return err
		}
		commit = branchInfo.Head
		return nil
	}); err != nil {
		return nil, err
	}
	return commit, nil
}

func (a *apiServer) fixPipelineInputRepoACLs(ctx context.Context, pipelineInfo *pps.PipelineInfo, prevPipelineInfo *pps.PipelineInfo) error {
	return a.txnEnv.WithWriteContext(ctx, func(txnCtx *txnenv.TransactionContext) error {
		return a.fixPipelineInputRepoACLsInTransaction(txnCtx, pipelineInfo, prevPipelineInfo)
	})
}

func (a *apiServer) fixPipelineInputRepoACLsInTransaction(txnCtx *txnenv.TransactionContext, pipelineInfo *pps.PipelineInfo, prevPipelineInfo *pps.PipelineInfo) error {
	add := make(map[string]struct{})
	remove := make(map[string]struct{})
	var pipelineName string
	// Figure out which repos 'pipeline' might no longer be using
	if prevPipelineInfo != nil {
		pipelineName = prevPipelineInfo.Pipeline.Name
		pps.VisitInput(prevPipelineInfo.Input, func(input *pps.Input) {
			var repo string
			switch {
			case input.Pfs != nil:
				repo = input.Pfs.Repo
			case input.Cron != nil:
				repo = input.Cron.Repo
			case input.Git != nil:
				repo = input.Git.Name
			default:
				return // no scope to set: input is not a repo
			}
			remove[repo] = struct{}{}
		})
	}

	// Figure out which repos 'pipeline' is using
	if pipelineInfo != nil {
		// also check that pipeline name is consistent
		if pipelineName == "" {
			pipelineName = pipelineInfo.Pipeline.Name
		} else if pipelineInfo.Pipeline.Name != pipelineName {
			return errors.Errorf("pipelineInfo (%s) and prevPipelineInfo (%s) do not "+
				"belong to matching pipelines; this is a bug",
				pipelineInfo.Pipeline.Name, prevPipelineInfo.Pipeline.Name)
		}

		// collect inputs (remove redundant inputs from 'remove', but don't
		// bother authorizing 'pipeline' twice)
		pps.VisitInput(pipelineInfo.Input, func(input *pps.Input) {
			var repo string
			switch {
			case input.Pfs != nil:
				repo = input.Pfs.Repo
			case input.Cron != nil:
				repo = input.Cron.Repo
			case input.Git != nil:
				repo = input.Git.Name
			default:
				return // no scope to set: input is not a repo
			}
			if _, ok := remove[repo]; ok {
				delete(remove, repo)
			} else {
				add[repo] = struct{}{}
			}
		})
	}
	if pipelineName == "" {
		return errors.Errorf("fixPipelineInputRepoACLs called with both current and " +
			"previous pipelineInfos == to nil; this is a bug")
	}

	// make sure we don't touch the pipeline's permissions on its output repo
	delete(remove, pipelineName)
	delete(add, pipelineName)

	var eg errgroup.Group
	// Remove pipeline from old, unused inputs
	for repo := range remove {
		repo := repo
		eg.Go(func() error {
			// If we get an `ErrNoRoleBinding` that means the input repo no longer exists - we're removing it anyways, so we don't care.
			if err := txnCtx.Auth().RemovePipelineReaderFromRepoInTransaction(txnCtx, repo, pipelineName); err != nil && !auth.IsErrNoRoleBinding(err) {
				return err
			}
			return nil
		})
	}
	// Add pipeline to every new input's ACL as a READER
	for repo := range add {
		repo := repo
		eg.Go(func() error {
			// This raises an error if the input repo doesn't exist, or if the user doesn't have permissions to add a pipeline as a reader on the input repo
			if err := txnCtx.Auth().AddPipelineReaderToRepoInTransaction(txnCtx, repo, pipelineName); err != nil {
				return err
			}
			return nil
		})
	}
	// Add pipeline to its output repo's ACL as a WRITER if it's new
	if prevPipelineInfo == nil {
		eg.Go(func() error {
			if err := txnCtx.Auth().AddPipelineWriterToRepoInTransaction(txnCtx, pipelineName); err != nil {
				return err
			}
			return nil
		})
	}
	if err := eg.Wait(); err != nil {
		return errors.Wrapf(grpcutil.ScrubGRPC(err), "error fixing ACLs on \"%s\"'s input repos", pipelineName)
	}
	return nil
}

// getExpectedNumWorkers is a helper function for CreatePipeline that transforms
// the parallelism spec in CreatePipelineRequest.Parallelism into a constant
// that can be stored in EtcdPipelineInfo.Parallelism
func getExpectedNumWorkers(kc *kube.Clientset, pipelineInfo *pps.PipelineInfo) (int, error) {
	switch pspec := pipelineInfo.ParallelismSpec; {
	case pspec == nil, pspec.Constant == 0 && pspec.Coefficient == 0:
		return 1, nil
	case pspec.Constant > 0 && pspec.Coefficient == 0:
		return int(pspec.Constant), nil
	case pspec.Constant == 0 && pspec.Coefficient > 0:
		// Start ('coefficient' * 'nodes') workers. Determine number of workers
		nodeList, err := kc.CoreV1().Nodes().List(metav1.ListOptions{})
		if err != nil {
			return 0, errors.Wrapf(err, "unable to retrieve node list from k8s to determine parallelism")
		}
		if len(nodeList.Items) == 0 {
			return 0, errors.Errorf("unable to determine parallelism for %q: no k8s nodes found",
				pipelineInfo.Pipeline.Name)
		}
		numNodes := len(nodeList.Items)
		floatParallelism := math.Floor(pspec.Coefficient * float64(numNodes))
		return int(math.Max(floatParallelism, 1)), nil
	default:
		return 0, errors.Errorf("unable to interpret ParallelismSpec %+v", pspec)
	}
}

// CreatePipeline implements the protobuf pps.CreatePipeline RPC
//
// Implementation note:
// - CreatePipeline always creates pipeline output branches such that the
//   pipeline's spec branch is in the pipeline output branch's provenance
// - CreatePipeline will always create a new output commit, but that's done
//   by CreateBranch at the bottom of the function, which sets the new output
//   branch provenance, rather than makePipelineInfoCommit higher up.
// - This is because CreatePipeline calls hardStopPipeline towards the top,
// 	 breakng the provenance connection from the spec branch to the output branch
// - For straightforward pipeline updates (e.g. new pipeline image)
//   stopping + updating + starting the pipeline isn't necessary
// - However it is necessary in many slightly atypical cases  (e.g. the
//   pipeline input changed: if the spec commit is created while the
//   output branch has its old provenance, or the output branch gets new
//   provenance while the old spec commit is the HEAD of the spec branch,
//   then an output commit will be created with provenance that doesn't
//   match its spec's PipelineInfo.Input. Another example is when
//   request.Reprocess == true).
// - Rather than try to enumerate every case where we can't create a spec
//   commit without stopping the pipeline, we just always stop the pipeline
func (a *apiServer) CreatePipeline(ctx context.Context, request *pps.CreatePipelineRequest) (response *types.Empty, retErr error) {
	func() { a.Log(request, nil, nil, 0) }()
	defer func(start time.Time) { a.Log(request, response, retErr, time.Since(start)) }(time.Now())
	metricsFn := metrics.ReportUserAction(ctx, a.reporter, "CreatePipeline")
	defer func(start time.Time) { metricsFn(start, retErr) }(time.Now())

	if err := a.validatePipelineRequest(request); err != nil {
		return nil, err
	}

	// Annotate current span with pipeline & persist any extended trace to etcd
	span := opentracing.SpanFromContext(ctx)
	tracing.TagAnySpan(span, "pipeline", request.Pipeline.Name)
	defer func() {
		tracing.TagAnySpan(span, "err", retErr)
	}()
	extended.PersistAny(ctx, a.env.GetEtcdClient(), request.Pipeline.Name)

	var specCommit *pfs.Commit
	if err := a.txnEnv.WithTransaction(ctx, func(txn txnenv.Transaction) error {
		return txn.CreatePipeline(request, &specCommit)
	}); err != nil {
		// attempt to clean up any commit we created
		if specCommit != nil {
			a.sudo(a.env.GetPachClient(ctx), func(superClient *client.APIClient) error {
				return superClient.SquashCommit(ppsconsts.SpecRepo, specCommit.ID)
			})
		}
		return nil, err
	}
	return &types.Empty{}, nil
}

func (a *apiServer) CreatePipelineInTransaction(txnCtx *txnenv.TransactionContext, request *pps.CreatePipelineRequest, prevSpecCommit **pfs.Commit) error {
	// Validate request
	if err := a.validatePipelineRequest(request); err != nil {
		return err
	}

	// Reprocess overrides the salt in the request
	if request.Salt == "" || request.Reprocess {
		request.Salt = uuid.NewWithoutDashes()
	}
	pipelineInfo := &pps.PipelineInfo{
		Pipeline:              request.Pipeline,
		Version:               1,
		Transform:             request.Transform,
		TFJob:                 request.TFJob,
		ParallelismSpec:       request.ParallelismSpec,
		Input:                 request.Input,
		OutputBranch:          request.OutputBranch,
		Egress:                request.Egress,
		CreatedAt:             now(),
		ResourceRequests:      request.ResourceRequests,
		ResourceLimits:        request.ResourceLimits,
		SidecarResourceLimits: request.SidecarResourceLimits,
		Description:           request.Description,
		CacheSize:             request.CacheSize,
		EnableStats:           request.EnableStats,
		Salt:                  request.Salt,
		MaxQueueSize:          request.MaxQueueSize,
		Service:               request.Service,
		Spout:                 request.Spout,
		ChunkSpec:             request.ChunkSpec,
		DatumTimeout:          request.DatumTimeout,
		JobTimeout:            request.JobTimeout,
		Standby:               request.Standby,
		DatumTries:            request.DatumTries,
		SchedulingSpec:        request.SchedulingSpec,
		PodSpec:               request.PodSpec,
		PodPatch:              request.PodPatch,
		S3Out:                 request.S3Out,
		Metadata:              request.Metadata,
		ReprocessSpec:         request.ReprocessSpec,
	}
	if err := setPipelineDefaults(pipelineInfo); err != nil {
		return err
	}
	// Validate final PipelineInfo (now that defaults have been populated)
	if err := a.validatePipelineInTransaction(txnCtx, pipelineInfo); err != nil {
		return err
	}

	var visitErr error
	pps.VisitInput(pipelineInfo.Input, func(input *pps.Input) {
		if input.Cron != nil {
			if err := txnCtx.Pfs().CreateRepoInTransaction(txnCtx,
				&pfs.CreateRepoRequest{
					Repo:        client.NewRepo(input.Cron.Repo),
					Description: fmt.Sprintf("Cron tick repo for pipeline %s.", request.Pipeline.Name),
				}); err != nil && !isAlreadyExistsErr(err) {
				visitErr = err
			}
		}
		if input.Git != nil {
			if err := txnCtx.Pfs().CreateRepoInTransaction(txnCtx,
				&pfs.CreateRepoRequest{
					Repo:        client.NewRepo(input.Git.Name),
					Description: fmt.Sprintf("Git input repo for pipeline %s.", request.Pipeline.Name),
				}); err != nil && !isAlreadyExistsErr(err) {
				visitErr = err
			}
		}
	})
	if visitErr != nil {
		return visitErr
	}

	// Authorize pipeline creation
	operation := pipelineOpCreate
	if request.Update {
		operation = pipelineOpUpdate
	}
	if err := a.authorizePipelineOpInTransaction(txnCtx, operation, pipelineInfo.Input, pipelineInfo.Pipeline.Name); err != nil {
		return err
	}
	pipelineName := pipelineInfo.Pipeline.Name
	pps.SortInput(pipelineInfo.Input) // Makes datum hashes comparable
	update := false
	if request.Update {
		// inspect the pipeline to see if this is a real update
		if _, err := a.inspectPipelineInTransaction(txnCtx, request.Pipeline.Name); err == nil {
			update = true
		}
	}
	var (
		// provenance for the pipeline's output branch (includes the spec branch)
		provenance = append(branchProvenance(pipelineInfo.Input),
			client.NewBranch(ppsconsts.SpecRepo, pipelineName))
		outputBranch     = client.NewBranch(pipelineName, pipelineInfo.OutputBranch)
		statsBranch      = client.NewBranch(pipelineName, "stats")
		outputBranchHead *pfs.Commit
		statsBranchHead  *pfs.Commit
	)

	// Get the expected number of workers for this pipeline
	parallelism, err := getExpectedNumWorkers(a.env.GetKubeClient(), pipelineInfo)
	if err != nil {
		return err
	}

	createOrValidateSpecCommit := func() (*pfs.Commit, error) {
		var specCommit *pfs.Commit
		if prevSpecCommit != nil {
			specCommit = *prevSpecCommit
		}
		if specCommit != nil {
			if !update {
				// for new pipelines, we'll check for newness when the pipeline collection entry is created
				return specCommit, nil
			}
			// make sure the pipeline branch hasn't changed outside of the transaction
			// since the spec commit was created
			if err := a.sudo(txnCtx.Client, func(superClient *client.APIClient) error {
				commitInfo, err := superClient.InspectCommit(ppsconsts.SpecRepo, pipelineName)
				if err != nil {
					return err
				}
				for _, child := range commitInfo.ChildCommits {
					if child.ID == specCommit.ID {
						return nil
					}
				}
				specCommit = nil
				return errors.Errorf("pipeline updated outside of transaction")
			}); err != nil {
				return specCommit, err
			}
		}

		if specCommit == nil {
			// make a commit branching off of master on a new, throwaway branch
			tempBranch := testutil.UniqueString(pipelineName + "_")
			if err := a.sudo(txnCtx.Client, func(superClient *client.APIClient) error {
				// strip transaction so that commits happen for real
				superClient = superClient.WithoutTransaction()
				var err error
				if update {
					_, err = superClient.StartCommitParent(ppsconsts.SpecRepo, tempBranch, pipelineName)
				} else {
					_, err = superClient.StartCommit(ppsconsts.SpecRepo, tempBranch)
				}
				if err != nil {
					return err
				}
				specCommit, err = a.makePipelineInfoCommitOnBranch(superClient, pipelineInfo, tempBranch)
				if err != nil {
					return err
				}
				// don't bother failing on error here, we won't be able to clean it up later, either
				_ = superClient.DeleteBranch(ppsconsts.SpecRepo, tempBranch, false)

				err = superClient.FinishCommit(ppsconsts.SpecRepo, specCommit.ID)
				if err != nil {
					specCommit = nil // don't use the open commit
					return err
				}
				return nil
			}); err != nil {
				return nil, err
			}
			// we just created a new commit outside of the transaction, so our transaction reads won't see it
			// to prevent errors, start and finish a commit in the transaction with the same ID
			// this *will* cause an STM conflict, but will succeed on retry since specCommit already exists
			if err := a.sudoTransaction(txnCtx, func(superCtx *txnenv.TransactionContext) error {
				if _, err := superCtx.Pfs().StartCommitInTransaction(superCtx, &pfs.StartCommitRequest{
					Parent: client.NewCommit(ppsconsts.SpecRepo, ""),
				}, specCommit); col.IsErrExists(err) {
					// if a miracle occurs and we see the existing specCommit, that's fine, just continue
					return nil
				} else if err != nil {
					return err
				}
				return superCtx.Pfs().FinishCommitInTransaction(superCtx, &pfs.FinishCommitRequest{
					Commit: client.NewCommit(ppsconsts.SpecRepo, specCommit.ID),
				})
			}); err != nil {
				return specCommit, err
			}
		}

		if prevSpecCommit != nil {
			// overwrite with current commit pointer
			*prevSpecCommit = specCommit
		}
		return specCommit, nil
	}

	if update {
		// Help user fix inconsistency if previous UpdatePipeline call failed
		if ci, err := txnCtx.Client.InspectCommit(ppsconsts.SpecRepo, pipelineName); err != nil {
			return err
		} else if ci.Finished == nil {
			return errors.Errorf("the HEAD commit of this pipeline's spec branch " +
				"is open. Either another CreatePipeline call is running or a previous " +
				"call crashed. If you're sure no other CreatePipeline commands are " +
				"running, you can run 'pachctl update pipeline --clean' which will " +
				"delete this open commit")
		}

		// finish any open output commits at the end of the transaction
		txnCtx.FinishPipelineCommits(client.NewBranch(pipelineName, pipelineInfo.OutputBranch))

		// Look up existing pipelineInfo and update it, writing updated
		// pipelineInfo back to PFS in a new commit. Do this inside an etcd
		// transaction as PFS doesn't support transactions and this prevents
		// concurrent UpdatePipeline calls from racing
		var (
			pipelinePtr     pps.EtcdPipelineInfo
			oldPipelineInfo *pps.PipelineInfo
		)
		// Read existing PipelineInfo from PFS output repo
		if err := a.pipelines.ReadWrite(txnCtx.Stm).Update(pipelineName, &pipelinePtr, func() error {
			var err error

			// We can't recover from an incomplete pipeline info here because
			// modifying the spec repo depends on being able to access the previous
			// commit. We therefore use `GetPipelineInfo` which will error if the
			// spec commit isn't working.
			oldPipelineInfo, err = ppsutil.GetPipelineInfo(txnCtx.Client, &pipelinePtr)
			if err != nil {
				return err
			}

			// Cannot disable stats after it has been enabled.
			if oldPipelineInfo.EnableStats && !pipelineInfo.EnableStats {
				return newErrPipelineUpdate(pipelineInfo.Pipeline.Name, "cannot disable stats")
			}

			// Modify pipelineInfo (increment Version, and *preserve Stopped* so
			// that updating a pipeline doesn't restart it)
			pipelineInfo.Version = oldPipelineInfo.Version + 1
			if oldPipelineInfo.Stopped {
				provenance = nil // CreateBranch() below shouldn't create new output
				pipelineInfo.Stopped = true
			}
			if !request.Reprocess {
				pipelineInfo.Salt = oldPipelineInfo.Salt
			}
			specCommit, err := createOrValidateSpecCommit()
			if err != nil {
				return err
			}

			// move the spec branch for this pipeline to the new commit
			if err := a.sudoTransaction(txnCtx, func(superCtx *txnenv.TransactionContext) error {
				return superCtx.Pfs().CreateBranchInTransaction(superCtx, &pfs.CreateBranchRequest{
					Head:   specCommit,
					Branch: client.NewBranch(ppsconsts.SpecRepo, pipelineInfo.Pipeline.Name),
				})
			}); err != nil {
				return err
			}

			// Update pipelinePtr to point to new commit
			pipelinePtr.SpecCommit = specCommit
			// Reset pipeline state (PPS master/pipeline controller recreates RC)
			pipelinePtr.State = pps.PipelineState_PIPELINE_STARTING
			// Clear any failure reasons
			pipelinePtr.Reason = ""
			// Update pipeline parallelism
			pipelinePtr.Parallelism = uint64(parallelism)

			// Generate new pipeline auth token (added due to & add pipeline to the ACLs of input/output repos
			if err := func() error {
				oldAuthToken := pipelinePtr.AuthToken
				token, err := txnCtx.Auth().GetPipelineAuthTokenInTransaction(txnCtx, request.Pipeline.Name)
				if err != nil {
					if auth.IsErrNotActivated(err) {
						return nil // no auth work to do
					}
					return grpcutil.ScrubGRPC(err)
				}
				pipelinePtr.AuthToken = token

				// If getting a new auth token worked, we should revoke the old one
				if oldAuthToken != "" {
					_, err := txnCtx.Auth().RevokeAuthTokenInTransaction(txnCtx,
						&auth.RevokeAuthTokenRequest{
							Token: oldAuthToken,
						})
					if err != nil {
						if auth.IsErrNotActivated(err) {
							return nil // no auth work to do
						}
						return grpcutil.ScrubGRPC(err)
					}
				}
				return nil
			}(); err != nil {
				return err
			}
			return nil
		}); err != nil {
			return err
		}

		if !request.Reprocess {
			// don't branch the output/stats commit chain from the old pipeline (re-use old branch HEAD)
			// However it's valid to set request.Update == true even if no pipeline exists, so only
			// set outputBranchHead if there's an old pipeline to update
			_, err := txnCtx.Pfs().InspectBranchInTransaction(txnCtx, &pfs.InspectBranchRequest{Branch: outputBranch})
			if err != nil && !isNotFoundErr(err) {
				return err
			} else if err == nil {
				outputBranchHead = client.NewCommit(pipelineName, pipelineInfo.OutputBranch)
			}

			_, err = txnCtx.Pfs().InspectBranchInTransaction(txnCtx, &pfs.InspectBranchRequest{Branch: statsBranch})
			if err != nil && !isNotFoundErr(err) {
				return err
			} else if err == nil {
				statsBranchHead = client.NewCommit(pipelineName, "stats")
			}
		}

		if pipelinePtr.AuthToken != "" {
			if err := a.fixPipelineInputRepoACLsInTransaction(txnCtx, pipelineInfo, oldPipelineInfo); err != nil {
				return err
			}
		}
	} else {
		// Create output repo, pipeline output, and stats
		if err := txnCtx.Pfs().CreateRepoInTransaction(txnCtx,
			&pfs.CreateRepoRequest{
				Repo:        client.NewRepo(pipelineName),
				Description: fmt.Sprintf("Output repo for pipeline %s.", request.Pipeline.Name),
			}); err != nil && !isAlreadyExistsErr(err) {
			return err
		}

		// Must create spec commit before restoring output branch provenance, so
		// that no commits are created with a missing spec commit
		var commit *pfs.Commit
		if request.SpecCommit != nil {
			// if we're restoring from an extracted pipeline, don't change any other logic
			// Make sure that the spec commit actually exists
			commitInfo, err := txnCtx.Client.PfsAPIClient.InspectCommit(txnCtx.ClientContext, &pfs.InspectCommitRequest{Commit: request.SpecCommit})
			if err != nil {
				return errors.Wrap(err, "error inspecting spec commit")
			}
			// It does, so we use that as the spec commit, rather than making a new one
			commit = commitInfo.Commit
			// We also use the existing head for the branches, rather than making a new one.
			outputBranchHead = client.NewCommit(pipelineName, pipelineInfo.OutputBranch)
			statsBranchHead = client.NewCommit(pipelineName, "stats")
		} else {
			if commit, err = createOrValidateSpecCommit(); err != nil {
				return err
			}
			if err := a.sudoTransaction(txnCtx, func(superCtx *txnenv.TransactionContext) error {
				// move the spec branch for this pipeline to the new commit
				return superCtx.Pfs().CreateBranchInTransaction(superCtx, &pfs.CreateBranchRequest{
					Head:   commit,
					Branch: client.NewBranch(ppsconsts.SpecRepo, pipelineInfo.Pipeline.Name),
				})
			}); err != nil {
				return err
			}
		}

		// pipelinePtr will be written to etcd, pointing at 'commit'. May include an
		// auth token
		pipelinePtr := &pps.EtcdPipelineInfo{
			Pipeline:    request.Pipeline,
			SpecCommit:  commit,
			State:       pps.PipelineState_PIPELINE_STARTING,
			Parallelism: uint64(parallelism),
		}

		// Generate pipeline's auth token & add pipeline to the ACLs of input/output
		// repos

		if err := func() error {
			token, err := txnCtx.Auth().GetPipelineAuthTokenInTransaction(txnCtx, request.Pipeline.Name)
			if err != nil {
				if auth.IsErrNotActivated(err) {
					return nil // no auth work to do
				}
				return grpcutil.ScrubGRPC(err)
			}

			pipelinePtr.AuthToken = token
			return nil
		}(); err != nil {
			return err
		}
		// Put a pointer to the new PipelineInfo commit into etcd
		err := a.pipelines.ReadWrite(txnCtx.Stm).Create(pipelineName, pipelinePtr)
		if isAlreadyExistsErr(err) {
			// make sure we don't retain this commit, whether or not the delete succeeds
			if prevSpecCommit != nil {
				*prevSpecCommit = nil
			}
			if err := a.sudo(txnCtx.Client, func(superUserClient *client.APIClient) error {
				return superUserClient.SquashCommit(ppsconsts.SpecRepo, commit.ID)
			}); err != nil {
				return errors.Wrapf(grpcutil.ScrubGRPC(err), "couldn't clean up orphaned spec commit")
			}

			return newErrPipelineExists(pipelineName)
		} else if err != nil {
			return err
		}

		if pipelinePtr.AuthToken != "" {
			if err := a.fixPipelineInputRepoACLsInTransaction(txnCtx, pipelineInfo, nil); err != nil {
				return err
			}
		}
	}

	// spouts don't need to keep track of branch provenance since they are essentially inputs
	if request.Spout != nil {
		provenance = nil
	}

	// Create/update output branch (creating new output commit for the pipeline
	// and restarting the pipeline)
	if err := txnCtx.Pfs().CreateBranchInTransaction(txnCtx, &pfs.CreateBranchRequest{
		Branch:     outputBranch,
		Provenance: provenance,
		Head:       outputBranchHead,
	}); err != nil {
		return errors.Wrapf(err, "could not create/update output branch")
	}
	visitErr = nil
	pps.VisitInput(request.Input, func(input *pps.Input) {
		if visitErr != nil {
			return
		}
		if input.Pfs != nil && input.Pfs.Trigger != nil {
			_, err = txnCtx.Pfs().InspectBranchInTransaction(txnCtx, &pfs.InspectBranchRequest{
				Branch: client.NewBranch(input.Pfs.Repo, input.Pfs.Branch),
			})

			if err != nil && !isNotFoundErr(err) {
				visitErr = err
			} else {
				var prevHead *pfs.Commit
				if err == nil {
					prevHead = client.NewCommit(input.Pfs.Repo, input.Pfs.Branch)
				}
				visitErr = txnCtx.Pfs().CreateBranchInTransaction(txnCtx, &pfs.CreateBranchRequest{
					Branch:  client.NewBranch(input.Pfs.Repo, input.Pfs.Branch),
					Head:    prevHead,
					Trigger: input.Pfs.Trigger,
				})
			}
		}
	})
	if visitErr != nil {
		return errors.Wrapf(visitErr, "could not create/update trigger branch")
	}
	if pipelineInfo.EnableStats {
		if err := txnCtx.Pfs().CreateBranchInTransaction(txnCtx, &pfs.CreateBranchRequest{
			Branch:     client.NewBranch(pipelineName, "stats"),
			Provenance: []*pfs.Branch{outputBranch},
			Head:       statsBranchHead,
		}); err != nil {
			return errors.Wrapf(err, "could not create/update stats branch")
		}
	}
	return nil
}

// setPipelineDefaults sets the default values for a pipeline info
func setPipelineDefaults(pipelineInfo *pps.PipelineInfo) error {
	if pipelineInfo.Transform.Image == "" {
		pipelineInfo.Transform.Image = DefaultUserImage
	}
	setInputDefaults(pipelineInfo.Pipeline.Name, pipelineInfo.Input)
	if pipelineInfo.OutputBranch == "" {
		// Output branches default to master
		pipelineInfo.OutputBranch = "master"
	}
	if pipelineInfo.CacheSize == "" {
		pipelineInfo.CacheSize = "64M"
	}
	if pipelineInfo.MaxQueueSize < 1 {
		pipelineInfo.MaxQueueSize = 1
	}
	if pipelineInfo.DatumTries == 0 {
		pipelineInfo.DatumTries = DefaultDatumTries
	}
	if pipelineInfo.Service != nil {
		if pipelineInfo.Service.Type == "" {
			pipelineInfo.Service.Type = string(v1.ServiceTypeNodePort)
		}
	}
	if pipelineInfo.Spout != nil && pipelineInfo.Spout.Service != nil && pipelineInfo.Spout.Service.Type == "" {
		pipelineInfo.Spout.Service.Type = string(v1.ServiceTypeNodePort)
	}
	if pipelineInfo.ReprocessSpec == "" {
		pipelineInfo.ReprocessSpec = client.ReprocessSpecUntilSuccess
	}
	return nil
}

func setInputDefaults(pipelineName string, input *pps.Input) {
	now := time.Now()
	nCreatedBranches := make(map[string]int)
	pps.VisitInput(input, func(input *pps.Input) {
		if input.Pfs != nil {
			if input.Pfs.Branch == "" {
				if input.Pfs.Trigger != nil {
					// We start counting trigger branches at 1
					nCreatedBranches[input.Pfs.Repo]++
					input.Pfs.Branch = fmt.Sprintf("%s-trigger-%d", pipelineName, nCreatedBranches[input.Pfs.Repo])
					if input.Pfs.Trigger.Branch == "" {
						input.Pfs.Trigger.Branch = "master"
					}
				} else {
					input.Pfs.Branch = "master"
				}
			}
			if input.Pfs.Name == "" {
				input.Pfs.Name = input.Pfs.Repo
			}
		}
		if input.Cron != nil {
			if input.Cron.Start == nil {
				start, _ := types.TimestampProto(now)
				input.Cron.Start = start
			}
			if input.Cron.Repo == "" {
				input.Cron.Repo = fmt.Sprintf("%s_%s", pipelineName, input.Cron.Name)
			}
		}
		if input.Git != nil {
			if input.Git.Branch == "" {
				input.Git.Branch = "master"
			}
			if input.Git.Name == "" {
				// We know URL looks like:
				// "https://github.com/sjezewski/testgithook.git",
				tokens := strings.Split(path.Base(input.Git.URL), ".")
				input.Git.Name = tokens[0]
			}
		}
	})
}

// InspectPipeline implements the protobuf pps.InspectPipeline RPC
func (a *apiServer) InspectPipeline(ctx context.Context, request *pps.InspectPipelineRequest) (response *pps.PipelineInfo, retErr error) {
	func() { a.Log(request, nil, nil, 0) }()
	defer func(start time.Time) { a.Log(request, response, retErr, time.Since(start)) }(time.Now())
	pachClient := a.env.GetPachClient(ctx)
	return a.inspectPipeline(pachClient, request.Pipeline.Name)
}

// inspectPipeline contains the functional implementation of InspectPipeline.
// Many functions (GetLogs, ListPipeline, CreateJob) need to inspect a pipeline,
// so they call this instead of making an RPC
func (a *apiServer) inspectPipeline(pachClient *client.APIClient, name string) (*pps.PipelineInfo, error) {
	var response *pps.PipelineInfo
	if err := a.txnEnv.WithReadContext(pachClient.Ctx(), func(txnCtx *txnenv.TransactionContext) error {
		var err error
		response, err = a.inspectPipelineInTransaction(txnCtx, name)
		return err
	}); err != nil {
		return nil, err
	}
	return response, nil
}

func (a *apiServer) inspectPipelineInTransaction(txnCtx *txnenv.TransactionContext, name string) (*pps.PipelineInfo, error) {
	kubeClient := a.env.GetKubeClient()
	name, ancestors, err := ancestry.Parse(name)
	if err != nil {
		return nil, err
	}
	pipelinePtr := pps.EtcdPipelineInfo{}
	if err := a.pipelines.ReadWrite(txnCtx.Stm).Get(name, &pipelinePtr); err != nil {
		if col.IsErrNotFound(err) {
			return nil, errors.Errorf("pipeline \"%s\" not found", name)
		}
		return nil, err
	}
	pipelinePtr.SpecCommit.ID = ancestry.Add(pipelinePtr.SpecCommit.ID, ancestors)
	// the spec commit must already exist outside of the transaction, so we can retrieve it normally
	pipelineInfo, err := ppsutil.GetPipelineInfo(txnCtx.Client, &pipelinePtr)
	if err != nil {
		return nil, err
	}
	if pipelineInfo.Service != nil {
		rcName := ppsutil.PipelineRcName(pipelineInfo.Pipeline.Name, pipelineInfo.Version)
		if err != nil {
			return nil, err
		}
		service, err := kubeClient.CoreV1().Services(a.namespace).Get(fmt.Sprintf("%s-user", rcName), metav1.GetOptions{})
		if err != nil {
			if !isNotFoundErr(err) {
				return nil, err
			}
		} else {
			pipelineInfo.Service.IP = service.Spec.ClusterIP
		}
	}
	var hasGitInput bool
	pps.VisitInput(pipelineInfo.Input, func(input *pps.Input) {
		if input.Git != nil {
			hasGitInput = true
		}
	})
	if hasGitInput {
		pipelineInfo.GithookURL = "pending"
		svc, err := getGithookService(kubeClient, a.namespace)
		if err != nil {
			return pipelineInfo, nil
		}
		numIPs := len(svc.Status.LoadBalancer.Ingress)
		if numIPs == 0 {
			// When running locally, no external IP is set
			return pipelineInfo, nil
		}
		if numIPs != 1 {
			return nil, errors.Errorf("unexpected number of external IPs set for githook service")
		}
		ingress := svc.Status.LoadBalancer.Ingress[0]
		if ingress.IP != "" {
			// GKE load balancing
			pipelineInfo.GithookURL = githook.URLFromDomain(ingress.IP)
		} else if ingress.Hostname != "" {
			// AWS load balancing
			pipelineInfo.GithookURL = githook.URLFromDomain(ingress.Hostname)
		}
	}

	workerPoolID := ppsutil.PipelineRcName(pipelineInfo.Pipeline.Name, pipelineInfo.Version)
	workerStatus, err := workerserver.Status(txnCtx.ClientContext, workerPoolID, a.env.GetEtcdClient(), a.etcdPrefix, a.workerGrpcPort)
	if err != nil {
		logrus.Errorf("failed to get worker status with err: %s", err.Error())
	} else {
		pipelineInfo.WorkersAvailable = int64(len(workerStatus))
		pipelineInfo.WorkersRequested = int64(pipelinePtr.Parallelism)
	}
	return pipelineInfo, nil
}

// ListPipeline implements the protobuf pps.ListPipeline RPC
func (a *apiServer) ListPipeline(ctx context.Context, request *pps.ListPipelineRequest) (response *pps.PipelineInfos, retErr error) {
	func() { a.Log(request, nil, nil, 0) }()
	defer func(start time.Time) {
		if response != nil && len(response.PipelineInfo) > client.MaxListItemsLog {
			logrus.Infof("Response contains %d objects; logging the first %d", len(response.PipelineInfo), client.MaxListItemsLog)
			a.Log(request, &pps.PipelineInfos{PipelineInfo: response.PipelineInfo[:client.MaxListItemsLog]}, retErr, time.Since(start))
		} else {
			a.Log(request, response, retErr, time.Since(start))
		}
	}(time.Now())
	pachClient := a.env.GetPachClient(ctx)
	pipelineInfos := &pps.PipelineInfos{}
	if err := a.listPipeline(pachClient, request, func(pi *pps.PipelineInfo) error {
		pipelineInfos.PipelineInfo = append(pipelineInfos.PipelineInfo, pi)
		return nil
	}); err != nil {
		return nil, err
	}
	return pipelineInfos, nil
}

func (a *apiServer) listPipeline(pachClient *client.APIClient, request *pps.ListPipelineRequest, f func(*pps.PipelineInfo) error) error {
	var jqCode *gojq.Code
	var enc serde.Encoder
	var jsonBuffer bytes.Buffer
	if request.JqFilter != "" {
		jqQuery, err := gojq.Parse(request.JqFilter)
		if err != nil {
			return err
		}
		jqCode, err = gojq.Compile(jqQuery)
		if err != nil {
			return err
		}
		// ensure field names and enum values match with --raw output
		enc = serde.NewJSONEncoder(&jsonBuffer, serde.WithOrigName(true))
	}
<<<<<<< HEAD
	return a.listPipelinePtr(pachClient, request.Pipeline, request.History,
		func(ptr *pps.EtcdPipelineInfo) error {
			var pipelineInfo *pps.PipelineInfo
			var err error
			if request.AllowIncomplete {
				pipelineInfo, err = ppsutil.GetPipelineInfoAllowIncomplete(pachClient, ptr)
				if err != nil {
					return err
				}
			} else {
				pipelineInfo, err = ppsutil.GetPipelineInfo(pachClient, ptr)
=======
	filterPipeline := func(pipelineInfo *pps.PipelineInfo) bool {
		if jqCode != nil {
			jsonBuffer.Reset()
			// convert pipelineInfo to a map[string]interface{} for use with gojq
			enc.EncodeProto(pipelineInfo)
			var pipelineInterface interface{}
			json.Unmarshal(jsonBuffer.Bytes(), &pipelineInterface)
			iter := jqCode.Run(pipelineInterface)
			// treat either jq false-y value as rejection
			if v, _ := iter.Next(); v == false || v == nil {
				return false
			}
		}
		return true
	}
	// the mess below is so we can lookup the PFS info for each pipeline concurrently.
	type etcdInfo struct {
		name string
		ptr  *pps.EtcdPipelineInfo
	}
	eg, ctx := errgroup.WithContext(pachClient.Ctx())
	etcdInfos := make(chan etcdInfo)
	// stream these out of etcd
	eg.Go(func() error {
		defer close(etcdInfos)
		return a.listPipelinePtr(pachClient, request.Pipeline, request.History, func(name string, ptr *pps.EtcdPipelineInfo) error {
			// copy
			data, _ := ptr.Marshal()
			ptr2 := &pps.EtcdPipelineInfo{}
			if err := ptr2.Unmarshal(data); err != nil {
				panic(err)
			}
			select {
			case <-ctx.Done():
				return ctx.Err()
			case etcdInfos <- etcdInfo{name: name, ptr: ptr2}:
				return nil
			}
		})
	})
	// spin up goroutines to get the PFS info, and then use the mutex to call f all synchronized like.
	var mu sync.Mutex
	var fHasErrored bool
	for i := 0; i < 20; i++ {
		eg.Go(func() error {
			for info := range etcdInfos {
				pinfo, err := a.resolvePipelineInfo(pachClient, request.AllowIncomplete, info.name, info.ptr)
>>>>>>> b9b959fc
				if err != nil {
					return err
				}
				if err := func() error {
					mu.Lock()
					defer mu.Unlock()
					if fHasErrored {
						return nil
					}
					// the filtering shares that buffer thing, and it's CPU bound so why not do it with the lock
					if !filterPipeline(pinfo) {
						return nil
					}
					if err := f(pinfo); err != nil {
						fHasErrored = true
						return err
					}
					return nil
				}(); err != nil {
					return err
				}
			}
			return nil
		})
	}
	return eg.Wait()
}

// resolvePipelineInfo looks up additional pipeline info in PFS needed to turn a EtcdPipelineInfo into a PipelineInfo
func (a *apiServer) resolvePipelineInfo(pachClient *client.APIClient, allowIncomplete bool, name string, ptr *pps.EtcdPipelineInfo) (*pps.PipelineInfo, error) {
	if allowIncomplete {
		return ppsutil.GetPipelineInfoAllowIncomplete(pachClient, name, ptr)
	}
	return ppsutil.GetPipelineInfo(pachClient, name, ptr)
}

// listPipelinePtr enumerates all PPS pipelines in etcd, filters them based on
// 'request', and then calls 'f' on each value
func (a *apiServer) listPipelinePtr(pachClient *client.APIClient,
	pipeline *pps.Pipeline, history int64, f func(*pps.EtcdPipelineInfo) error) error {
	p := &pps.EtcdPipelineInfo{}
	forEachPipeline := func() error {
		for i := int64(0); ; i++ {
			// call f() if i <= history (esp. if history == 0, call f() once)
			if err := f(p); err != nil {
				return err
			}
			// however, only call InspectCommit if i < history (i.e. don't call it on
			// the last iteration, and if history == 0, don't call it at all)
			if history >= 0 && i >= history {
				return nil
			}
			// Get parent commit
			ci, err := pachClient.InspectCommit(ppsconsts.SpecRepo, p.SpecCommit.ID)
			switch {
			case err != nil:
				return err
			case ci.ParentCommit == nil:
				return nil
			default:
				p.SpecCommit = ci.ParentCommit
			}
		}
	}
	if pipeline == nil {
		if err := a.pipelines.ReadOnly(pachClient.Ctx()).List(p, col.DefaultOptions(), func() error {
			return forEachPipeline()
		}); err != nil {
			return err
		}
	} else {
		if err := a.pipelines.ReadOnly(pachClient.Ctx()).Get(pipeline.Name, p); err != nil {
			if col.IsErrNotFound(err) {
				return errors.Errorf("pipeline \"%s\" not found", pipeline.Name)
			}
			return err
		}
		if err := forEachPipeline(); err != nil {
			return err
		}
	}
	return nil
}

// DeletePipeline implements the protobuf pps.DeletePipeline RPC
func (a *apiServer) DeletePipeline(ctx context.Context, request *pps.DeletePipelineRequest) (response *types.Empty, retErr error) {
	func() { a.Log(request, nil, nil, 0) }()
	defer func(start time.Time) { a.Log(request, response, retErr, time.Since(start)) }(time.Now())
	pachClient := a.env.GetPachClient(ctx)

	// Possibly list pipelines in etcd (skip PFS read--don't need it) and delete them
	if request.All {
		request.Pipeline = &pps.Pipeline{}
		pipelinePtr := &pps.EtcdPipelineInfo{}
		if err := a.pipelines.ReadOnly(ctx).List(pipelinePtr, col.DefaultOptions(), func() error {
			request.Pipeline.Name = pipelinePtr.Pipeline.Name
			_, err := a.deletePipeline(pachClient, request)
			return err
		}); err != nil {
			return nil, err
		}
		return &types.Empty{}, nil
	}

	// Otherwise delete single pipeline from request
	return a.deletePipeline(pachClient, request)
}

// cleanUpSpecBranch handles the corner case where a spec branch was created for
// a new pipeline, but the etcdPipelineInfo was never created successfully (and
// the pipeline is in an inconsistent state). It's called if a pipeline's
// etcdPipelineInfo wasn't found, checks if an orphaned branch exists, and if
// so, deletes the orphaned branch.
func (a *apiServer) cleanUpSpecBranch(pachClient *client.APIClient, pipeline string) error {
	specBranchInfo, err := pachClient.InspectBranch(ppsconsts.SpecRepo, pipeline)
	if err != nil && (specBranchInfo != nil && specBranchInfo.Head != nil) {
		// No spec branch (and no etcd pointer) => the pipeline doesn't exist
		return errors.Wrapf(err, "pipeline %v was not found", pipeline)
	}
	// branch exists but head is nil => pipeline creation never finished/
	// pps state is invalid. Delete nil branch
	return grpcutil.ScrubGRPC(a.sudo(pachClient, func(superUserClient *client.APIClient) error {
		return superUserClient.DeleteBranch(ppsconsts.SpecRepo, pipeline, true)
	}))
}

func (a *apiServer) deletePipeline(pachClient *client.APIClient, request *pps.DeletePipelineRequest) (response *types.Empty, retErr error) {
	ctx := pachClient.Ctx() // pachClient will propagate auth info

	// Check if there's an EtcdPipelineInfo for this pipeline. If not, we can't
	// authorize, and must return something here
	pipelinePtr := pps.EtcdPipelineInfo{}
	if err := a.pipelines.ReadOnly(ctx).Get(request.Pipeline.Name, &pipelinePtr); err != nil {
		if col.IsErrNotFound(err) {
			if err := a.cleanUpSpecBranch(pachClient, request.Pipeline.Name); err != nil {
				return nil, err
			}
			return &types.Empty{}, nil

		}
		return nil, err
	}

	// Get current pipeline info from:
	// - etcdPipelineInfo
	// - spec commit in etcdPipelineInfo (which may not be the HEAD of the
	//   pipeline's spec branch)
	// - kubernetes services (for service pipelines, githook pipelines, etc)
	pipelineInfo, err := a.inspectPipeline(pachClient, request.Pipeline.Name)
	if err != nil {
		logrus.Errorf("error inspecting pipeline: %v", err)
		pipelineInfo = &pps.PipelineInfo{Pipeline: request.Pipeline, OutputBranch: "master"}
	}

	// check if the output repo exists--if not, the pipeline is non-functional and
	// the rest of the delete operation continues without any auth checks
	if _, err := pachClient.InspectRepo(request.Pipeline.Name); err != nil && !isNotFoundErr(err) {
		return nil, err
	} else if !isNotFoundErr(err) {
		// Check if the caller is authorized to delete this pipeline. This must be
		// done after cleaning up the spec branch HEAD commit, because the
		// authorization condition depends on the pipeline's PipelineInfo
		if err := a.authorizePipelineOp(pachClient, pipelineOpDelete, pipelineInfo.Input, pipelineInfo.Pipeline.Name); err != nil {
			return nil, err
		}
		if request.KeepRepo {
			// Remove branch provenance (pass branch twice so that it continues to point
			// at the same commit, but also pass empty provenance slice)
			if err := pachClient.CreateBranch(
				request.Pipeline.Name,
				pipelineInfo.OutputBranch,
				pipelineInfo.OutputBranch,
				nil,
			); err != nil {
				return nil, err
			}
		} else {
			// delete the pipeline's output repo
			if err := pachClient.DeleteRepo(request.Pipeline.Name, request.Force); err != nil {
				return nil, err
			}
		}
	}

	// If necessary, revoke the pipeline's auth token and remove it from its
	// inputs' ACLs
	if pipelinePtr.AuthToken != "" {
		// If auth was deactivated after the pipeline was created, don't bother
		// revoking
		if _, err := pachClient.WhoAmI(pachClient.Ctx(), &auth.WhoAmIRequest{}); err == nil {
			// 'pipelineInfo' == nil => remove pipeline from all input repos
			if err := a.fixPipelineInputRepoACLs(pachClient.Ctx(), nil, pipelineInfo); err != nil {
				return nil, grpcutil.ScrubGRPC(err)
			}
			if _, err := pachClient.RevokeAuthToken(pachClient.Ctx(),
				&auth.RevokeAuthTokenRequest{
					Token: pipelinePtr.AuthToken,
				}); err != nil {

				return nil, grpcutil.ScrubGRPC(err)
			}
		}
	}

	// Kill or delete all of the pipeline's jobs
	// TODO(msteffen): a job may be created by the worker master after this step
	// but before the pipeline RC is deleted. Check for orphaned jobs in
	// pollPipelines.
	var eg errgroup.Group
	jobPtr := &pps.EtcdJobInfo{}
	if err := a.jobs.ReadOnly(ctx).GetByIndex(ppsdb.JobsPipelineIndex, request.Pipeline, jobPtr, col.DefaultOptions(), func() error {
		eg.Go(func() error {
			_, err := a.DeleteJob(ctx, &pps.DeleteJobRequest{Job: jobPtr.Job})
			if isNotFoundErr(err) {
				return nil
			}
			return err
		})
		return nil
	}); err != nil {
		return nil, err
	}
	if err := eg.Wait(); err != nil {
		return nil, err
	}

	eg = errgroup.Group{}
	// Delete pipeline branch in SpecRepo (leave commits, to preserve downstream
	// commits)
	eg.Go(func() error {
		return a.sudo(pachClient, func(superUserClient *client.APIClient) error {
			return grpcutil.ScrubGRPC(superUserClient.DeleteBranch(ppsconsts.SpecRepo, request.Pipeline.Name, request.Force))
		})
	})
	// Delete cron input repos
	if !request.KeepRepo {
		pps.VisitInput(pipelineInfo.Input, func(input *pps.Input) {
			if input.Cron != nil {
				eg.Go(func() error {
					return pachClient.DeleteRepo(input.Cron.Repo, request.Force)
				})
			}
		})
	}
	// Delete EtcdPipelineInfo
	eg.Go(func() error {
		if _, err := col.NewSTM(ctx, a.env.GetEtcdClient(), func(stm col.STM) error {
			return a.pipelines.ReadWrite(stm).Delete(request.Pipeline.Name)
		}); err != nil {
			return errors.Wrapf(err, "collection.Delete")
		}
		return nil
	})
	if err := eg.Wait(); err != nil {
		return nil, err
	}
	return &types.Empty{}, nil
}

// StartPipeline implements the protobuf pps.StartPipeline RPC
func (a *apiServer) StartPipeline(ctx context.Context, request *pps.StartPipelineRequest) (response *types.Empty, retErr error) {
	func() { a.Log(request, nil, nil, 0) }()
	defer func(start time.Time) { a.Log(request, response, retErr, time.Since(start)) }(time.Now())
	pachClient := a.env.GetPachClient(ctx)

	// Get request.Pipeline's info
	pipelineInfo, err := a.inspectPipeline(pachClient, request.Pipeline.Name)
	if err != nil {
		return nil, err
	}

	// check if the caller is authorized to update this pipeline
	if err := a.authorizePipelineOp(pachClient, pipelineOpUpdate, pipelineInfo.Input, pipelineInfo.Pipeline.Name); err != nil {
		return nil, err
	}

	// Remove 'Stopped' from the pipeline spec
	pipelineInfo.Stopped = false
	commit, err := a.makePipelineInfoCommit(pachClient, pipelineInfo)
	if err != nil {
		return nil, err
	}
	if a.updatePipelineSpecCommit(pachClient, request.Pipeline.Name, commit); err != nil {
		return nil, err
	}

	// Replace missing branch provenance (removed by StopPipeline)
	provenance := append(branchProvenance(pipelineInfo.Input),
		client.NewBranch(ppsconsts.SpecRepo, pipelineInfo.Pipeline.Name))
	if err := pachClient.CreateBranch(
		request.Pipeline.Name,
		pipelineInfo.OutputBranch,
		pipelineInfo.OutputBranch,
		provenance,
	); err != nil {
		return nil, err
	}
	return &types.Empty{}, nil
}

// StopPipeline implements the protobuf pps.StopPipeline RPC
func (a *apiServer) StopPipeline(ctx context.Context, request *pps.StopPipelineRequest) (response *types.Empty, retErr error) {
	func() { a.Log(request, nil, nil, 0) }()
	defer func(start time.Time) { a.Log(request, response, retErr, time.Since(start)) }(time.Now())
	pachClient := a.env.GetPachClient(ctx)

	// Get request.Pipeline's info
	pipelineInfo, err := a.inspectPipeline(pachClient, request.Pipeline.Name)
	if err != nil {
		return nil, err
	}

	// check if the caller is authorized to update this pipeline
	if err := a.authorizePipelineOp(pachClient, pipelineOpUpdate, pipelineInfo.Input, pipelineInfo.Pipeline.Name); err != nil {
		return nil, err
	}

	// Remove branch provenance (pass branch twice so that it continues to point
	// at the same commit, but also pass empty provenance slice)
	if err := pachClient.CreateBranch(
		request.Pipeline.Name,
		pipelineInfo.OutputBranch,
		pipelineInfo.OutputBranch,
		nil,
	); err != nil {
		return nil, err
	}

	// Update PipelineInfo with new state
	pipelineInfo.Stopped = true
	commit, err := a.makePipelineInfoCommit(pachClient, pipelineInfo)
	if err != nil {
		return nil, err
	}
	if a.updatePipelineSpecCommit(pachClient, request.Pipeline.Name, commit); err != nil {
		return nil, err
	}
	return &types.Empty{}, nil
}

func (a *apiServer) RunPipeline(ctx context.Context, request *pps.RunPipelineRequest) (response *types.Empty, retErr error) {
	func() { a.Log(request, nil, nil, 0) }()
	defer func(start time.Time) { a.Log(request, response, retErr, time.Since(start)) }(time.Now())

	pachClient := a.env.GetPachClient(ctx)
	ctx = pachClient.Ctx() // pachClient will propagate auth info
	pfsClient := pachClient.PfsAPIClient
	ppsClient := pachClient.PpsAPIClient

	pipelineInfo, err := a.inspectPipeline(pachClient, request.Pipeline.Name)
	if err != nil {
		return nil, err
	}
	// make sure the user isn't trying to run pipeline on an empty branch
	branch, err := pfsClient.InspectBranch(ctx, &pfs.InspectBranchRequest{
		Branch: client.NewBranch(request.Pipeline.Name, pipelineInfo.OutputBranch),
	})
	if err != nil {
		return nil, err
	}
	if branch.Head == nil {
		return nil, errors.Errorf("run pipeline needs a pipeline with existing data to run\nnew commits will trigger the pipeline automatically, so this only needs to be used if you need to run the pipeline on an old version of the data, or to rerun an job")
	}

	key := path.Join
	branchProvMap := make(map[string]bool)

	// include the branch and its provenance in the branch provenance map
	branchProvMap[key(branch.Branch.Repo.Name, branch.Name)] = true
	for _, b := range branch.Provenance {
		branchProvMap[key(b.Repo.Name, b.Name)] = true
	}
	if branch.Head != nil {
		headCommitInfo, err := pfsClient.InspectCommit(ctx, &pfs.InspectCommitRequest{
			Commit: client.NewCommit(branch.Branch.Repo.Name, branch.Head.ID),
		})
		if err != nil {
			return nil, err
		}
		for _, prov := range headCommitInfo.Provenance {
			branchProvMap[key(prov.Branch.Repo.Name, prov.Branch.Name)] = true
		}
	}

	// we need to inspect the commit in order to resolve the commit ID, which may have an ancestry tag
	specCommit, err := pfsClient.InspectCommit(ctx, &pfs.InspectCommitRequest{
		Commit: pipelineInfo.SpecCommit,
	})
	if err != nil {
		return nil, err
	}
	provenance := request.Provenance
	provenanceMap := make(map[string]*pfs.CommitProvenance)

	if request.JobID != "" {
		jobInfo, err := ppsClient.InspectJob(ctx, &pps.InspectJobRequest{
			Job: client.NewJob(request.JobID),
		})
		if err != nil {
			return nil, err
		}
		jobOutputCommit, err := pfsClient.InspectCommit(ctx, &pfs.InspectCommitRequest{
			Commit: jobInfo.OutputCommit,
		})
		if err != nil {
			return nil, err
		}
		provenance = append(provenance, jobOutputCommit.Provenance...)
	}

	for _, prov := range provenance {
		if prov == nil {
			return nil, errors.Errorf("request should not contain nil provenance")
		}
		branch := prov.Branch
		if branch == nil || branch.Name == "" {
			if prov.Commit == nil {
				return nil, errors.Errorf("request provenance cannot have both a nil commit and nil branch")
			}
			provCommit, err := pfsClient.InspectCommit(ctx, &pfs.InspectCommitRequest{
				Commit: prov.Commit,
			})
			if err != nil {
				return nil, err
			}
			branch = provCommit.Branch
			prov.Commit = provCommit.Commit
		}
		if branch.Repo == nil {
			return nil, errors.Errorf("request provenance branch must have a non nil repo")
		}
		_, err := pfsClient.InspectRepo(ctx, &pfs.InspectRepoRequest{Repo: branch.Repo})
		if err != nil {
			return nil, err
		}

		// ensure the commit provenance is consistent with the branch provenance
		if len(branchProvMap) != 0 {
			if branch.Repo.Name != ppsconsts.SpecRepo && !branchProvMap[key(branch.Repo.Name, branch.Name)] {
				return nil, errors.Errorf("the commit provenance contains a branch which the pipeline's branch is not provenant on")
			}
		}
		provenanceMap[key(branch.Repo.Name, branch.Name)] = prov
	}

	// fill in the provenance from branches in the provenance that weren't explicitly set in the request
	for _, branchProv := range append(branch.Provenance, branch.Branch) {
		if _, ok := provenanceMap[key(branchProv.Repo.Name, branchProv.Name)]; !ok {
			branchInfo, err := pfsClient.InspectBranch(ctx, &pfs.InspectBranchRequest{
				Branch: client.NewBranch(branchProv.Repo.Name, branchProv.Name),
			})
			if err != nil {
				return nil, err
			}
			if branchInfo.Head == nil {
				continue
			}
			headCommit, err := pfsClient.InspectCommit(ctx, &pfs.InspectCommitRequest{
				Commit: client.NewCommit(branchProv.Repo.Name, branchInfo.Head.ID),
			})
			if err != nil {
				return nil, err
			}
			for _, headProv := range headCommit.Provenance {
				if _, ok := provenanceMap[key(headProv.Branch.Repo.Name, headProv.Branch.Name)]; !ok {
					provenance = append(provenance, headProv)
				}
			}
		}
	}
	// we need to include the spec commit in the provenance, so that the new job is represented by the correct spec commit
	specProvenance := client.NewCommitProvenance(ppsconsts.SpecRepo, request.Pipeline.Name, specCommit.Commit.ID)
	if _, ok := provenanceMap[key(specProvenance.Branch.Repo.Name, specProvenance.Branch.Name)]; !ok {
		provenance = append(provenance, specProvenance)
	}
	if _, err := pachClient.ExecuteInTransaction(func(txnClient *client.APIClient) error {
		newCommit, err := txnClient.PfsAPIClient.StartCommit(txnClient.Ctx(), &pfs.StartCommitRequest{
			Parent: &pfs.Commit{
				Repo: &pfs.Repo{
					Name: request.Pipeline.Name,
				},
			},
			Provenance: provenance,
		})
		if err != nil {
			return err
		}

		// if stats are enabled, then create a stats commit for the job as well
		if pipelineInfo.EnableStats {
			// it needs to additionally be provenant on the commit we just created
			newCommitProv := client.NewCommitProvenance(newCommit.Repo.Name, "", newCommit.ID)
			_, err = txnClient.PfsAPIClient.StartCommit(txnClient.Ctx(), &pfs.StartCommitRequest{
				Parent: &pfs.Commit{
					Repo: &pfs.Repo{
						Name: request.Pipeline.Name,
					},
				},
				Branch:     "stats",
				Provenance: append(provenance, newCommitProv),
			})
			if err != nil {
				return err
			}
		}
		return nil
	}); err != nil {
		return nil, err
	}

	return &types.Empty{}, nil
}

func (a *apiServer) RunCron(ctx context.Context, request *pps.RunCronRequest) (response *types.Empty, retErr error) {
	func() { a.Log(request, nil, nil, 0) }()
	defer func(start time.Time) { a.Log(request, response, retErr, time.Since(start)) }(time.Now())

	pachClient := a.env.GetPachClient(ctx)

	pipelineInfo, err := a.inspectPipeline(pachClient, request.Pipeline.Name)
	if err != nil {
		return nil, err
	}

	if pipelineInfo.Input == nil {
		return nil, errors.Errorf("pipeline must have a cron input")
	}

	// find any cron inputs
	var crons []*pps.CronInput
	pps.VisitInput(pipelineInfo.Input, func(in *pps.Input) {
		if in.Cron != nil {
			crons = append(crons, in.Cron)
		}
	})

	if len(crons) < 1 {
		return nil, errors.Errorf("pipeline must have a cron input")
	}

	txn, err := pachClient.StartTransaction()
	if err != nil {
		return nil, err
	}

	// We need all the DeleteFile and the PutFile requests to happen atomicly
	txnClient := pachClient.WithTransaction(txn)

	// make a tick on each cron input
	for _, cron := range crons {
		// TODO: This isn't transactional, we could support a transactional modify file through the fileset API though.
		if err := txnClient.WithModifyFileClient(cron.Repo, "master", func(mfc client.ModifyFileClient) error {
			if cron.Overwrite {
				// get rid of any files, so the new file "overwrites" previous runs
				err = mfc.DeleteFile("/")
				if err != nil && !isNotFoundErr(err) && !pfsServer.IsNoHeadErr(err) {
					return errors.Wrapf(err, "delete error")
				}
			}
			// Put in an empty file named by the timestamp
			if err := mfc.PutFile(time.Now().Format(time.RFC3339), strings.NewReader("")); err != nil {
				return errors.Wrapf(err, "put error")
			}
			return nil
		}); err != nil {
			return nil, err
		}
	}

	_, err = txnClient.FinishTransaction(txn)
	if err != nil {
		return nil, err
	}
	return &types.Empty{}, nil
}

// CreateSecret implements the protobuf pps.CreateSecret RPC
func (a *apiServer) CreateSecret(ctx context.Context, request *pps.CreateSecretRequest) (response *types.Empty, retErr error) {
	func() { a.Log(request, nil, nil, 0) }()
	defer func(start time.Time) { a.Log(request, response, retErr, time.Since(start)) }(time.Now())
	metricsFn := metrics.ReportUserAction(ctx, a.reporter, "CreateSecret")
	defer func(start time.Time) { metricsFn(start, retErr) }(time.Now())

	var s v1.Secret
	if err := json.Unmarshal(request.GetFile(), &s); err != nil {
		return nil, errors.Wrapf(err, "failed to unmarshal secret")
	}

	labels := s.GetLabels()
	if labels["suite"] != "" && labels["suite"] != "pachyderm" {
		return nil, errors.Errorf("invalid suite label set on secret: suite=%s", labels["suite"])
	}
	if labels == nil {
		labels = map[string]string{}
	}
	labels["suite"] = "pachyderm"
	labels["secret-source"] = "pachyderm-user"
	s.SetLabels(labels)

	if _, err := a.env.GetKubeClient().CoreV1().Secrets(a.namespace).Create(&s); err != nil {
		return nil, errors.Wrapf(err, "failed to create secret")
	}
	return &types.Empty{}, nil
}

// DeleteSecret implements the protobuf pps.DeleteSecret RPC
func (a *apiServer) DeleteSecret(ctx context.Context, request *pps.DeleteSecretRequest) (response *types.Empty, retErr error) {
	func() { a.Log(request, nil, nil, 0) }()
	defer func(start time.Time) { a.Log(request, response, retErr, time.Since(start)) }(time.Now())
	metricsFn := metrics.ReportUserAction(ctx, a.reporter, "DeleteSecret")
	defer func(start time.Time) { metricsFn(start, retErr) }(time.Now())

	if err := a.env.GetKubeClient().CoreV1().Secrets(a.namespace).Delete(request.Secret.Name, &metav1.DeleteOptions{}); err != nil {
		return nil, errors.Wrapf(err, "failed to delete secret")
	}
	return &types.Empty{}, nil
}

// InspectSecret implements the protobuf pps.InspectSecret RPC
func (a *apiServer) InspectSecret(ctx context.Context, request *pps.InspectSecretRequest) (response *pps.SecretInfo, retErr error) {
	func() { a.Log(request, nil, nil, 0) }()
	defer func(start time.Time) { a.Log(request, response, retErr, time.Since(start)) }(time.Now())
	metricsFn := metrics.ReportUserAction(ctx, a.reporter, "InspectSecret")
	defer func(start time.Time) { metricsFn(start, retErr) }(time.Now())

	secret, err := a.env.GetKubeClient().CoreV1().Secrets(a.namespace).Get(request.Secret.Name, metav1.GetOptions{})
	if err != nil {
		return nil, errors.Wrapf(err, "failed to get secret")
	}
	creationTimestamp, err := ptypes.TimestampProto(secret.GetCreationTimestamp().Time)
	if err != nil {
		return nil, errors.Errorf("failed to parse creation timestamp")
	}
	return &pps.SecretInfo{
		Secret: &pps.Secret{
			Name: secret.Name,
		},
		Type: string(secret.Type),
		CreationTimestamp: &types.Timestamp{
			Seconds: creationTimestamp.GetSeconds(),
			Nanos:   creationTimestamp.GetNanos(),
		},
	}, nil
}

// ListSecret implements the protobuf pps.ListSecret RPC
func (a *apiServer) ListSecret(ctx context.Context, in *types.Empty) (response *pps.SecretInfos, retErr error) {
	func() { a.Log(nil, nil, nil, 0) }()
	defer func(start time.Time) { a.Log(nil, response, retErr, time.Since(start)) }(time.Now())
	metricsFn := metrics.ReportUserAction(ctx, a.reporter, "ListSecret")
	defer func(start time.Time) { metricsFn(start, retErr) }(time.Now())

	secrets, err := a.env.GetKubeClient().CoreV1().Secrets(a.namespace).List(metav1.ListOptions{
		LabelSelector: "secret-source=pachyderm-user",
	})
	if err != nil {
		return nil, errors.Wrapf(err, "failed to list secrets")
	}
	secretInfos := []*pps.SecretInfo{}
	for _, s := range secrets.Items {
		creationTimestamp, err := ptypes.TimestampProto(s.GetCreationTimestamp().Time)
		if err != nil {
			return nil, errors.Errorf("failed to parse creation timestamp")
		}
		secretInfos = append(secretInfos, &pps.SecretInfo{
			Secret: &pps.Secret{
				Name: s.Name,
			},
			Type: string(s.Type),
			CreationTimestamp: &types.Timestamp{
				Seconds: creationTimestamp.GetSeconds(),
				Nanos:   creationTimestamp.GetNanos(),
			},
		})
	}

	return &pps.SecretInfos{
		SecretInfo: secretInfos,
	}, nil
}

// DeleteAll implements the protobuf pps.DeleteAll RPC
func (a *apiServer) DeleteAll(ctx context.Context, request *types.Empty) (response *types.Empty, retErr error) {
	func() { a.Log(request, nil, nil, 0) }()
	defer func(start time.Time) { a.Log(request, response, retErr, time.Since(start)) }(time.Now())
	pachClient := a.env.GetPachClient(ctx)
	ctx = pachClient.Ctx() // pachClient will propagate auth info

	if _, err := a.DeletePipeline(ctx, &pps.DeletePipelineRequest{All: true, Force: true}); err != nil {
		return nil, err
	}

	if err := a.env.GetKubeClient().CoreV1().Secrets(a.namespace).DeleteCollection(&metav1.DeleteOptions{}, metav1.ListOptions{
		LabelSelector: "secret-source=pachyderm-user",
	}); err != nil {
		return nil, err
	}

	// PFS doesn't delete the spec repo, so do it here
	if err := pachClient.DeleteRepo(ppsconsts.SpecRepo, true); err != nil && !isNotFoundErr(err) {
		return nil, err
	}
	if _, err := pachClient.PfsAPIClient.CreateRepo(
		pachClient.Ctx(),
		&pfs.CreateRepoRequest{
			Repo:        client.NewRepo(ppsconsts.SpecRepo),
			Update:      true,
			Description: ppsconsts.SpecRepoDesc,
		},
	); err != nil {
		return nil, err
	}
	return &types.Empty{}, nil
}

// ActivateAuth implements the protobuf pps.ActivateAuth RPC
func (a *apiServer) ActivateAuth(ctx context.Context, req *pps.ActivateAuthRequest) (resp *pps.ActivateAuthResponse, retErr error) {
	func() { a.Log(req, nil, nil, 0) }()
	defer func(start time.Time) { a.Log(req, resp, retErr, time.Since(start)) }(time.Now())
	pachClient := a.env.GetPachClient(ctx)

	// Set the permissions on the spec repo so anyone can read it
	if err := pachClient.ModifyRepoRoleBinding(ppsconsts.SpecRepo, auth.AllClusterUsersSubject, []string{auth.RepoReaderRole}); err != nil {
		return nil, errors.Wrapf(grpcutil.ScrubGRPC(err), "cannot configure role binding on spec repo")
	}

	// Set the permissions on the spec repo so the PPS user can write to it
	if err := pachClient.ModifyRepoRoleBinding(ppsconsts.SpecRepo, auth.PpsUser, []string{auth.RepoWriterRole}); err != nil {
		return nil, errors.Wrapf(grpcutil.ScrubGRPC(err), "cannot configure role binding on spec repo")
	}

	// Unauthenticated users can't create new pipelines or repos, and users can't
	// log in while auth is in an intermediate state, so 'pipelines' is exhaustive
	var pipelines []*pps.PipelineInfo
	pipelines, err := pachClient.ListPipeline()
	if err != nil {
		return nil, errors.Wrapf(grpcutil.ScrubGRPC(err), "cannot get list of pipelines to update")
	}

	var eg errgroup.Group
	for _, pipeline := range pipelines {
		pipeline := pipeline
		pipelineName := pipeline.Pipeline.Name
		// 1) Create a new auth token for 'pipeline' and attach it, so that the
		// pipeline can authenticate as itself when it needs to read input data
		eg.Go(func() error {
			tokenResp, err := pachClient.GetAuthToken(pachClient.Ctx(), &auth.GetAuthTokenRequest{
				Subject: auth.PipelinePrefix + pipelineName,
			})
			if err != nil {
				return errors.Wrapf(grpcutil.ScrubGRPC(err), "could not generate pipeline auth token")
			}
			_, err = col.NewSTM(ctx, a.env.GetEtcdClient(), func(stm col.STM) error {
				var pipelinePtr pps.EtcdPipelineInfo

				if err := a.pipelines.ReadWrite(stm).Update(pipelineName, &pipelinePtr, func() error {
					pipelinePtr.AuthToken = tokenResp.Token
					return nil
				}); err != nil {
					return errors.Wrapf(err, "could not update \"%s\" with new auth token", pipelineName)
				}
				return nil
			})
			return err
		})
		// put 'pipeline' on relevant ACLs
		if err := a.fixPipelineInputRepoACLs(ctx, pipeline, nil); err != nil {
			return nil, err
		}
	}
	if err := eg.Wait(); err != nil {
		return nil, err
	}
	return &pps.ActivateAuthResponse{}, nil
}

func isAlreadyExistsErr(err error) bool {
	return err != nil && strings.Contains(err.Error(), "already exists")
}

func isNotFoundErr(err error) bool {
	return err != nil && strings.Contains(err.Error(), "not found")
}

func (a *apiServer) updatePipelineSpecCommit(pachClient *client.APIClient, pipelineName string, commit *pfs.Commit) error {
	_, err := col.NewSTM(pachClient.Ctx(), a.env.GetEtcdClient(), func(stm col.STM) error {
		pipelines := a.pipelines.ReadWrite(stm)
		pipelinePtr := &pps.EtcdPipelineInfo{}
		if err := pipelines.Get(pipelineName, pipelinePtr); err != nil {
			return err
		}
		pipelinePtr.SpecCommit = commit
		return pipelines.Put(pipelineName, pipelinePtr)
	})
	if isNotFoundErr(err) {
		return newErrPipelineNotFound(pipelineName)
	}
	return err
}

// RepoNameToEnvString is a helper which uppercases a repo name for
// use in environment variable names.
func RepoNameToEnvString(repoName string) string {
	return strings.ToUpper(repoName)
}

func (a *apiServer) rcPods(rcName string) ([]v1.Pod, error) {
	podList, err := a.env.GetKubeClient().CoreV1().Pods(a.namespace).List(metav1.ListOptions{
		TypeMeta: metav1.TypeMeta{
			Kind:       "ListOptions",
			APIVersion: "v1",
		},
		LabelSelector: metav1.FormatLabelSelector(metav1.SetAsLabelSelector(map[string]string{"app": rcName})),
	})
	if err != nil {
		return nil, err
	}
	return podList.Items, nil
}

func (a *apiServer) resolveCommit(pachClient *client.APIClient, commit *pfs.Commit) (*pfs.Commit, error) {
	ci, err := pachClient.InspectCommit(commit.Repo.Name, commit.ID)
	if err != nil {
		return nil, err
	}
	return ci.Commit, nil
}

func labels(app string) map[string]string {
	return map[string]string{
		"app":       app,
		"suite":     suite,
		"component": "worker",
	}
}<|MERGE_RESOLUTION|>--- conflicted
+++ resolved
@@ -2510,19 +2510,6 @@
 		// ensure field names and enum values match with --raw output
 		enc = serde.NewJSONEncoder(&jsonBuffer, serde.WithOrigName(true))
 	}
-<<<<<<< HEAD
-	return a.listPipelinePtr(pachClient, request.Pipeline, request.History,
-		func(ptr *pps.EtcdPipelineInfo) error {
-			var pipelineInfo *pps.PipelineInfo
-			var err error
-			if request.AllowIncomplete {
-				pipelineInfo, err = ppsutil.GetPipelineInfoAllowIncomplete(pachClient, ptr)
-				if err != nil {
-					return err
-				}
-			} else {
-				pipelineInfo, err = ppsutil.GetPipelineInfo(pachClient, ptr)
-=======
 	filterPipeline := func(pipelineInfo *pps.PipelineInfo) bool {
 		if jqCode != nil {
 			jsonBuffer.Reset()
@@ -2570,7 +2557,6 @@
 		eg.Go(func() error {
 			for info := range etcdInfos {
 				pinfo, err := a.resolvePipelineInfo(pachClient, request.AllowIncomplete, info.name, info.ptr)
->>>>>>> b9b959fc
 				if err != nil {
 					return err
 				}
