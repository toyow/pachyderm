package watch

import etcd "github.com/coreos/etcd/clientv3"

// OpOption is a simple typedef for etcd.OpOption.
type OpOption struct {
	Get   etcd.OpOption
	Watch etcd.OpOption
}

// WithFilterPut discards PUT events from the watcher.
func WithFilterPut() OpOption {
<<<<<<< HEAD
	return OpOption(etcd.WithFilterPut())
}

// WithFilterDelete discards DELETE events from the watcher.
func WithFilterDelete() OpOption {
	return OpOption(etcd.WithFilterDelete())
=======
	return OpOption{Watch: etcd.WithFilterPut(), Get: nil}
}

// WithSort specifies the sort to use for the watcher
func WithSort(sortBy etcd.SortTarget, sortOrder etcd.SortOrder) OpOption {
	return OpOption{Get: etcd.WithSort(sortBy, sortOrder), Watch: nil}
>>>>>>> f03457d1
}<|MERGE_RESOLUTION|>--- conflicted
+++ resolved
@@ -10,19 +10,15 @@
 
 // WithFilterPut discards PUT events from the watcher.
 func WithFilterPut() OpOption {
-<<<<<<< HEAD
-	return OpOption(etcd.WithFilterPut())
-}
-
-// WithFilterDelete discards DELETE events from the watcher.
-func WithFilterDelete() OpOption {
-	return OpOption(etcd.WithFilterDelete())
-=======
 	return OpOption{Watch: etcd.WithFilterPut(), Get: nil}
 }
 
 // WithSort specifies the sort to use for the watcher
 func WithSort(sortBy etcd.SortTarget, sortOrder etcd.SortOrder) OpOption {
 	return OpOption{Get: etcd.WithSort(sortBy, sortOrder), Watch: nil}
->>>>>>> f03457d1
+}
+
+// WithFilterDelete discards DELETE events from the watcher.
+func WithFilterDelete() OpOption {
+	return OpOption{Watch: etcd.WithFilterDelete()}
 }