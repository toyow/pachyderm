package cmds

import (
	"bytes"
	"encoding/base64"
	"fmt"
	"net/url"
	"os"
	"strconv"
	"strings"
	"time"

	"github.com/pachyderm/pachyderm/src/client/version"
	"github.com/pachyderm/pachyderm/src/server/pkg/cmdutil"
	"github.com/pachyderm/pachyderm/src/server/pkg/deploy"
	"github.com/pachyderm/pachyderm/src/server/pkg/deploy/assets"
	_metrics "github.com/pachyderm/pachyderm/src/server/pkg/metrics"

	"github.com/spf13/cobra"
	"go.pedge.io/pkg/cobra"
)

func maybeKcCreate(dryRun bool, manifest *bytes.Buffer) error {
	if dryRun {
		_, err := os.Stdout.Write(manifest.Bytes())
		return err
	}
	return cmdutil.RunIO(
		cmdutil.IO{
			Stdin:  manifest,
			Stdout: os.Stdout,
			Stderr: os.Stderr,
		}, "kubectl", "create", "-f", "-")
}

// DeployCmd returns a cobra.Command to deploy pachyderm.
func DeployCmd(noMetrics *bool) *cobra.Command {
	metrics := !*noMetrics
	var pachdShards int
	var hostPath string
	var dev bool
	var dryRun bool
	var secure bool
<<<<<<< HEAD
	var etcdNodes int
=======
	var blockCacheSize string
>>>>>>> d81f5b55
	var logLevel string
	var persistentDiskBackend string
	var objectStoreBackend string
	var opts *assets.AssetOpts

	deployLocal := &cobra.Command{
		Use:   "local",
		Short: "Deploy a single-node Pachyderm cluster with local metadata storage.",
		Long:  "Deploy a single-node Pachyderm cluster with local metadata storage.",
		Run: cmdutil.RunBoundedArgs(0, 0, func(args []string) (retErr error) {
			if metrics && !dev {
				metricsFn := _metrics.ReportAndFlushUserAction("Deploy")
				defer func(start time.Time) { metricsFn(start, retErr) }(time.Now())
			}
			manifest := &bytes.Buffer{}
			if dev {
				opts.Version = deploy.DevVersionTag
			}
			if err := assets.WriteLocalAssets(manifest, opts, hostPath); err != nil {
				return err
			}
			return maybeKcCreate(dryRun, manifest)
		}),
	}
	deployLocal.Flags().StringVar(&hostPath, "host-path", "/var/pachyderm", "Location on the host machine where PFS metadata will be stored.")
	deployLocal.Flags().BoolVarP(&dev, "dev", "d", false, "Don't use a specific version of pachyderm/pachd.")

	deployGoogle := &cobra.Command{
		Use:   "google <GCS bucket> <GCE persistent disks> <size of disks (in GB)>",
		Short: "Deploy a Pachyderm cluster running on GCP.",
		Long: "Deploy a Pachyderm cluster running on GCP.\n" +
			"Arguments are:\n" +
			"  <GCS bucket>: A GCS bucket where Pachyderm will store PFS data.\n" +
			"  <GCE persistent disks>: A comma-separated list of GCE persistent disks, one per etcd node (see --etcd-nodes).\n" +
			"  <size of disks>: Size of GCE persistent disks in GB (assumed to all be the same).\n",
		Run: cmdutil.RunBoundedArgs(3, 3, func(args []string) (retErr error) {
			if metrics && !dev {
				metricsFn := _metrics.ReportAndFlushUserAction("Deploy")
				defer func(start time.Time) { metricsFn(start, retErr) }(time.Now())
			}
			volumeNames := strings.Split(args[1], ",")
			volumeSize, err := strconv.Atoi(args[2])
			if err != nil {
				return fmt.Errorf("volume size needs to be an integer; instead got %v", args[2])
			}
			manifest := &bytes.Buffer{}
			if err = assets.WriteGoogleAssets(manifest, opts, args[0], volumeNames, volumeSize); err != nil {
				return err
			}
			return maybeKcCreate(dryRun, manifest)
		}),
	}

	deployCustom := &cobra.Command{
		Use:   "custom --persistent-disk <persistent disk backend> --object-store <object store backend> <persistent disk args> <object store args>",
		Short: "(in progress) Deploy a custom Pachyderm cluster configuration",
		Long: "(in progress) Deploy a custom Pachyderm cluster configuration.\n" +
			"If <object store backend> is \"s3\", then the arguments are:\n" +
			"    <volumes> <size of volumes (in GB)> <bucket> <id> <secret> <endpoint>\n",
		Run: pkgcobra.RunBoundedArgs(pkgcobra.Bounds{Min: 4, Max: 7}, func(args []string) (retErr error) {
			if metrics && !dev {
				metricsFn := _metrics.ReportAndFlushUserAction("Deploy")
				defer func(start time.Time) { metricsFn(start, retErr) }(time.Now())
			}
			manifest := &bytes.Buffer{}
			err := assets.WriteCustomAssets(manifest, opts, args, objectStoreBackend, persistentDiskBackend, secure)
			if err != nil {
				return err
			}
			return maybeKcCreate(dryRun, manifest)
		}),
	}
	deployCustom.Flags().BoolVarP(&secure, "secure", "s", false, "Enable secure access to a Minio server.")
	deployCustom.Flags().StringVar(&persistentDiskBackend, "persistent-disk", "aws",
		"(required) Backend providing persistent local volumes to stateful pods. "+
			"One of: aws, google, or azure.")
	deployCustom.Flags().StringVar(&objectStoreBackend, "object-store", "s3",
		"(required) Backend providing an object-storage API to pachyderm. One of: "+
			"s3, gcs, or azure-blob.")

	deployAmazon := &cobra.Command{
		Use:   "amazon <S3 bucket> <id> <secret> <token> <region> <EBS volume names> <size of volumes (in GB)>",
		Short: "Deploy a Pachyderm cluster running on AWS.",
		Long: "Deploy a Pachyderm cluster running on AWS. Arguments are:\n" +
			"  <S3 bucket>: An S3 bucket where Pachyderm will store PFS data.\n" +
			"  <id>, <secret>, <token>: Session token details, used for authorization. You can get these by running 'aws sts get-session-token'\n" +
			"  <region>: The aws region where pachyderm is being deployed (e.g. us-west-1)\n" +
			"  <EBS volume names>: A comma-separated list of EBS volumes, one per etcd node (see --etcd-nodes).\n" +
			"  <size of volumes>: Size of EBS volumes, in GB (assumed to all be the same).\n",
		Run: cmdutil.RunBoundedArgs(7, 7, func(args []string) (retErr error) {
			if metrics && !dev {
				metricsFn := _metrics.ReportAndFlushUserAction("Deploy")
				defer func(start time.Time) { metricsFn(start, retErr) }(time.Now())
			}
			volumeNames := strings.Split(args[5], ",")
			volumeSize, err := strconv.Atoi(args[6])
			if err != nil {
				return fmt.Errorf("volume size needs to be an integer; instead got %v", args[6])
			}
			manifest := &bytes.Buffer{}
			if err = assets.WriteAmazonAssets(manifest, opts, args[0], args[1], args[2], args[3], args[4], volumeNames, volumeSize); err != nil {
				return err
			}
			return maybeKcCreate(dryRun, manifest)
		}),
	}

	deployMicrosoft := &cobra.Command{
		Use:   "microsoft <container> <storage account name> <storage account key> <volume URIs> <size of volumes (in GB)>",
		Short: "Deploy a Pachyderm cluster running on Microsoft Azure.",
		Long: "Deploy a Pachyderm cluster running on Microsoft Azure. Arguments are:\n" +
			"  <container>: An Azure container where Pachyderm will store PFS data.\n" +
			"  <volume URIs>: A comma-separated list of persistent volumes, one per etcd node (see --etcd-nodes).\n" +
			"  <size of volumes>: Size of persistent volumes, in GB (assumed to all be the same).\n",
		Run: cmdutil.RunBoundedArgs(5, 5, func(args []string) (retErr error) {
			if metrics && !dev {
				metricsFn := _metrics.ReportAndFlushUserAction("Deploy")
				defer func(start time.Time) { metricsFn(start, retErr) }(time.Now())
			}
			if _, err := base64.StdEncoding.DecodeString(args[2]); err != nil {
				return fmt.Errorf("storage-account-key needs to be base64 encoded; instead got '%v'", args[2])
			}
			volumeURIs := strings.Split(args[3], ",")
			for i, uri := range volumeURIs {
				tempURI, err := url.ParseRequestURI(uri)
				if err != nil {
					return fmt.Errorf("All volume-uris needs to be a well-formed URI; instead got '%v'", uri)
				}
				volumeURIs[i] = tempURI.String()
			}
			volumeSize, err := strconv.Atoi(args[4])
			if err != nil {
				return fmt.Errorf("volume size needs to be an integer; instead got %v", args[4])
			}
			manifest := &bytes.Buffer{}
			if err = assets.WriteMicrosoftAssets(manifest, opts, args[0], args[1], args[2], volumeURIs, volumeSize); err != nil {
				return err
			}
			return maybeKcCreate(dryRun, manifest)
		}),
	}

	deploy := &cobra.Command{
		Use:   "deploy amazon|google|microsoft|basic",
		Short: "Deploy a Pachyderm cluster.",
		Long:  "Deploy a Pachyderm cluster.",
		PersistentPreRun: cmdutil.Run(func([]string) error {
			opts = &assets.AssetOpts{
<<<<<<< HEAD
				PachdShards: uint64(pachdShards),
				Version:     version.PrettyPrintVersion(version.Version),
				LogLevel:    logLevel,
				Metrics:     metrics,
				EtcdNodes:   etcdNodes,
=======
				PachdShards:    uint64(pachdShards),
				Version:        version.PrettyPrintVersion(version.Version),
				LogLevel:       logLevel,
				Metrics:        metrics,
				BlockCacheSize: blockCacheSize,
>>>>>>> d81f5b55
			}
			return nil
		}),
	}
	deploy.PersistentFlags().IntVar(&pachdShards, "shards", 16, "Number of Pachd nodes (stateless Pachyderm API servers).")
	deploy.PersistentFlags().IntVar(&etcdNodes, "etcd-nodes", 1, "Number of Etcd "+
		"nodes. Note that setting this to a value larger than 1 will deploy "+
		"etcd as a kubernetes StatefulSet, which is a beta kubernetes feature, and "+
		"might be incompatible with kubernetes versions larger than 1.5.1")
	deploy.PersistentFlags().BoolVar(&dryRun, "dry-run", false, "Don't actually deploy pachyderm to Kubernetes, instead just print the manifest.")
	deploy.PersistentFlags().StringVar(&logLevel, "log-level", "info", "The level of log messages to print options are, from least to most verbose: \"error\", \"info\", \"debug\".")
	deploy.PersistentFlags().StringVar(&blockCacheSize, "block-cache-size", "5G", "Size of in-memory cache to use for blocks. "+
		"Size is specified in bytes, with allowed SI suffixes (M, K, G, Mi, Ki, Gi, etc).")
	deploy.AddCommand(deployLocal)
	deploy.AddCommand(deployAmazon)
	deploy.AddCommand(deployGoogle)
	deploy.AddCommand(deployMicrosoft)
	deploy.AddCommand(deployCustom)
	return deploy
}

// Cmds returns a cobra commands for deploying Pachyderm clusters.
func Cmds(noMetrics *bool) []*cobra.Command {
	deploy := DeployCmd(noMetrics)
	undeploy := &cobra.Command{
		Use:   "undeploy",
		Short: "Tear down a deployed Pachyderm cluster.",
		Long:  "Tear down a deployed Pachyderm cluster.",
		Run: cmdutil.RunBoundedArgs(0, 0, func(args []string) error {
			io := cmdutil.IO{
				Stdout: os.Stdout,
				Stderr: os.Stderr,
			}
			if err := cmdutil.RunIO(io, "kubectl", "delete", "job", "-l", "suite=pachyderm"); err != nil {
				return err
			}
			if err := cmdutil.RunIO(io, "kubectl", "delete", "all", "-l", "suite=pachyderm"); err != nil {
				return err
			}
			if err := cmdutil.RunIO(io, "kubectl", "delete", "pv", "-l", "suite=pachyderm"); err != nil {
				return err
			}
			if err := cmdutil.RunIO(io, "kubectl", "delete", "pvc", "-l", "suite=pachyderm"); err != nil {
				return err
			}
			if err := cmdutil.RunIO(io, "kubectl", "delete", "sa", "-l", "suite=pachyderm"); err != nil {
				return err
			}
			if err := cmdutil.RunIO(io, "kubectl", "delete", "secret", "-l", "suite=pachyderm"); err != nil {
				return err
			}
			return nil
		}),
	}
	return []*cobra.Command{deploy, undeploy}
}<|MERGE_RESOLUTION|>--- conflicted
+++ resolved
@@ -41,11 +41,8 @@
 	var dev bool
 	var dryRun bool
 	var secure bool
-<<<<<<< HEAD
 	var etcdNodes int
-=======
 	var blockCacheSize string
->>>>>>> d81f5b55
 	var logLevel string
 	var persistentDiskBackend string
 	var objectStoreBackend string
@@ -194,19 +191,12 @@
 		Long:  "Deploy a Pachyderm cluster.",
 		PersistentPreRun: cmdutil.Run(func([]string) error {
 			opts = &assets.AssetOpts{
-<<<<<<< HEAD
-				PachdShards: uint64(pachdShards),
-				Version:     version.PrettyPrintVersion(version.Version),
-				LogLevel:    logLevel,
-				Metrics:     metrics,
-				EtcdNodes:   etcdNodes,
-=======
 				PachdShards:    uint64(pachdShards),
 				Version:        version.PrettyPrintVersion(version.Version),
 				LogLevel:       logLevel,
 				Metrics:        metrics,
 				BlockCacheSize: blockCacheSize,
->>>>>>> d81f5b55
+				EtcdNodes:      etcdNodes,
 			}
 			return nil
 		}),
