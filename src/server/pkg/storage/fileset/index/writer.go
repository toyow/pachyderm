package index

import (
	"context"
	"sync"

	"github.com/pachyderm/pachyderm/src/client/pkg/pbutil"
	"github.com/pachyderm/pachyderm/src/server/pkg/storage/chunk"
	"github.com/pachyderm/pachyderm/src/server/pkg/uuid"
)

var (
	averageBits = 20
)

type levelWriter struct {
	cw      *chunk.Writer
	pbw     pbutil.Writer
	lastIdx *Index
}

type data struct {
	idx   *Index
	level int
}

// Writer is used for creating a multilevel index into a serialized file set.
// Each index level is a stream of byte length encoded index entries that are stored in chunk storage.
type Writer struct {
	ctx    context.Context
	chunks *chunk.Storage
	tmpID  string

	mu     sync.Mutex
	levels []*levelWriter
	closed bool
	root   *Index
}

// NewWriter create a new Writer.
func NewWriter(ctx context.Context, chunks *chunk.Storage, tmpID string) *Writer {
	return &Writer{
		ctx:    ctx,
		chunks: chunks,
		tmpID:  tmpID,
	}
}

<<<<<<< HEAD
// WriteIndexes writes a set of index entries.
=======
// WriteIndex writes a set of index entries.
>>>>>>> fb0c384e
func (w *Writer) WriteIndex(idx *Index) error {
	w.mu.Lock()
	defer w.mu.Unlock()
	w.setupLevels()
	unresolveParts(idx)
	return w.writeIndex(idx, 0)
}

func (w *Writer) setupLevels() {
	// Setup the first index level.
	if w.levels == nil {
		cw := w.chunks.NewWriter(w.ctx, w.tmpID, w.callback(0), chunk.WithRollingHashConfig(averageBits, 0))
		w.levels = append(w.levels, &levelWriter{
			cw:  cw,
			pbw: pbutil.NewWriter(cw),
		})
	}
}

func (w *Writer) writeIndex(idx *Index, level int) error {
	l := w.levels[level]
	var refDataRefs []*chunk.DataRef
	if idx.Range != nil {
		refDataRefs = []*chunk.DataRef{idx.Range.ChunkRef}
	}
	if idx.File != nil {
		for _, part := range idx.File.Parts {
			refDataRefs = append(refDataRefs, part.DataRefs...)
		}
	}
	// Create an annotation for each index.
	if err := l.cw.Annotate(&chunk.Annotation{
		RefDataRefs: refDataRefs,
		Data: &data{
			idx:   idx,
			level: level,
		},
	}); err != nil {
		return err
	}
	_, err := l.pbw.Write(idx)
	return err
}

func (w *Writer) callback(level int) chunk.WriterCallback {
	return func(annotations []*chunk.Annotation) error {
		w.mu.Lock()
		defer w.mu.Unlock()
		if len(annotations) == 0 {
			return nil
		}
		lw := w.levels[level]
		// Extract first and last index and setup file range.
		idx := annotations[0].Data.(*data).idx
		dataRef := annotations[0].NextDataRef
		// Edge case handling.
		if len(annotations) > 1 {
			// Skip the first index if it started in the previous chunk.
			if lw.lastIdx != nil && idx.Path == lw.lastIdx.Path {
				idx = annotations[1].Data.(*data).idx
				dataRef = annotations[1].NextDataRef
			}
		}
		lw.lastIdx = annotations[len(annotations)-1].Data.(*data).idx
		// Set standard fields in index.
		lastPath := lw.lastIdx.Path
		if lw.lastIdx.Range != nil {
			lastPath = lw.lastIdx.Range.LastPath
		}
		idx.Range = &Range{
			Offset:   dataRef.OffsetBytes,
			LastPath: lastPath,
			ChunkRef: chunk.Reference(dataRef),
		}
		// Set the root index when the writer is closed and we are at the top index level.
		if w.closed {
			w.root = idx
		}
		// Create next index level if it does not exist.
		if level == len(w.levels)-1 {
			cw := w.chunks.NewWriter(w.ctx, uuid.NewWithoutDashes(), w.callback(level+1), chunk.WithRollingHashConfig(averageBits, int64(level+1)))
			w.levels = append(w.levels, &levelWriter{
				cw:  cw,
				pbw: pbutil.NewWriter(cw),
			})
		}
		// Write index entry in next index level.
		return w.writeIndex(idx, level+1)
	}
}

// Close finishes the index, and returns the serialized top index level.
func (w *Writer) Close() (ret *Index, retErr error) {
	w.mu.Lock()
	w.closed = true
	w.mu.Unlock()

	// Note: new levels can be created while closing, so the number of iterations
	// necessary can increase as the levels are being closed. Levels stop getting
	// created when the top level chunk writer has been closed and the number of
	// annotations and chunks it has is one (one annotation in one chunk).
	for i := 0; i < len(w.levels); i++ {
		w.mu.Lock()
		l := w.levels[i]
		w.mu.Unlock()
		if err := l.cw.Close(); err != nil {
			return nil, err
		}
		if l.cw.AnnotationCount() == 1 && l.cw.ChunkCount() == 1 {
			break
		}
	}
	return w.root, nil
}<|MERGE_RESOLUTION|>--- conflicted
+++ resolved
@@ -46,11 +46,7 @@
 	}
 }
 
-<<<<<<< HEAD
-// WriteIndexes writes a set of index entries.
-=======
-// WriteIndex writes a set of index entries.
->>>>>>> fb0c384e
+// WriteIndex writes an index entry.
 func (w *Writer) WriteIndex(idx *Index) error {
 	w.mu.Lock()
 	defer w.mu.Unlock()
