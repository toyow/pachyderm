// Package sync provides utility functions similar to `git pull/push` for PFS
package sync

import (
	"os"
	"path/filepath"
	"syscall"

	pachclient "github.com/pachyderm/pachyderm/src/client"
	"github.com/pachyderm/pachyderm/src/client/pfs"
	"github.com/pachyderm/pachyderm/src/server/pkg/obj"

	log "github.com/Sirupsen/logrus"
	"golang.org/x/sync/errgroup"
)

// Pull downloads a subtree of a commit
//
// root is the local path you want to pull the data to

// commit is the commit you want to clone
//
// path is the path of the subtree that we are downloading
//
// pipes causes the function to create named pipes in place of files, thus
// lazily downloading the data as it's needed
<<<<<<< HEAD
func Pull(ctx context.Context, client pfs.APIClient, root string, commit *pfs.Commit, path string, pipes bool) error {
	if err := os.MkdirAll(filepath.Join(root, path), 0777); err != nil {
		return err
	}

	fileInfos, err := client.ListFile(ctx, &pfs.ListFileRequest{
		File: &pfs.File{
			Commit: commit,
			Path:   path,
		},
	})
=======
func Pull(client *pachclient.APIClient, root string, commit *pfs.Commit, diffMethod *pfs.DiffMethod, shard *pfs.Shard, pipes bool) error {
	return pullDir(client, root, commit, diffMethod, shard, "/", pipes)
}

func pullDir(client *pachclient.APIClient, root string, commit *pfs.Commit, diffMethod *pfs.DiffMethod, shard *pfs.Shard, dir string, pipes bool) error {
	if err := os.MkdirAll(filepath.Join(root, dir), 0777); err != nil {
		return err
	}

	fromCommit := ""
	fullFile := false
	if diffMethod != nil {
		if diffMethod.FromCommit != nil {
			fromCommit = diffMethod.FromCommit.ID
		}
		fullFile = diffMethod.FullFile
	}
	fileInfos, err := client.ListFile(
		commit.Repo.Name,
		commit.ID,
		dir,
		fromCommit,
		fullFile,
		shard,
		false,
	)
>>>>>>> f2411a78
	if err != nil {
		return err
	}

	var g errgroup.Group
	sem := make(chan struct{}, 100)
	for _, fileInfo := range fileInfos {
		fileInfo := fileInfo
		sem <- struct{}{}
		g.Go(func() (retErr error) {
			defer func() { <-sem }()
			switch fileInfo.FileType {
			case pfs.FileType_FILE:
				path := filepath.Join(root, fileInfo.File.Path)
<<<<<<< HEAD
				request := &pfs.GetFileRequest{
					File: &pfs.File{
						Commit: commit,
						Path:   fileInfo.File.Path,
					},
				}
=======
>>>>>>> f2411a78
				if pipes {
					if err := syscall.Mkfifo(path, 0666); err != nil {
						return err
					}
					// This goro will block until the user's code opens the
					// fifo.  That means we need to "abandon" this goro so that
					// the function can return and the caller can execute the
					// user's code. Waiting for this goro to return would
					// produce a deadlock.
					go func() {
						f, err := os.OpenFile(path, os.O_WRONLY, os.ModeNamedPipe)
						if err != nil {
							log.Printf("error opening %s: %s", path, err)
							return
						}
						defer func() {
							if err := f.Close(); err != nil {
								log.Printf("error closing %s: %s", path, err)
							}
						}()
						err = client.GetFile(commit.Repo.Name, commit.ID, fileInfo.File.Path, 0, 0, fromCommit, fullFile, shard, f)
						if err != nil {
							log.Printf("error from GetFile: %s", err)
							return
						}
					}()
				} else {
					f, err := os.Create(path)
					if err != nil {
						return err
					}
					defer func() {
						if err := f.Close(); err != nil && retErr == nil {
							retErr = err
						}
					}()
					return client.GetFile(commit.Repo.Name, commit.ID, fileInfo.File.Path, 0, 0, fromCommit, fullFile, shard, f)
				}
<<<<<<< HEAD
			case pfs.FileType_DIR:
				return Pull(ctx, client, root, commit, fileInfo.File.Path, pipes)
=======
			case pfs.FileType_FILE_TYPE_DIR:
				return pullDir(client, root, commit, diffMethod, shard, fileInfo.File.Path, pipes)
>>>>>>> f2411a78
			}
			return nil
		})
	}
	return g.Wait()
}

// Push puts files under root into an open commit.
func Push(client *pachclient.APIClient, root string, commit *pfs.Commit, overwrite bool) error {
	var g errgroup.Group
	if err := filepath.Walk(root, func(path string, info os.FileInfo, err error) error {
		g.Go(func() (retErr error) {
			if path == root || info.IsDir() {
				return nil
			}

			f, err := os.Open(path)
			if err != nil {
				return err
			}
			defer func() {
				if err := f.Close(); err != nil && retErr == nil {
					retErr = err
				}
			}()

			relPath, err := filepath.Rel(root, path)
			if err != nil {
				return err
			}

			if overwrite {
				if err := client.DeleteFile(commit.Repo.Name, commit.ID, relPath); err != nil {
					return err
				}
			}

			_, err = client.PutFile(commit.Repo.Name, commit.ID, relPath, f)
			return err
		})
		return nil
	}); err != nil {
		return err
	}

	return g.Wait()
}

// PushObj pushes data from commit to an object store.
func PushObj(pachClient pachclient.APIClient, commit *pfs.Commit, objClient obj.Client, root string) error {
	var eg errgroup.Group
	if err := pachClient.Walk(commit.Repo.Name, commit.ID, "", func(fileInfo *pfs.FileInfo) error {
		if fileInfo.FileType != pfs.FileType_FILE {
			return nil
		}
		eg.Go(func() (retErr error) {
			w, err := objClient.Writer(filepath.Join(root, fileInfo.File.Path))
			if err != nil {
				return err
			}
			defer func() {
				if err := w.Close(); err != nil && retErr == nil {
					retErr = err
				}
			}()
			pachClient.GetFile(commit.Repo.Name, commit.ID, fileInfo.File.Path, 0, 0, w)
			return nil
		})
		return nil
	}); err != nil {
		return err
	}
	return eg.Wait()
}<|MERGE_RESOLUTION|>--- conflicted
+++ resolved
@@ -14,29 +14,14 @@
 	"golang.org/x/sync/errgroup"
 )
 
-// Pull downloads a subtree of a commit
+// Pull clones an entire repo at a certain commit
 //
-// root is the local path you want to pull the data to
-
+// root is the local path you want to clone to
 // commit is the commit you want to clone
-//
-// path is the path of the subtree that we are downloading
-//
+// shard and diffMethod get passed to ListFile and GetFile. See documentations
+// for those functions for details on these arguments.
 // pipes causes the function to create named pipes in place of files, thus
 // lazily downloading the data as it's needed
-<<<<<<< HEAD
-func Pull(ctx context.Context, client pfs.APIClient, root string, commit *pfs.Commit, path string, pipes bool) error {
-	if err := os.MkdirAll(filepath.Join(root, path), 0777); err != nil {
-		return err
-	}
-
-	fileInfos, err := client.ListFile(ctx, &pfs.ListFileRequest{
-		File: &pfs.File{
-			Commit: commit,
-			Path:   path,
-		},
-	})
-=======
 func Pull(client *pachclient.APIClient, root string, commit *pfs.Commit, diffMethod *pfs.DiffMethod, shard *pfs.Shard, pipes bool) error {
 	return pullDir(client, root, commit, diffMethod, shard, "/", pipes)
 }
@@ -63,7 +48,6 @@
 		shard,
 		false,
 	)
->>>>>>> f2411a78
 	if err != nil {
 		return err
 	}
@@ -76,17 +60,8 @@
 		g.Go(func() (retErr error) {
 			defer func() { <-sem }()
 			switch fileInfo.FileType {
-			case pfs.FileType_FILE:
+			case pfs.FileType_FILE_TYPE_REGULAR:
 				path := filepath.Join(root, fileInfo.File.Path)
-<<<<<<< HEAD
-				request := &pfs.GetFileRequest{
-					File: &pfs.File{
-						Commit: commit,
-						Path:   fileInfo.File.Path,
-					},
-				}
-=======
->>>>>>> f2411a78
 				if pipes {
 					if err := syscall.Mkfifo(path, 0666); err != nil {
 						return err
@@ -125,13 +100,8 @@
 					}()
 					return client.GetFile(commit.Repo.Name, commit.ID, fileInfo.File.Path, 0, 0, fromCommit, fullFile, shard, f)
 				}
-<<<<<<< HEAD
-			case pfs.FileType_DIR:
-				return Pull(ctx, client, root, commit, fileInfo.File.Path, pipes)
-=======
 			case pfs.FileType_FILE_TYPE_DIR:
 				return pullDir(client, root, commit, diffMethod, shard, fileInfo.File.Path, pipes)
->>>>>>> f2411a78
 			}
 			return nil
 		})
@@ -183,8 +153,8 @@
 // PushObj pushes data from commit to an object store.
 func PushObj(pachClient pachclient.APIClient, commit *pfs.Commit, objClient obj.Client, root string) error {
 	var eg errgroup.Group
-	if err := pachClient.Walk(commit.Repo.Name, commit.ID, "", func(fileInfo *pfs.FileInfo) error {
-		if fileInfo.FileType != pfs.FileType_FILE {
+	if err := pachClient.Walk(commit.Repo.Name, commit.ID, "", "", false, nil, func(fileInfo *pfs.FileInfo) error {
+		if fileInfo.FileType != pfs.FileType_FILE_TYPE_REGULAR {
 			return nil
 		}
 		eg.Go(func() (retErr error) {
@@ -197,7 +167,7 @@
 					retErr = err
 				}
 			}()
-			pachClient.GetFile(commit.Repo.Name, commit.ID, fileInfo.File.Path, 0, 0, w)
+			pachClient.GetFile(commit.Repo.Name, commit.ID, fileInfo.File.Path, 0, 0, "", false, nil, w)
 			return nil
 		})
 		return nil
