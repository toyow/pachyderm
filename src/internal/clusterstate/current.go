--- conflicted
+++ resolved
@@ -50,15 +50,13 @@
 	Apply("create identity users table v0", func(ctx context.Context, env migrations.Env) error {
 		return identity.CreateUsersTable(ctx, env.Tx)
 	}).
-<<<<<<< HEAD
+	Apply("create identity config table v0", func(ctx context.Context, env migrations.Env) error {
+		return identity.CreateConfigTable(ctx, env.Tx)
+	}).
 	Apply("create auth schema", func(ctx context.Context, env migrations.Env) error {
 		_, err := env.Tx.ExecContext(ctx, `CREATE SCHEMA auth`)
 		return err
 	}).
 	Apply("auth tokens", func(ctx context.Context, env migrations.Env) error {
 		return auth.CreateAuthTokensTable(ctx, env.Tx)
-=======
-	Apply("create identity config table v0", func(ctx context.Context, env migrations.Env) error {
-		return identity.CreateConfigTable(ctx, env.Tx)
->>>>>>> c6e9ba6a
 	})